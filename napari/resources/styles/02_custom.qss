QLabel#h1 {
  font-size: 28px;
}

QLabel#h2 {
  font-size: 22px;
  color: {{ secondary }};
}

QtViewer {
   padding-top: 0px;
}

QtLayerButtons, QtViewerButtons, QtLayerList {
  min-width: 242px;
  max-width: 242px;
}

/* ------------- QMainWindow --------- */
/* QDockWidgets will use the MainWindow styles
as long as they are docked (though they use the
style of QDockWidget when undocked) */


QMainWindow::separator {
    background: {{ foreground }};
    width: 2px; /* when vertical */
    height: 2px; /* when horizontal */
}

QMainWindow::separator:hover {
    background: {{ highlight }};
}

/* ------------- DockWidgets --------- */

#QtCustomTitleBar {
  padding-top:3px;
}

#QtCustomTitleBar:hover {
  background-color: {{ darken(background, 10) }};
}

#QtCustomTitleBarLine {
  background-color: {{ foreground }};
}

#QtCustomTitleBar > QPushButton {
  background-color: none;
  max-width: 12px;
  max-height: 12px;
}

#QtCustomTitleBar > QPushButton:hover {
  background-color: {{ foreground }};
}

#QTitleBarCloseButton{
    width: 12px;
    height: 12px;
    padding: 0;
    image: url(":/themes/{{ folder }}/delete_shape.svg");
}

#QTitleBarFloatButton{
    image: url(":/themes/{{ folder }}/pop_out.svg");
    width: 10px;
    height: 8px;
    padding: 2 1 2 1;
}

/* ----------------- Console ------------------ */

QtConsole {
  min-height: 100px;
}

QtConsole > QPlainTextEdit, QTextEdit {
  background-color: {{ console }};
  background-clip: padding;
  color: {{ text }};
  selection-background-color: {{ highlight }};
  margin: 10px;
}
.inverted {
  background-color: {{ background }};
  color: {{ foreground }};
}
.error { color: #b72121; }
.in-prompt-number { font-weight: bold; }
.out-prompt-number { font-weight: bold; }
.in-prompt { color: #6ab825; }
.out-prompt { color: #b72121; }

/* ------------- Narrow scrollbar for qtlayer list --------- */

QtLayerList QScrollBar:vertical {
  max-width: 8px;
  margin: 12px 0px;
}

QtLayerList QScrollBar::add-line:vertical,
QtLayerList QScrollBar::sub-line:vertical  {
    height: 10px;
    width: 8px;
}


QtLayerList QScrollBar:up-arrow,
QtLayerList QScrollBar:down-arrow {
  min-height: 6px;
  min-width: 6px;
  max-height: 6px;
  max-width: 6px;
}


/* controls the area around the canvas */
QSplitter {
  spacing: 0px;
  padding: 0px;
  margin: 0px;
}

QtDivider {
  spacing: 0px;
  padding: 0px;
  border: 0px;
  margin: 0px 3px 0px 3px;
  min-width: 214px;
  max-width: 214px;
  min-height: 1px;
  max-height: 1px;
}

QtDivider[selected=true] {
  background-color: {{ text }};
}

QtDivider[selected=false] {
  background-color: {{ background }};
}


/* --------------- QtLayerWidget -------------------- */

QtLayerWidget {
  padding: 0px;
  border: 1px solid {{ background }};
  background-color: {{ foreground }};
  border-radius: 2px;
  min-height: 32px;
  max-height: 32px;
  min-width: 228px;
  max-width: 228px;
}

QtLayerWidget QCheckBox::indicator:hover {
  background-color: {{ foreground }};
}

QtLayerWidget[selected="true"] {
  border: 1px solid {{ secondary }};
}

QtLayerWidget > QLabel {
  padding: 0px;
  qproperty-alignment: AlignCenter;
}


QLabel[layer_type_label="true"] {
  max-width: 20px;
  min-width: 20px;
  min-height: 20px;
  max-height: 20px;
  margin-right: 4px;
}

QLabel#Shapes {
  image: url(":/themes/{{ folder }}/new_shapes.svg");
}

QLabel#Points {
  image: url(":/themes/{{ folder }}/new_points.svg");
}

QLabel#Labels {
  image: url(":/themes/{{ folder }}/new_labels.svg");
}

QLabel#Image {
  image: url(":/themes/{{ folder }}/new_image.svg");
}

QLabel#Pyramid {
  image: url(":/themes/{{ folder }}/new_image.svg");
}

QLabel#Surface {
  image: url(":/themes/{{ folder }}/new_surface.svg");
}

QLabel#Vectors {
  image: url(":/themes/{{ folder }}/new_vectors.svg");
}

/* The name of the layer*/
QtLayerWidget > QLineEdit {
  background-color: {{ foreground }};
  border: 1px solid {{ foreground }};
  border-radius: 2px;
  padding: 2px;
  font-size: 14px;
  qproperty-alignment: right;
}

QtLayerWidget > QLineEdit:focus {
  border-color: {{ secondary }};
  background-color: {{ darken(foreground, 20) }};
}

QtLayerWidget > QLineEdit:disabled {
  background-color: {{ foreground }};
  border-color: {{ foreground }};
  border-radius: 3px;
}

QtLayerWidget > QCheckBox#visibility {
  background-color: none;
  spacing: 0px;
  margin: 0px 0px 0px 4px;
}

QtLayerWidget > QCheckBox#visibility::indicator{
  width: 18px;
  height: 18px;
}

QtLayerWidget > QCheckBox#visibility::indicator:unchecked {
  image: url(":/themes/{{ folder }}/visibility_off.svg");
}

QtLayerWidget > QCheckBox#visibility::indicator:checked {
  image: url(":/themes/{{ folder }}/visibility.svg");
}


/* ------------------------------------------------------ */

QtControls {
    border-radius: 2px;
    padding: 0px;
    margin: 10px;
    min-height: 215px;
    max-height: 215px;
    min-width: 240px;
    max-width: 240px;
    margin-left: 10px;
    margin-right: 8px;
    margin-bottom: 4px;
}

QtControls > QFrame {
  padding: 5px;
  padding-right: 8px;
  border-radius: 2px;
}

/* the box that shows the current Label color */
QtColorBox {
  padding: 0px;
  border: 0px;
  margin: -1px 0 0 -1px;
  border-radius: 2px;
  min-height: 20px;
  max-height: 20px;
  min-width: 20px;
  max-width: 20px;
}

/* ----------------- QtLayerControls -------------------- */

QtLayerControls > QLabel {
  font-size: 11pt;
  font-color: {{ text}};
}

/* ------------- DimsSliders --------- */

QtDimSliderWidget > QScrollBar::handle[last_used=false]:horizontal {
    background: {{ highlight }};
}

QtDimSliderWidget > QScrollBar::handle[last_used=true]:horizontal {
    background: {{ secondary }};
}

QtDimSliderWidget > QScrollBar:left-arrow:horizontal {
    image: url(":/themes/{{ folder }}/step_left.svg");
}

QtDimSliderWidget > QScrollBar::right-arrow:horizontal {
    image: url(":/themes/{{ folder }}/step_right.svg");
}

QtDimSliderWidget > QLineEdit {
  background-color: {{ background }};
}


#QtModalPopup {
  /* required for rounded corners to not have background color */
  background: transparent;
}

#QtPopupFrame {
  border: 1px solid {{ secondary }};
  border-radius: 5px;
}

#QtPopupFrame > QLabel {
  color: {{ darken(text, 35) }};
  font-size: 12px;
}

#playDirectionCheckBox::indicator {
   image: url(":/themes/{{ folder }}/long_right_arrow.svg");
   width: 22px;
   height: 22px;
   padding: 0 6px;
   border: 0px;
}

#fpsSpinBox {
  min-width: 60px;
}

#playDirectionCheckBox::indicator:checked {
   image: url(":/themes/{{ folder }}/long_left_arrow.svg");
}

#playDirectionCheckBox::indicator:pressed {
   background-color: {{ highlight }};
}


#colorSwatch {
   border-radius: 1px;
   min-height: 22px;
   max-height: 22px;
   min-width: 22px;
   max-width: 22px;
}

#QtColorPopup{
  background-color: transparent;
}

#CustomColorDialog QPushButton {
  padding: 4px 10px;
}

#CustomColorDialog QLabel {
  background-color: {{ background }};
  color: {{ secondary }};
}


/* editable slice label and axis name */
QtDimSliderWidget > QLineEdit {
  padding: 0 0 1px 2px;
  max-height: 12px;
  min-height: 12px;
  min-width: 16px;
  color: {{ text }};
}

#slice_label {
  font-size: 11pt;
  color: {{ secondary }};
  background: transparent;
}

#slice_label_sep{
  background-color: {{ background }};
  border: 1px solid {{ primary }};
}

QtDimSliderWidget > QLabel {
  padding: 4px 0 0 1px;
}


/* ------------ Special Dialogs ------------ */

QtAboutKeybindings {
  min-width: 600px;
  min-height: 605px;
}

QtAbout > QTextEdit{
  margin: 0px;
  border: 0px;
  padding: 2px;
}

<<<<<<< HEAD
#pluginInfo {
  color: text;
=======

/* ------------ Plugin Sorter ------------ */

ImplementationListItem {
  background-color: {{ background }};
  border-radius: 2px;
}

QtHookImplListWidget::item {
  background: transparent;
}

QtHookImplListWidget {
  background-color: {{ console }};
>>>>>>> fff920dc
}<|MERGE_RESOLUTION|>--- conflicted
+++ resolved
@@ -406,23 +406,22 @@
   padding: 2px;
 }
 
-<<<<<<< HEAD
+/* ------------ Plugin Sorter ------------ */
+
+ImplementationListItem {
+  background-color: {{ background }};
+  border-radius: 2px;
+}
+
+QtHookImplListWidget::item {
+  background: transparent;
+}
+
+QtHookImplListWidget {
+  background-color: {{ console }};
+}
+
+/* for the error reporter */
 #pluginInfo {
   color: text;
-=======
-
-/* ------------ Plugin Sorter ------------ */
-
-ImplementationListItem {
-  background-color: {{ background }};
-  border-radius: 2px;
-}
-
-QtHookImplListWidget::item {
-  background: transparent;
-}
-
-QtHookImplListWidget {
-  background-color: {{ console }};
->>>>>>> fff920dc
 }