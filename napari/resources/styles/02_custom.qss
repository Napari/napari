QLabel#h1 {
  font-size: 28px;
}

QLabel#h2 {
  font-size: 22px;
  color: {{ secondary }};
}

QLabel#h3 {
  font-size: 18px;
  color: {{ secondary }};
}

QtViewer {
   padding-top: 0px;
}

QtLayerButtons, QtViewerButtons, QtLayerList {
  min-width: 242px;
  max-width: 242px;
}

/* ------------- QMainWindow --------- */
/* QDockWidgets will use the MainWindow styles
as long as they are docked (though they use the
style of QDockWidget when undocked) */


QMainWindow::separator {
    background: {{ foreground }};
    width: 2px; /* when vertical */
    height: 2px; /* when horizontal */
}

QMainWindow::separator:hover {
    background: {{ highlight }};
}

/* ------------- DockWidgets --------- */

#QtCustomTitleBar {
  padding-top:3px;
}

#QtCustomTitleBar:hover {
  background-color: {{ darken(background, 10) }};
}

#QtCustomTitleBarLine {
  background-color: {{ foreground }};
}

#QtCustomTitleBar > QPushButton {
  background-color: none;
  max-width: 12px;
  max-height: 12px;
}

#QtCustomTitleBar > QPushButton:hover {
  background-color: {{ foreground }};
}

#QTitleBarCloseButton{
    width: 12px;
    height: 12px;
    padding: 0;
    image: url(":/themes/{{ folder }}/delete_shape.svg");
}


#QTitleBarFloatButton{
    image: url(":/themes/{{ folder }}/pop_out.svg");
    width: 10px;
    height: 8px;
    padding: 2 1 2 1;
}

/* ----------------- Console ------------------ */

QtConsole {
  min-height: 100px;
}

QtConsole > QTextEdit {
  background-color: {{ console }};
  background-clip: padding;
  color: {{ text }};
  selection-background-color: {{ highlight }};
  margin: 10px;
}
.inverted {
  background-color: {{ background }};
  color: {{ foreground }};
}
.error { color: #b72121; }
.in-prompt-number { font-weight: bold; }
.out-prompt-number { font-weight: bold; }
.in-prompt { color: #6ab825; }
.out-prompt { color: #b72121; }

/* ------------- Narrow scrollbar for qtlayer list --------- */

QtLayerList QScrollBar:vertical {
  max-width: 8px;
  margin: 12px 0px;
}

QtLayerList QScrollBar::add-line:vertical,
QtLayerList QScrollBar::sub-line:vertical  {
    height: 10px;
    width: 8px;
}


QtLayerList QScrollBar:up-arrow,
QtLayerList QScrollBar:down-arrow {
  min-height: 6px;
  min-width: 6px;
  max-height: 6px;
  max-width: 6px;
}


/* controls the area around the canvas */
QSplitter {
  spacing: 0px;
  padding: 0px;
  margin: 0px;
}

QtDivider {
  spacing: 0px;
  padding: 0px;
  border: 0px;
  margin: 0px 3px 0px 3px;
  min-width: 214px;
  max-width: 214px;
  min-height: 1px;
  max-height: 1px;
}

QtDivider[selected=true] {
  background-color: {{ text }};
}

QtDivider[selected=false] {
  background-color: {{ background }};
}


/* --------------- QtLayerWidget -------------------- */

QtLayerWidget {
  padding: 0px;
  background-color: {{ foreground }};
  border-radius: 2px;
  min-height: 32px;
  max-height: 32px;
  min-width: 228px;
  max-width: 228px;
}

QtLayerWidget[selected="true"] {
  background-color: {{ current }};
}


QtLayerWidget > QLabel {
  background-color: transparent;
  padding: 0px;
  qproperty-alignment: AlignCenter;
}


/* The name of the layer*/
QtLayerWidget > QLineEdit {
  background-color: transparent;
  border: none;
  border-radius: 2px;
  padding: 2px;
  font-size: 14px;
  qproperty-alignment: right;
}

QtLayerWidget > QLineEdit:disabled {
  background-color: transparent;
  border-color: transparent;
  border-radius: 3px;
}

QtLayerWidget > QLineEdit:focus {
  background-color: {{ darken(current, 20) }};
  selection-background-color: {{ lighten(current, 20) }};
}

QtLayerWidget QCheckBox::indicator {
  background-color: transparent;
}

QtLayerWidget QCheckBox::indicator:hover {
  background-color:  transparent;
}

QtLayerWidget > QCheckBox#visibility {
  spacing: 0px;
  margin: 0px 0px 0px 4px;
}

QtLayerWidget > QCheckBox#visibility::indicator{
  width: 18px;
  height: 18px;
}

QtLayerWidget > QCheckBox#visibility::indicator:unchecked {
  image: url(":/themes/{{ folder }}/visibility_off.svg");
}

QtLayerWidget > QCheckBox#visibility::indicator:checked {
  image: url(":/themes/{{ folder }}/visibility.svg");
}


QLabel[layer_type_label="true"] {
  max-width: 20px;
  min-width: 20px;
  min-height: 20px;
  max-height: 20px;
  margin-right: 4px;
}

QLabel#Shapes {
  image: url(":/themes/{{ folder }}/new_shapes.svg");
}

QLabel#Points {
  image: url(":/themes/{{ folder }}/new_points.svg");
}

QLabel#Labels {
  image: url(":/themes/{{ folder }}/new_labels.svg");
}

QLabel#Image {
  image: url(":/themes/{{ folder }}/new_image.svg");
}

QLabel#Multiscale {
  image: url(":/themes/{{ folder }}/new_image.svg");
}

QLabel#Surface {
  image: url(":/themes/{{ folder }}/new_surface.svg");
}

QLabel#Vectors {
  image: url(":/themes/{{ folder }}/new_vectors.svg");
}


/* ------------------------------------------------------ */

QtLayerControlsContainer {
    border-radius: 2px;
    padding: 0px;
    margin: 10px;
    min-height: 245px;
    max-height: 245px;
    min-width: 240px;
    max-width: 240px;
    margin-left: 10px;
    margin-right: 8px;
    margin-bottom: 4px;
}

QtLayerControlsContainer > QFrame {
  padding: 5px;
  padding-right: 8px;
  border-radius: 2px;
}

/* the box that shows the current Label color */
QtColorBox {
  padding: 0px;
  border: 0px;
  margin: -1px 0 0 -1px;
  border-radius: 2px;
  min-height: 20px;
  max-height: 20px;
  min-width: 20px;
  max-width: 20px;
}

/* ----------------- QtLayerControls -------------------- */

QtLayerControls > QLabel {
  font-size: 11pt;
  font-color: {{ text}};
}

/* ------------- DimsSliders --------- */

QtDimSliderWidget > QScrollBar::handle[last_used=false]:horizontal {
    background: {{ highlight }};
}

QtDimSliderWidget > QScrollBar::handle[last_used=true]:horizontal {
    background: {{ secondary }};
}

QtDimSliderWidget > QScrollBar:left-arrow:horizontal {
    image: url(":/themes/{{ folder }}/step_left.svg");
}

QtDimSliderWidget > QScrollBar::right-arrow:horizontal {
    image: url(":/themes/{{ folder }}/step_right.svg");
}

QtDimSliderWidget > QLineEdit {
  background-color: {{ background }};
}


#QtModalPopup {
  /* required for rounded corners to not have background color */
  background: transparent;
}

#QtPopupFrame {
  border: 1px solid {{ secondary }};
  border-radius: 5px;
}

#QtPopupFrame > QLabel {
  color: {{ darken(text, 35) }};
  font-size: 12px;
}

#playDirectionCheckBox::indicator {
   image: url(":/themes/{{ folder }}/long_right_arrow.svg");
   width: 22px;
   height: 22px;
   padding: 0 6px;
   border: 0px;
}

#fpsSpinBox {
  min-width: 60px;
}

#playDirectionCheckBox::indicator:checked {
   image: url(":/themes/{{ folder }}/long_left_arrow.svg");
}

#playDirectionCheckBox::indicator:pressed {
   background-color: {{ highlight }};
}


#colorSwatch {
   border-radius: 1px;
   min-height: 22px;
   max-height: 22px;
   min-width: 22px;
   max-width: 22px;
}

#QtColorPopup{
  background-color: transparent;
}

#CustomColorDialog QPushButton {
  padding: 4px 10px;
}

#CustomColorDialog QLabel {
  background-color: {{ background }};
  color: {{ secondary }};
}


/* editable slice label and axis name */
QtDimSliderWidget > QLineEdit {
  padding: 0 0 1px 2px;
  max-height: 14px;
  min-height: 12px;
  min-width: 16px;
  color: {{ text }};
}

#slice_label {
  font-size: 11pt;
  color: {{ secondary }};
  background: transparent;
}

#slice_label_sep{
  background-color: {{ background }};
  border: 1px solid {{ primary }};
}


/* ------------ Special Dialogs ------------ */

QtAboutKeybindings {
  min-width: 600px;
  min-height: 605px;
}

QtAbout > QTextEdit{
  margin: 0px;
  border: 0px;
  padding: 2px;
}

/* ------------ Plugin Sorter ------------ */

ImplementationListItem {
  background-color: {{ background }};
  border-radius: 2px;
}

QtHookImplementationListWidget::item {
  background: transparent;
}

QtHookImplementationListWidget {
  background-color: {{ console }};
}

/* for the error reporter */
#pluginInfo {
  color: text;
}

QtPluginErrReporter > QTextEdit {
  background-color: {{ console }};
  background-clip: padding;
  color: {{ text }};
  selection-background-color: {{ highlight }};
  margin: 10px;
}

/* ------------ Plugin Info ------------ */

#pluginTable::item {
  background: {{ background }};
  padding-top: 2px;
}

#pluginTableHeader::section {
    background-color: {{ background }};
    border: none;
    font-weight: bold;
    font-size: 12px;
    text-align: left;
    qproperty-alignment: left;
}

#pluginTableHeader::section:horizontal {
  border-left: 1px solid {{ foreground }};
}

QTableCornerButton::section{
  background: {{ background }};
  border: 1px solid {{ background }};
}

<<<<<<< HEAD
/* ------------ Plugin Dialog ------------ */

QPluginList {
  background: {{ console }};
}

PluginListItem {
  background: {{ darken(foreground, 20) }};
  padding: 0;
  margin: 2px 4px;
  border-radius: 3px;
}

PluginListItem > QPushButton {
  background-color: {{ current }}
}

PluginListItem > QPushButton:hover {
  background-color: {{ lighten(current, 10) }}
}

PluginListItem > QPushButton:pressed {
  background-color: {{ darken(current, 10) }}
}

PluginListItem > QPushButton#remove_button {
  background-color: {{ warning }}
}

PluginListItem > QPushButton#remove_button:hover {
  background-color: {{ lighten(warning, 10) }}
}

PluginListItem > QPushButton#remove_button:pressed {
  background-color: {{ darken(warning, 10) }}
}

#small_text {
  color: {{ opacity(text, 150) }};
  font-size: 10px;
}

#pip_install_status{
  background: {{ background }};
  color: {{ opacity(text, 200) }};
}

#info_icon {
  image: url(":/themes/{{ folder }}/info.svg");
  min-width: 18px;
  min-height: 18px;
  margin: 2px;
}

#warning_icon {
  image: url(":/themes/{{ folder }}/warning.svg");
  max-width: 14px;
  max-height: 14px;
  min-width: 14px;
  min-height: 14px;
  margin: 0px;
  margin-left: 1px;
  padding: 2px;
  background: darken(foreground, 20);
}

#warning_icon:hover{
  background: {{ foreground }};
}

#warning_icon:pressed{
  background: {{ primary }};
}

QtPluginDialog QSplitter{
  padding-right: 2;
}


QtPluginSorter {
  padding: 20px;
=======
NapariNotification > QWidget {
  background: none;
}

NapariNotification::hover{
  background: {{ lighten(background, 5) }};
}

MultilineElidedLabel{
  background: none;
  color: {{ icon }};
  font-size: 12px;
}

NapariNotification #expand_button {
  background: none;
  padding: 0px;
  margin: 0px;
  max-width: 20px;
}

NapariNotification[expanded="false"] #expand_button {
  image: url(":/themes/{{ folder }}/chevron_up.svg");
}

NapariNotification[expanded="true"] #expand_button {
  image: url(":/themes/{{ folder }}/chevron_down.svg");
}


NapariNotification #close_button {
  background: none;
  image: url(":/themes/{{ folder }}/delete_shape.svg");
  padding: 0px;
  margin: 0px;
  max-width: 20px;
}

NapariNotification #source_label {
  color: {{ primary }};
  font-size: 11px;
}

NapariNotification #severity_icon {
  padding: 0;
  margin: 0 0 -3px 0;
  min-width: 20px;
  min-height: 18px;
  font-size: 15px;
  color: {{ icon }};
>>>>>>> 1b761a0b
}<|MERGE_RESOLUTION|>--- conflicted
+++ resolved
@@ -466,7 +466,60 @@
   border: 1px solid {{ background }};
 }
 
-<<<<<<< HEAD
+
+NapariNotification > QWidget {
+  background: none;
+}
+
+NapariNotification::hover{
+  background: {{ lighten(background, 5) }};
+}
+
+MultilineElidedLabel{
+  background: none;
+  color: {{ icon }};
+  font-size: 12px;
+}
+
+NapariNotification #expand_button {
+  background: none;
+  padding: 0px;
+  margin: 0px;
+  max-width: 20px;
+}
+
+NapariNotification[expanded="false"] #expand_button {
+  image: url(":/themes/{{ folder }}/chevron_up.svg");
+}
+
+NapariNotification[expanded="true"] #expand_button {
+  image: url(":/themes/{{ folder }}/chevron_down.svg");
+}
+
+
+NapariNotification #close_button {
+  background: none;
+  image: url(":/themes/{{ folder }}/delete_shape.svg");
+  padding: 0px;
+  margin: 0px;
+  max-width: 20px;
+}
+
+NapariNotification #source_label {
+  color: {{ primary }};
+  font-size: 11px;
+}
+
+NapariNotification #severity_icon {
+  padding: 0;
+  margin: 0 0 -3px 0;
+  min-width: 20px;
+  min-height: 18px;
+  font-size: 15px;
+  color: {{ icon }};
+}
+
+
 /* ------------ Plugin Dialog ------------ */
 
 QPluginList {
@@ -548,56 +601,4 @@
 
 QtPluginSorter {
   padding: 20px;
-=======
-NapariNotification > QWidget {
-  background: none;
-}
-
-NapariNotification::hover{
-  background: {{ lighten(background, 5) }};
-}
-
-MultilineElidedLabel{
-  background: none;
-  color: {{ icon }};
-  font-size: 12px;
-}
-
-NapariNotification #expand_button {
-  background: none;
-  padding: 0px;
-  margin: 0px;
-  max-width: 20px;
-}
-
-NapariNotification[expanded="false"] #expand_button {
-  image: url(":/themes/{{ folder }}/chevron_up.svg");
-}
-
-NapariNotification[expanded="true"] #expand_button {
-  image: url(":/themes/{{ folder }}/chevron_down.svg");
-}
-
-
-NapariNotification #close_button {
-  background: none;
-  image: url(":/themes/{{ folder }}/delete_shape.svg");
-  padding: 0px;
-  margin: 0px;
-  max-width: 20px;
-}
-
-NapariNotification #source_label {
-  color: {{ primary }};
-  font-size: 11px;
-}
-
-NapariNotification #severity_icon {
-  padding: 0;
-  margin: 0 0 -3px 0;
-  min-width: 20px;
-  min-height: 18px;
-  font-size: 15px;
-  color: {{ icon }};
->>>>>>> 1b761a0b
 }