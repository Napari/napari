--- conflicted
+++ resolved
@@ -1244,8 +1244,6 @@
   background-color: {{ background }};
   border: 1px solid {{ primary }};
 }
-<<<<<<< HEAD
-
 
 /* ------------- QtPlotWidget --------- */ 
 
@@ -1291,6 +1289,4 @@
 QtPlotWidget > QScrollBar::sub-line {
   height: 0;
   width: 0;
-}
-=======
->>>>>>> e2b90e96
+}