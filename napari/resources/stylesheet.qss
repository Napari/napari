QRangeSlider {
  qproperty-barColor: {{ highlight }};
  qproperty-backgroundColor: {{ foreground }};
  qproperty-handleColor: {{ highlight }};
  qproperty-handleBorderColor: {{ highlight }};
}

/* ------------------------------------------------------ */

QWidget {
  background-color: {{ background }};
  border: 0px;
  padding: 0px;
  color: {{ text }};
  selection-background-color: {{ secondary }};
  selection-color: {{ text }};
}

QtViewer {
   padding-top: 0px;
}

QtConsole {
  min-height: 100px;
}

QtConsole > QPlainTextEdit, QTextEdit {
                background-color: {{ console }};
                background-clip: padding;
                color: {{ text }};
                selection-background-color: {{ highlight }};
                margin: 10px;
            }
            .inverted {
                background-color: {{ background }};
                color: {{ foreground }};
            }
            .error { color: #b72121; }
            .in-prompt-number { font-weight: bold; }
            .out-prompt-number { font-weight: bold; }
            .in-prompt { color: #6ab825; }
            .out-prompt { color: #b72121; }

QtLayerList {
    min-width: 240px;
    max-width: 240px;
    padding: 0px;
    margin: 0px;
    border: 0px;
}

QLabel {
   background-color: {{ foreground }};
   qproperty-alignment: AlignLeft;
   padding-top: 1px;
   padding-bottom: 3px;
}

QStatusBar > QLabel { /* Help QLabel */
  background-color: {{ background }};
}

QDialog#QtAboutKeybindings {
  min-width: 500px;
  max-width: 500px;
  min-height: 300px;
}

QDialog#QtAbout {
  min-width: 580px;
  max-width: 580px;
  min-height: 300px;
  max-height: 300px;
}

QtAbout > QLabel {
   qproperty-alignment: AlignLeft;
}

QtActiveKeybindings > QLabel {
   qproperty-alignment: AlignLeft;
}

QtActiveKeybindings > QLabel {
   qproperty-alignment: AlignLeft;
}

QTabBar::tab {
  background-color: {{ foreground }};
  border: 2px solid {{ background }};
  border-top-left-radius: 4px;
  border-top-right-radius: 4px;
  padding: 4px;
}

QTabBar::tab:selected {
  background-color: {{ highlight }};
}

QSplitter {
    spacing: 0px;
    padding: 0px;
    margin: 0px;
}

QSplitter::handle:horizontal {
    width: 2px;
}

QSplitter::handle:vertical {
    height: 2px;
}

QtDivider {
  spacing: 0px;
  padding: 0px;
  border: 0px;
  margin: 0px 3px 0px 3px;
  min-width: 214px;
  max-width: 214px;
  min-height: 1px;
  max-height: 1px;
}

QtDivider[selected=true] {
  background-color: {{ text }};
}

QtDivider[selected=false] {
  background-color: {{ background }};
}

/* ------------------------------------------------------ */

QSlider {
   background-color: {{ background }};
}

QSlider::groove:horizontal {
   border: 0px;
   background: {{ foreground }};
   height: 8px;
}

QSlider::handle:horizontal {
   background: {{ highlight }};
   border: 0px;
   width: 16px;
   margin-top: -4px;
   margin-bottom: -4px;
   border-radius: 8px;
}

QSlider::sub-page:horizontal {
    background: {{ highlight }};
}

/* ------------------------------------------------------ */

QScrollBar:vertical {
    background-color: {{ background }};
    width: 16px;
    margin: 1px 4px 1px 4px;
    border-radius: 3px;
}

QScrollBar::handle:vertical {
    background-color: {{ foreground }};
    border: 0px;
    min-height: 10px;
    border-radius: 3px;
}

/* ------------------------------------------------------ */

QRadioButton {
    background-color: {{ foreground }};
    border-radius: 3px;
}

QRadioButton:hover {
   background-color: {{ primary }};
}

QRadioButton::indicator {
    subcontrol-position: center center;
    subcontrol-origin: content;
    width: 28px; height: 28px;
}

QRadioButton::indicator:checked {
    background-color: {{ highlight }};
    border-radius: 3px;
}

QtPanZoomButton::indicator {
    image: url(":/icons/{{ folder }}/zoom.svg");
}

QtSelectButton::indicator {
    image: url(":/icons/{{ folder }}/select.svg");
}

QtAdditionButton::indicator {
    image: url(":/icons/{{ folder }}/add.svg");
}


/* ------------------------------------------------------ */

QtLayerWidget {
  border: 1px solid {{ background }};
  background-color: {{ foreground }};
  border-radius: 2px;
  padding: 0px;
  margin: 0px;
  min-height: 32px;
  max-height: 32px;
  min-width: 220px;
  max-width: 220px;
}

QtLayerWidget[selected="true"] {
  border: 1px solid {{ text }};
}

QtLayerWidget > QLabel {
  border: 0px;
  padding: 0px;
  margin: 0px;
  qproperty-alignment: AlignCenter;
}

QtLayerWidget > QLabel#Shapes {
  max-width: 20px;
  min-width: 20px;
  min-height: 20px;
  max-height: 20px;
  margin-right: 4px;
  image: url(":/icons/{{ folder }}/new_shapes.svg");
}

QtLayerWidget > QLabel#Points {
  max-width: 20px;
  min-width: 20px;
  min-height: 20px;
  max-height: 20px;
  margin-right: 4px;
  image: url(":/icons/{{ folder }}/new_points.svg");
}

QtLayerWidget > QLabel#Labels {
  max-width: 20px;
  min-width: 20px;
  min-height: 20px;
  max-height: 20px;
  margin-right: 4px;
  image: url(":/icons/{{ folder }}/new_labels.svg");
}

QtLayerWidget > QLabel#Image {
  max-width: 20px;
  min-width: 20px;
  min-height: 20px;
  max-height: 20px;
  margin-right: 4px;
  image: url(":/icons/{{ folder }}/new_image.svg");
}

QtLayerWidget > QLabel#Pyramid {
  max-width: 20px;
  min-width: 20px;
  min-height: 20px;
  max-height: 20px;
  margin-right: 4px;
  image: url(":/icons/{{ folder }}/new_image.svg");
}

QtLayerWidget > QLabel#Surface {
  max-width: 20px;
  min-width: 20px;
  min-height: 20px;
  max-height: 20px;
  margin-right: 4px;
  image: url(":/icons/{{ folder }}/new_surface.svg");
}

QtLayerWidget > QLabel#Vectors {
  max-width: 20px;
  min-width: 20px;
  min-height: 20px;
  max-height: 20px;
  margin-right: 4px;
  image: url(":/icons/{{ folder }}/new_vectors.svg");
}

QtLayerWidget > QLineEdit {
  background-color: {{ foreground }};
  border: 2px solid {{ foreground }};
  border-radius: 3px;
  padding: 0px;
  margin: 0px;
  font-size: 16px;
  qproperty-alignment: right;
}

QtLayerWidget > QLineEdit:focus {
  border: 2px solid {{ secondary }};
}

QtLayerWidget > QLineEdit:disabled {
  background-color: {{ foreground }};
  border: 2px solid {{ foreground }};
  border-radius: 3px;
}

QtLayerWidget > QCheckBox#visibility {
  border: 0px;
  background-color: {{ foreground }};
  spacing: 0px;
  margin-left: 4px;
  margin-right: 0px;
  margin-top: 0px;
  margin-bottom: 0px;
  padding: 0px;
}

QtLayerWidget > QCheckBox#visibility::indicator:unchecked {
  width: 20px;
  height: 20px;
  image: url(":/icons/{{ folder }}/visibility_off.svg");
}

QtLayerWidget > QCheckBox#visibility::indicator:checked {
  width: 20px;
  height: 20px;
  image: url(":/icons/{{ folder }}/visibility.svg");
}


/* ------------------------------------------------------ */

QtLayerButtons {
  min-width: 220px;
  max-width: 220px;
}

QtViewerButtons {
  min-width: 220px;
  max-width: 220px;
}

QtControls {
    border: 1px solid {{ foreground }};
    background-color: {{ foreground }};
    border-radius: 2px;
    padding: 4px;
    min-height: 210px;
    max-height: 210px;
    min-width: 220px;
    max-width: 220px;
}

QtLayerControls {
    background-color: {{ foreground }};
}

QtLayerControls > QLabel {
  min-height: 18px;
  max-height: 18px;
  min-width: 180px;
  max-width: 180px;
  padding: 0px;
  border: 0px;
  margin: 0px;
  background-color: {{ foreground }};
  qproperty-alignment: AlignLeft;
}

QtLayerControls > QLabel#colorbar {
  padding: 0px;
  border: 0px;
  margin: 0px;
  border-radius: 1px;
  min-height: 16px;
  max-height: 16px;
  min-width: 32px;
  max-width: 32px;
  qproperty-alignment: AlignCenter;
}

QtColorBox {
  padding: 0px;
  border: 0px;
  margin: 0px;
  border-radius: 1px;
  min-height: 24px;
  max-height: 24px;
  min-width: 24px;
  max-width: 24px;
}

QtLayerControls > QFrame#swatch {
   background-color: {{ foreground }};
   border: none;
   padding: 0px;
   margin: 0px;
   border-radius: 1px;
   min-height: 18px;
   max-height: 18px;
   min-width: 18px;
   max-width: 18px;
}

QtLayerControls > QHRangeSlider {
  min-height: 16px;
  max-height: 16px;
  qproperty-barColor: {{ secondary }};
  qproperty-backgroundColor: {{ primary }};
  qproperty-handleColor: {{ secondary }};
  qproperty-handleBorderColor: {{ secondary }};
}

QtLayerControls > QSlider {
   background-color: {{ foreground }};
}

QtLayerControls > QSlider::groove:horizontal {
   border: 0px;
   background: {{ primary }};
   height: 8px;
}

QtLayerControls > QSlider::handle:horizontal {
   background: {{ secondary }};
   border: 0px;
   width: 16px;
   margin-top: -4px;
   margin-bottom: -4px;
   border-radius: 8px;
}

QtLayerControls > QSlider::sub-page:horizontal {
    background: {{ secondary }};
}


QtLayerControls > QComboBox {
   background-color: {{ primary }};
   padding-left: 6px;
   padding-right: 10px;
   padding-top: 1px;
   padding-bottom: 3px;
}

QtLayerControls > QComboBox::drop-down {
   subcontrol-origin: padding;
   subcontrol-position: top right;
   width: 30px;
   border-top-right-radius: 10px;
   border-bottom-right-radius: 10px;
}

QtLayerControls > QComboBox::down-arrow {
   image: url(":/icons/{{ folder }}/drop_down.svg");
   width: 14px;
   height: 14px;
}

QtLayerControls > QSpinBox {
   background-color: {{ primary }};
   border: none;
   padding-left: 14px;
   padding-right: 6px;
   padding-top: 2px;
   padding-bottom: 3px;
}

QtLayerControls > QSpinBox::up-button {
    background-color: {{ primary }};
    subcontrol-origin: margin;
    subcontrol-position: center right;
    width: 16px;
    height: 16px;
    right: 6px;
}

QtLayerControls > QSpinBox::down-button {
    background-color: {{ primary }};
    subcontrol-origin: margin;
    subcontrol-position: center left;
    width: 16px;
    height: 16px;
    left: 6px;
}

QtLayerControls > QSpinBox::up-arrow {
   image: url(":/icons/{{ folder }}/plus.svg");
   width: 14px;
   height: 14px;
}

QtLayerControls > QSpinBox::down-arrow {
   image: url(":/icons/{{ folder }}/minus.svg");
   width: 14px;
   height: 14px;
}

QtLayerControls > QDoubleSpinBox {
   background-color: {{ primary }};
   border: 0px;
   padding-left: 14px;
   padding-right: 6px;
   padding-top: 2px;
   padding-bottom: 3px;
}

QtLayerControls > QDoubleSpinBox::up-button {
    background-color: {{ primary }};
    subcontrol-origin: margin;
    subcontrol-position: center right;
    width: 16px;
    height: 16px;
    right: 6px;
}

QtLayerControls > QDoubleSpinBox::down-button {
    background-color: {{ primary }};
    subcontrol-origin: margin;
    subcontrol-position: center left;
    width: 16px;
    height: 16px;
    left: 6px;
}

QtLayerControls > QDoubleSpinBox::up-arrow {
   image: url(":/icons/{{ folder }}/plus.svg");
   width: 14px;
   height: 14px;
}

QtLayerControls > QDoubleSpinBox::down-arrow {
   image: url(":/icons/{{ folder }}/minus.svg");
   width: 14px;
   height: 14px;
}

QtLayerControls > QPushButton#shuffle {
  background-color: {{ primary }};
  border: 3px solid {{ primary }};
  text-align: center;
}

QtLayerControls > QLabel#shuffle-label {
  margin-top: 4px;
}

QtLayerControls > QPushButton#shuffle:pressed {
  background-color: {{ foreground }};
  border: 3px solid {{ primary }};
}

QtLayerControls > QCheckBox {
  background-color: {{ foreground }};
  min-height: 20px;
  max-height: 20px;
}

QtLayerControls > QCheckBox::indicator {
   border: 3px solid {{ secondary }};
   border-radius: 4px;
}

QtLayerControls > QCheckBox::indicator:checked {
   background-color: {{ secondary }};
}

QtLayerControls > QRadioButton {
   background-color: {{ primary }};
   border-radius: 3px;
}

QtLayerControls > QRadioButton:disabled {
  background-color: {{ background }};
}

QtLayerControls > QRadioButton::indicator:checked {
  background-color: {{ secondary }};
  border-radius: 3px;
}

QtLayerControls > QRadioButton::indicator:unchecked:hover {
  background-color: {{ highlight }};
  border-radius: 3px;
}

QtLayerControls > QPushButton {
   background-color: {{ primary }};
   border-radius: 3px;
}

QtLayerControls > QPushButton:disabled {
  background-color: {{ background }};
}

QtLayerControls > QPushButton:hover {
    background-color: {{ highlight }};
    border-radius: 3px;
}

QtLayerControls > QPushButton:pressed {
  background-color: {{ secondary }};
  border-radius: 3px;
}

/* ------------------------------------------------------ */

QPushButton {
    background-color: {{ foreground }};
    border-radius: 3px;
}

QPushButton:hover {
    background-color: {{ primary }};
    border-radius: 3px;
}

QPushButton:pressed {
  background-color: {{ highlight }};
  border-radius: 3px;
}

QtDeleteButton {
   image: url(":/icons/{{ folder }}/delete.svg");
   min-width : 28px;
   max-width : 28px;
   min-height : 28px;
   max-height : 28px;
}

QtNewPointsButton {
   image: url(":/icons/{{ folder }}/new_points.svg");
   min-width : 28px;
   max-width : 28px;
   min-height : 28px;
   max-height : 28px;
}

QtNewShapesButton {
   image: url(":/icons/{{ folder }}/new_shapes.svg");
   min-width : 28px;
   max-width : 28px;
   min-height : 28px;
   max-height : 28px;
}

QtNewLabelsButton {
   image: url(":/icons/{{ folder }}/new_labels.svg");
   min-width : 28px;
   max-width : 28px;
   min-height : 28px;
   max-height : 28px;
}

QtConsoleButton {
  min-width : 28px;
  max-width : 28px;
  min-height : 28px;
  max-height : 28px;
  image: url(":/icons/{{ folder }}/console.svg");
}

QtNDisplayButton {
  background-color: {{ foreground }};
  min-width : 28px;
  max-width : 28px;
  min-height : 28px;
  max-height : 28px;
  border-radius: 3px;
}

QtNDisplayButton::indicator {
  background-color: {{ foreground }};
  min-width : 28px;
  max-width : 28px;
  min-height : 28px;
  max-height : 28px;
  border-radius: 3px;
}

QtNDisplayButton::indicator:unchecked {
  image: url(":/icons/{{ folder }}/3D.svg");
}

QtNDisplayButton::indicator:checked {
  image: url(":/icons/{{ folder }}/2D.svg");
}

QtNDisplayButton::indicator:hover {
  background-color: {{ primary }};
}

QtGridViewButton {
  background-color: {{ foreground }};
  min-width : 28px;
  max-width : 28px;
  min-height : 28px;
  max-height : 28px;
  border-radius: 3px;
}

QtGridViewButton::indicator {
  background-color: {{ foreground }};
  min-width : 28px;
  max-width : 28px;
  min-height : 28px;
  max-height : 28px;
  border-radius: 3px;
}

QtGridViewButton::indicator:unchecked {
  image: url(":/icons/{{ folder }}/new_image.svg");
}

QtGridViewButton::indicator:checked {
  image: url(":/icons/{{ folder }}/grid.svg");
}

QtGridViewButton::indicator:hover {
  background-color: {{ primary }};
}

QtRollDimsButton {
   image: url(":/icons/{{ folder }}/roll.svg");
   min-width : 28px;
   max-width : 28px;
   min-height : 28px;
   max-height : 28px;
   border-radius: 3px;
}

QtTransposeDimsButton {
   image: url(":/icons/{{ folder }}/transpose.svg");
   min-width : 28px;
   max-width : 28px;
   min-height : 28px;
   max-height : 28px;
   border-radius: 3px;
}

QtResetViewButton {
   image: url(":/icons/{{ folder }}/home.svg");
   min-width : 28px;
   max-width : 28px;
   min-height : 28px;
   max-height : 28px;
   border-radius: 3px;
}

/* ------------------------------------------------------ */

QtModeButton {
  background-color: {{ foreground }};
  border-radius: 3px;
}

QtModeButton:disabled {
  background-color: {{ background }};
}

QtModeButton::indicator {
  subcontrol-position:
  center center;
  subcontrol-origin: content;
  width: 28px; height: 28px;
}

QtModeButton::indicator:checked {
  background-color: {{ highlight }};
  border-radius: 3px;
}

QtModeButton::indicator:unchecked:hover {
  background-color: {{ primary }};
  border-radius: 3px;
}

QtModeButton[mode="zoom"]::indicator {
  image: url(":/icons/{{ folder }}/zoom.svg");
}

QtModeButton[mode="select"]::indicator {
  image: url(":/icons/{{ folder }}/select.svg");
}

QtModeButton[mode="direct"]::indicator {
  image: url(":/icons/{{ folder }}/direct.svg");
}

QtModeButton[mode="rectangle"]::indicator {
  image: url(":/icons/{{ folder }}/rectangle.svg");
}

QtModeButton[mode="ellipse"]::indicator {
  image: url(":/icons/{{ folder }}/ellipse.svg");
  color: red;
}

QtModeButton[mode="line"]::indicator {
  image: url(":/icons/{{ folder }}/line.svg");
}

QtModeButton[mode="path"]::indicator {
  image: url(":/icons/{{ folder }}/path.svg");
}

QtModeButton[mode="polygon"]::indicator {
  image: url(":/icons/{{ folder }}/polygon.svg");
}

QtModeButton[mode="vertex_insert"]::indicator {
  image: url(":/icons/{{ folder }}/vertex_insert.svg");
}

QtModeButton[mode="vertex_remove"]::indicator {
  image: url(":/icons/{{ folder }}/vertex_remove.svg");
}

QtModeButton[mode="paint"]::indicator {
  image: url(":/icons/{{ folder }}/paint.svg");
}

QtModeButton[mode="fill"]::indicator {
  image: url(":/icons/{{ folder }}/fill.svg");
}

QtModeButton[mode="picker"]::indicator {
  image: url(":/icons/{{ folder }}/picker.svg");
}

QtMoveBackButton {
   image: url(":/icons/{{ folder }}/move_back.svg");
}

QtMoveFrontButton {
   image: url(":/icons/{{ folder }}/move_front.svg");
}

QtDeleteShapeButton {
   image: url(":/icons/{{ folder }}/delete_shape.svg");
}

QtDeletePointsButton {
   image: url(":/icons/{{ folder }}/delete_shape.svg");
}

/* ------------- QMainWindow --------- */
/* Styling the QMainWindow is important because
any QDockWidgets will use the MainWindow styles
as long as they are docked (though they use the
style of QDockWidget when undocked) */

QMainWindow {
  background: {{ background }};
}

QMainWindow::separator {
    background: {{ foreground }};
    width: 2px; /* when vertical */
    height: 2px; /* when horizontal */
}

QMainWindow::separator:hover {
    background: {{ highlight }};
}

QDockWidget::title {
  background-color: {{ background }};
  text-align: center; /* otherwise text overlaps with the buttons */
  margin-top:-50px
}

QDockWidget::title:hover {
  background-color: {{ foreground }};
}

QDockWidget::close-button:vertical {
    subcontrol-position: top;
    subcontrol-origin: margin;
    position: relative;
    top: 8px; left: 0;
    width: 14px;
}

QDockWidget::float-button:vertical {
    subcontrol-position: top;
    subcontrol-origin: margin;
    position: relative;
    top: 24px; left: 0;
    width: 14px;
}

QDockWidget::close-button:horizontal {
    subcontrol-position: top left;
    subcontrol-origin: margin;
    position: relative;
    left: 2px; top: 4;
    width: 14px;
}

QDockWidget::float-button:horizontal {
    subcontrol-position: top left;
    subcontrol-origin: margin;
    position: relative;
    left: 20px; top: 4;
    width: 14px;
}

/* ------------- QMainWindow --------- */

QScrollBar {
    border: none;
    border-radius: 3px;
    background: {{ foreground }};
}

QScrollBar:horizontal {
    min-height: 14px;
    max-height: 14px;
    margin: 0px 16px;
}

QScrollBar:vertical {
    /* min-width: 12px; */
    max-width: 14px;
    margin: 16px 0px;
}

QScrollBar::handle {
    background: {{ highlight }};
    border-radius: 3px;
}

QScrollBar::handle:horizontal {
    min-width: 26px;
}

QScrollBar::handle:vertical {
    min-height: 24px;
}


QScrollBar::add-line, QScrollBar::sub-line {
    border: none;
    border-radius: 3px;
    background: {{ foreground }};
    subcontrol-origin: margin;
}

QScrollBar::add-line:horizontal {
    width: 13px;
    subcontrol-position: right;
}

QScrollBar::sub-line:horizontal {
    width: 13px;
    subcontrol-position: left;
}

QScrollBar::add-line:vertical {
    height: 13px;
    subcontrol-position: bottom;
}

QScrollBar::sub-line:vertical {
    height: 13px;
    subcontrol-position: top;
}

QScrollBar::add-line:horizontal:pressed {
    background: {{ highlight }};
}

QScrollBar::sub-line:horizontal:pressed {
    background: {{ highlight }};
}

QScrollBar:left-arrow:horizontal {
    image: url(":/icons/{{ folder }}/left_arrow.svg");
}

QScrollBar::right-arrow:horizontal {
    image: url(":/icons/{{ folder }}/right_arrow.svg");
}

QScrollBar:up-arrow:vertical {
    image: url(":/icons/{{ folder }}/up_arrow.svg");
}

QScrollBar::down-arrow:vertical {
    image: url(":/icons/{{ folder }}/down_arrow.svg");
}

QScrollBar::left-arrow,
QScrollBar::right-arrow,
QScrollBar::up-arrow,
QScrollBar::down-arrow {
    height: 9px;
    width: 9px;
}

<<<<<<< HEAD
QScrollBar::add-page:horizontal, QScrollBar::sub-page:horizontal {
    background: none;
}

DimSliderWidget > QRangeSlider[last_used=true] {
=======
QScrollBar::add-page,
QScrollBar::sub-page {
    background: none;
}

QtDims > QRangeSlider[last_used=true] {
>>>>>>> 33ed2e36
  qproperty-barColor: {{ secondary }};
  qproperty-handleColor: {{ secondary }};
  qproperty-handleBorderColor: {{ secondary }};
}

DimSliderWidget > QRangeSlider[last_used=false] {
  qproperty-barColor: {{ highlight }};
  qproperty-handleColor: {{ highlight }};
  qproperty-handleBorderColor: {{ highlight }};
}

DimSliderWidget > QScrollBar::handle[last_used=false]:horizontal {
    background: {{ highlight }};
}

DimSliderWidget > QScrollBar::handle[last_used=true]:horizontal {
    background: {{ secondary }};
<<<<<<< HEAD
}

DimSliderWidget > QScrollBar:left-arrow:horizontal {
    image: url(":/icons/{{ folder }}/step_left.svg");
}

DimSliderWidget > QScrollBar::right-arrow:horizontal {
    image: url(":/icons/{{ folder }}/step_right.svg");
}


QtPlayButton {
    /* border: none; */
    border-radius: 3px;
    min-height: 10px;
    max-height: 10px;
    min-width: 10px;
    max-width: 10px;
    margin: 0px 2px;
    padding: 2px;
}

QtPlayButton[reverse=True] {
    image: url(":/icons/{{ folder }}/left_arrow.svg");
}

QtPlayButton[reverse=False] {
    image: url(":/icons/{{ folder }}/right_arrow.svg");
}

QtPlayButton[playing=True] {
    image: url(":/icons/{{ folder }}/new_image.svg");
    background-color: rgb(153, 18, 31);
}

#QtModalPopup {
  background: transparent;
}

#QtModalPopup > QFrame {
  background: {{ background }};
  border: 1px solid {{ secondary }};
  border-radius: 5px;}

#QtModalPopup > QFrame > QLabel {
  background: {{ background }};
=======
>>>>>>> 33ed2e36
}<|MERGE_RESOLUTION|>--- conflicted
+++ resolved
@@ -1009,20 +1009,12 @@
     width: 9px;
 }
 
-<<<<<<< HEAD
-QScrollBar::add-page:horizontal, QScrollBar::sub-page:horizontal {
-    background: none;
-}
-
-DimSliderWidget > QRangeSlider[last_used=true] {
-=======
 QScrollBar::add-page,
 QScrollBar::sub-page {
     background: none;
 }
 
-QtDims > QRangeSlider[last_used=true] {
->>>>>>> 33ed2e36
+DimSliderWidget > QRangeSlider[last_used=true] {
   qproperty-barColor: {{ secondary }};
   qproperty-handleColor: {{ secondary }};
   qproperty-handleBorderColor: {{ secondary }};
@@ -1040,7 +1032,6 @@
 
 DimSliderWidget > QScrollBar::handle[last_used=true]:horizontal {
     background: {{ secondary }};
-<<<<<<< HEAD
 }
 
 DimSliderWidget > QScrollBar:left-arrow:horizontal {
@@ -1087,6 +1078,4 @@
 
 #QtModalPopup > QFrame > QLabel {
   background: {{ background }};
-=======
->>>>>>> 33ed2e36
 }