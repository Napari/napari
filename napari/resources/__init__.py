from typing import List, Optional

<<<<<<< HEAD
from ._icons import get_colorized_svg, get_icon_path

__all__ = ['get_colorized_svg', 'get_icon_path']
=======
from ._icons import ICON_PATH, ICONS, get_colorized_svg, get_icon_path

__all__ = ['get_colorized_svg', 'get_icon_path', 'ICON_PATH', 'ICONS']
>>>>>>> b29cb7ae


def get_stylesheet(extra: Optional[List[str]] = None) -> str:
    """For backward compatibility"""
    import warnings

    warnings.warn(
        "Moved to module napari._qt.qt_resources. Will be removed after version 0.4.6.",
        category=DeprecationWarning,
        stacklevel=2,
    )
    from .._qt.qt_resources import get_stylesheet as qt_get_stylesheet

    return qt_get_stylesheet(extra)<|MERGE_RESOLUTION|>--- conflicted
+++ resolved
@@ -1,14 +1,8 @@
 from typing import List, Optional
 
-<<<<<<< HEAD
-from ._icons import get_colorized_svg, get_icon_path
-
-__all__ = ['get_colorized_svg', 'get_icon_path']
-=======
 from ._icons import ICON_PATH, ICONS, get_colorized_svg, get_icon_path
 
 __all__ = ['get_colorized_svg', 'get_icon_path', 'ICON_PATH', 'ICONS']
->>>>>>> b29cb7ae
 
 
 def get_stylesheet(extra: Optional[List[str]] = None) -> str:
