from functools import wraps
from types import TracebackType
from typing import (
    TYPE_CHECKING,
    Any,
    Callable,
    Dict,
    List,
    NewType,
    Tuple,
    Type,
    Union,
)

import numpy as np

if TYPE_CHECKING:
    import dask.array
    import zarr
    from magicgui.widgets import FunctionGui
    from qtpy.QtWidgets import QWidget


# This is a WOEFULLY inadequate stub for a duck-array type.
# Mostly, just a placeholder for the concept of needing an ArrayLike type.
# Ultimately, this should come from https://github.com/napari/image-types
# and should probably be replaced by a typing.Protocol
# note, numpy.typing.ArrayLike (in v1.20) is not quite what we want either,
# since it includes all valid arguments for np.array() ( int, float, str...)
ArrayLike = Union[np.ndarray, 'dask.array.Array', 'zarr.Array']


# layer data may be: (data,) (data, meta), or (data, meta, layer_type)
# using "Any" for the data type until ArrayLike is more mature.
FullLayerData = Tuple[Any, Dict, str]
LayerData = Union[Tuple[Any], Tuple[Any, Dict], FullLayerData]

PathLike = Union[str, List[str]]
ReaderFunction = Callable[[PathLike], List[LayerData]]
WriterFunction = Callable[[str, List[FullLayerData]], List[str]]

ExcInfo = Union[
    Tuple[Type[BaseException], BaseException, TracebackType],
    Tuple[None, None, None],
]

# Types for GUI HookSpecs
<<<<<<< HEAD
AugmentedWidget = Union[Type['QWidget'], Tuple[Type['QWidget'], dict]]
=======
AugmentedFunction = Union[
    Callable, Tuple[Callable, dict], Tuple[Callable, dict, dict]
]

WidgetCallable = Callable[..., Union['FunctionGui', 'QWidget']]
AugmentedWidget = Union[WidgetCallable, Tuple[WidgetCallable, dict]]
>>>>>>> bec1c3d0


# these types are mostly "intentionality" placeholders.  While it's still hard
# to use actual types to define what is acceptable data for a given layer,
# these types let us point to a concrete namespace to indicate "this data is
# intended to be (and is capable of) being turned into X layer type".
# while their names should not change (without deprecation), their typing
# implementations may... or may be rolled over to napari/image-types

if tuple(np.__version__.split('.')) < ('1', '20'):
    # this hack is because NewType doesn't allow `Any` as a base type
    # and numpy <=1.20 didn't provide type stubs for np.ndarray
    # https://github.com/python/mypy/issues/6701#issuecomment-609638202
    class ArrayBase(np.ndarray):
        def __getattr__(self, name: str) -> Any:
            return super().__getattr__(name)


else:
    ArrayBase = np.ndarray  # type: ignore


ImageData = NewType("ImageData", ArrayBase)
LabelsData = NewType("LabelsData", ArrayBase)
PointsData = NewType("PointsData", ArrayBase)
ShapesData = NewType("ShapesData", List[ArrayBase])
SurfaceData = NewType("SurfaceData", Tuple[ArrayBase, ArrayBase, ArrayBase])
TracksData = NewType("TracksData", ArrayBase)
VectorsData = NewType("VectorsData", ArrayBase)

LayerDataTuple = NewType("LayerDataTuple", tuple)


def image_reader_to_layerdata_reader(
    func: Callable[[PathLike], ArrayLike]
) -> ReaderFunction:
    """Convert a PathLike -> ArrayLike function to a PathLike -> LayerData.

    Parameters
    ----------
    func : Callable[[PathLike], ArrayLike]
        A function that accepts a string or list of strings, and returns an
        ArrayLike.

    Returns
    -------
    reader_function : Callable[[PathLike], List[LayerData]]
        A function that accepts a string or list of strings, and returns data
        as a list of LayerData: List[Tuple[ArrayLike]]
    """

    @wraps(func)
    def reader_function(*args, **kwargs) -> List[LayerData]:
        result = func(*args, **kwargs)
        return [(result,)]

    return reader_function<|MERGE_RESOLUTION|>--- conflicted
+++ resolved
@@ -45,16 +45,8 @@
 ]
 
 # Types for GUI HookSpecs
-<<<<<<< HEAD
-AugmentedWidget = Union[Type['QWidget'], Tuple[Type['QWidget'], dict]]
-=======
-AugmentedFunction = Union[
-    Callable, Tuple[Callable, dict], Tuple[Callable, dict, dict]
-]
-
 WidgetCallable = Callable[..., Union['FunctionGui', 'QWidget']]
 AugmentedWidget = Union[WidgetCallable, Tuple[WidgetCallable, dict]]
->>>>>>> bec1c3d0
 
 
 # these types are mostly "intentionality" placeholders.  While it's still hard
