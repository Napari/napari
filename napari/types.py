--- conflicted
+++ resolved
@@ -1,8 +1,5 @@
 from functools import wraps
 from types import TracebackType
-<<<<<<< HEAD
-from typing import TYPE_CHECKING, Any, Callable, Dict, List, Tuple, Type, Union
-=======
 from typing import (
     TYPE_CHECKING,
     Any,
@@ -14,7 +11,6 @@
     Type,
     Union,
 )
->>>>>>> ec4c64d3
 
 import numpy as np
 
@@ -49,13 +45,13 @@
     Tuple[None, None, None],
 ]
 
-<<<<<<< HEAD
 # Types for GUI HookSpecs
 MagicFunctionArg = Union[
     Callable, Tuple[Callable, dict], Tuple[Callable, dict, dict]
 ]
 DockWidgetArg = Union[Type['QWidget'], Tuple[Type['QWidget'], dict]]
-=======
+
+
 # these types are mostly "intentionality" placeholders.  While it's still hard
 # to use actual types to define what is acceptable data for a given layer,
 # these types let us point to a concrete namespace to indicate "this data is
@@ -85,7 +81,6 @@
 VectorsData = NewType("VectorsData", ArrayBase)
 
 LayerDataTuple = NewType("LayerDataTuple", tuple)
->>>>>>> ec4c64d3
 
 
 def image_reader_to_layerdata_reader(
