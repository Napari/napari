import itertools
from logging import getLogger
from typing import Sequence, List, Optional, Union

import numpy as np

from .. import layers
<<<<<<< HEAD
from ..plugins.utils import get_layer_data_from_plugins
from ..utils import colormaps, io
from ..utils.misc import ensure_iterable, is_iterable

logger = getLogger(__name__)
=======
from ..utils import colormaps, io
from ..utils.misc import ensure_iterable, is_iterable
>>>>>>> d8276368


class AddLayersMixin:
    """A mixin that adds add_* methods for adding layers to the ViewerModel.

    Each method corresponds to adding one or more layers to the viewer.
    Methods that just add a single layer contain the keyword arguments and
    copies of the documentation from that the layer. These are copied and
    pasted instead of being autogenerated because IDEs like PyCharm parse the
    source code for docs instead of pulling it up dynamically.

    These methods are separated into a mixin to keep the ViewerModel class
    easier to read and make these methods easier to maintain.
    """

    def add_layer(self, layer):
        """Add a layer to the viewer.

        Parameters
        ----------
        layer : napari.layers.Layer
            Layer to add.
        """
        layer.events.select.connect(self._update_active_layer)
        layer.events.deselect.connect(self._update_active_layer)
        layer.events.status.connect(self._update_status)
        layer.events.help.connect(self._update_help)
        layer.events.interactive.connect(self._update_interactive)
        layer.events.cursor.connect(self._update_cursor)
        layer.events.cursor_size.connect(self._update_cursor_size)
        layer.events.data.connect(self._on_layers_change)
        layer.dims.events.ndisplay.connect(self._on_layers_change)
        layer.dims.events.order.connect(self._on_layers_change)
        layer.dims.events.range.connect(self._on_layers_change)
        self.layers.append(layer)
        self._update_layers(layers=[layer])

        if len(self.layers) == 1:
            self.reset_view()

    def add_path(
        self,
        path: Union[str, Sequence[str]],
        stack: bool = False,
        use_dask: Optional[bool] = None,
    ) -> List[layers.Layer]:
        """Add a path to the viewer

        Paths will be handed one-by-one to the napari_get_reader hook.

        Parameters
        ----------
        path : str or list of str
            path(s) to view.
        stack : bool, optional
            Concatenate multiple input files into a single stack,
            by default False
        use_dask : bool, optional
            Whether to use dask to create a lazy array, rather than NumPy.
            If ``None``, will resolve to True if filenames contains more than
            one image, False otherwise.  by default None.
        """
        paths = [path] if isinstance(path, str) else path
        if not isinstance(paths, (tuple, list)):
            raise ValueError(
                "'path' argument must be a string, list, or tuple"
            )

        added_layers: List[layers.Layer] = []
        if stack:
            images = io.magic_imread(paths, use_dask=use_dask, stack=stack)
            added = self.add_image(images)
            added = added if isinstance(added, list) else [added]
            added_layers.extend(added)
            return added

        # iterate through each path provided, looking for a suitable reader
        for _path in paths:
            layer_data = get_layer_data_from_plugins(_path)
            if layer_data:
                for data in layer_data:
                    added = self._add_layer_from_data(*data)
                    added = added if isinstance(added, list) else [added]
                    added_layers.extend(added)
            else:
                logger.error(
                    f'No plugin found capable of reading path: {_path}.'
                )

        return added_layers

    def add_image(
        self,
        data=None,
        *,
        channel_axis=None,
        rgb=None,
        is_pyramid=None,
        colormap=None,
        contrast_limits=None,
        gamma=1,
        interpolation='nearest',
        rendering='mip',
        iso_threshold=0.5,
        attenuation=0.5,
        name=None,
        metadata=None,
        scale=None,
        translate=None,
        opacity=1,
        blending=None,
        visible=True,
        path=None,
    ) -> Union[layers.Image, List[layers.Image]]:
        """Add an image layer to the layers list.

        Parameters
        ----------
        data : array or list of array
            Image data. Can be N dimensional. If the last dimension has length
            3 or 4 can be interpreted as RGB or RGBA if rgb is `True`. If a
            list and arrays are decreasing in shape then the data is treated as
            an image pyramid.
        channel_axis : int, optional
            Axis to expand image along.
        rgb : bool
            Whether the image is rgb RGB or RGBA. If not specified by user and
            the last dimension of the data has length 3 or 4 it will be set as
            `True`. If `False` the image is interpreted as a luminance image.
        is_pyramid : bool
            Whether the data is an image pyramid or not. Pyramid data is
            represented by a list of array like image data. If not specified by
            the user and if the data is a list of arrays that decrease in shape
            then it will be taken to be a pyramid. The first image in the list
            should be the largest.
        colormap : str, vispy.Color.Colormap, tuple, dict, list
            Colormaps to use for luminance images. If a string must be the name
            of a supported colormap from vispy or matplotlib. If a tuple the
            first value must be a string to assign as a name to a colormap and
            the second item must be a Colormap. If a dict the key must be a
            string to assign as a name to a colormap and the value must be a
            Colormap. If a list then must be same length as the axis that is
            being expanded as channels, and each colormap is applied to each
            new image layer.
        contrast_limits : list (2,)
            Color limits to be used for determining the colormap bounds for
            luminance images. If not passed is calculated as the min and max of
            the image. If list of lists then must be same length as the axis
            that is being expanded and then each colormap is applied to each
            image.
        gamma : list, float
            Gamma correction for determining colormap linearity. Defaults to 1.
            If a list then must be same length as the axis that is being
            expanded and then each entry in the list is applied to each image.
        interpolation : str
            Interpolation mode used by vispy. Must be one of our supported
            modes.
        rendering : str
            Rendering mode used by vispy. Must be one of our supported
            modes.
        iso_threshold : float
            Threshold for isosurface.
        attenuation : float
            Attenuation rate for attenuated maximum intensity projection.
        name : str
            Name of the layer.
        metadata : dict
            Layer metadata.
        scale : tuple of float
            Scale factors for the layer.
        translate : tuple of float
            Translation values for the layer.
        opacity : float
            Opacity of the layer visual, between 0.0 and 1.0.
        blending : str
            One of a list of preset blending modes that determines how RGB and
            alpha values of the layer visual get mixed. Allowed values are
            {'opaque', 'translucent', and 'additive'}.
        visible : bool
            Whether the layer visual is currently being displayed.
        path : str or list of str
            Path or list of paths to image data. Paths can be passed as strings
            or `pathlib.Path` instances.

        Returns
        -------
        layer : :class:`napari.layers.Image` or list
            The newly-created image layer or list of image layers.
        """
        if data is None and path is None:
            raise ValueError("One of either data or path must be provided")
        elif data is not None and path is not None:
            raise ValueError("Only one of data or path can be provided")
        elif data is None:
            data = io.magic_imread(path)

        if channel_axis is None:
            if colormap is None:
                colormap = 'gray'
            if blending is None:
                blending = 'translucent'
            layer = layers.Image(
                data,
                rgb=rgb,
                is_pyramid=is_pyramid,
                colormap=colormap,
                contrast_limits=contrast_limits,
                gamma=gamma,
                interpolation=interpolation,
                rendering=rendering,
                iso_threshold=iso_threshold,
                attenuation=attenuation,
                name=name,
                metadata=metadata,
                scale=scale,
                translate=translate,
                opacity=opacity,
                blending=blending,
                visible=visible,
            )
            self.add_layer(layer)
            return layer
        else:
            if is_pyramid:
                n_channels = data[0].shape[channel_axis]
            else:
                n_channels = data.shape[channel_axis]

            name = ensure_iterable(name)

            if blending is None:
                blending = 'additive'

            if colormap is None:
                if n_channels < 3:
                    colormap = colormaps.MAGENTA_GREEN
                else:
                    colormap = itertools.cycle(colormaps.CYMRGB)
            else:
                colormap = ensure_iterable(colormap)

            # If one pair of clim values is passed then need to iterate them to
            # all layers.
            if contrast_limits is not None and not is_iterable(
                contrast_limits[0]
            ):
                contrast_limits = itertools.repeat(contrast_limits)
            else:
                contrast_limits = ensure_iterable(contrast_limits)

            gamma = ensure_iterable(gamma)

            layer_list = []
            zipped_args = zip(
                range(n_channels), colormap, contrast_limits, gamma, name
            )
            for i, cmap, clims, _gamma, name in zipped_args:
                if is_pyramid:
                    image = [
                        np.take(data[j], i, axis=channel_axis)
                        for j in range(len(data))
                    ]
                else:
                    image = np.take(data, i, axis=channel_axis)
                layer = layers.Image(
                    image,
                    rgb=rgb,
                    colormap=cmap,
                    contrast_limits=clims,
                    gamma=_gamma,
                    interpolation=interpolation,
                    rendering=rendering,
                    name=name,
                    metadata=metadata,
                    scale=scale,
                    translate=translate,
                    opacity=opacity,
                    blending=blending,
                    visible=visible,
                )
                self.add_layer(layer)
                layer_list.append(layer)
            return layer_list

    def add_points(
        self,
        data=None,
        *,
        properties=None,
        symbol='o',
        size=10,
        edge_width=1,
        edge_color='black',
        edge_color_cycle=None,
        edge_colormap='viridis',
        edge_contrast_limits=None,
        face_color='white',
        face_color_cycle=None,
        face_colormap='viridis',
        face_contrast_limits=None,
        n_dimensional=False,
        name=None,
        metadata=None,
        scale=None,
        translate=None,
        opacity=1,
        blending='translucent',
        visible=True,
    ) -> layers.Points:
        """Add a points layer to the layers list.

        Parameters
        ----------
        data : array (N, D)
            Coordinates for N points in D dimensions.
        properties : dict {str: array (N,)}, DataFrame
            Properties for each point. Each property should be an array of length N,
            where N is the number of points.
        symbol : str
            Symbol to be used for the point markers. Must be one of the
            following: arrow, clobber, cross, diamond, disc, hbar, ring,
            square, star, tailed_arrow, triangle_down, triangle_up, vbar, x.
        size : float, array
            Size of the point marker. If given as a scalar, all points are made
            the same size. If given as an array, size must be the same
            broadcastable to the same shape as the data.
        edge_width : float
            Width of the symbol edge in pixels.
        edge_color : str, array-like
            Color of the point marker border. Numeric color values should be RGB(A).
        edge_color_cycle : np.ndarray, list, cycle
            Cycle of colors (provided as RGBA) to map to edge_color if a
            categorical attribute is used to set face_color.
        edge_colormap : str, vispy.color.colormap.Colormap
            Colormap to set edge_color if a continuous attribute is used to set face_color.
            See vispy docs for details: http://vispy.org/color.html#vispy.color.Colormap
        edge_contrast_limits : None, (float, float)
            clims for mapping the property to a color map. These are the min and max value
            of the specified property that are mapped to 0 and 1, respectively.
            The default value is None. If set the none, the clims will be set to
            (property.min(), property.max())
        face_color : str, array-like
            Color of the point marker body. Numeric color values should be RGB(A).
        face_color_cycle : np.ndarray, list, cycle
            Cycle of colors (provided as RGBA) to map to face_color if a
            categorical attribute is used to set face_color.
        face_colormap : str, vispy.color.colormap.Colormap
            Colormap to set face_color if a continuous attribute is used to set face_color.
            See vispy docs for details: http://vispy.org/color.html#vispy.color.Colormap
        face_contrast_limits : None, (float, float)
            clims for mapping the property to a color map. These are the min and max value
            of the specified property that are mapped to 0 and 1, respectively.
            The default value is None. If set the none, the clims will be set to
            (property.min(), property.max())
        n_dimensional : bool
            If True, renders points not just in central plane but also in all
            n-dimensions according to specified point marker size.
        name : str
            Name of the layer.
        metadata : dict
            Layer metadata.
        scale : tuple of float
            Scale factors for the layer.
        translate : tuple of float
            Translation values for the layer.
        opacity : float
            Opacity of the layer visual, between 0.0 and 1.0.
        blending : str
            One of a list of preset blending modes that determines how RGB and
            alpha values of the layer visual get mixed. Allowed values are
            {'opaque', 'translucent', and 'additive'}.
        visible : bool
            Whether the layer visual is currently being displayed.

        Returns
        -------
        layer : :class:`napari.layers.Points`
            The newly-created points layer.

        Notes
        -----
        See vispy's marker visual docs for more details:
        http://api.vispy.org/en/latest/visuals.html#vispy.visuals.MarkersVisual
        """
        if data is None:
            ndim = max(self.dims.ndim, 2)
            data = np.empty([0, ndim])

        layer = layers.Points(
            data=data,
            properties=properties,
            symbol=symbol,
            size=size,
            edge_width=edge_width,
            edge_color=edge_color,
            edge_color_cycle=edge_color_cycle,
            edge_colormap=edge_colormap,
            edge_contrast_limits=edge_contrast_limits,
            face_color=face_color,
            face_color_cycle=face_color_cycle,
            face_colormap=face_colormap,
            face_contrast_limits=face_contrast_limits,
            n_dimensional=n_dimensional,
            name=name,
            metadata=metadata,
            scale=scale,
            translate=translate,
            opacity=opacity,
            blending=blending,
            visible=visible,
        )
        self.add_layer(layer)
        return layer

    def add_labels(
        self,
        data=None,
        *,
        is_pyramid=None,
        num_colors=50,
        seed=0.5,
        name=None,
        metadata=None,
        scale=None,
        translate=None,
        opacity=0.7,
        blending='translucent',
        visible=True,
        path=None,
    ) -> layers.Labels:
        """Add a labels (or segmentation) layer to the layers list.

        An image-like layer where every pixel contains an integer ID
        corresponding to the region it belongs to.

        Parameters
        ----------
        data : array or list of array
            Labels data as an array or pyramid.
        is_pyramid : bool
            Whether the data is an image pyramid or not. Pyramid data is
            represented by a list of array like image data. If not specified by
            the user and if the data is a list of arrays that decrease in shape
            then it will be taken to be a pyramid. The first image in the list
            should be the largest.
        num_colors : int
            Number of unique colors to use in colormap.
        seed : float
            Seed for colormap random generator.
        name : str
            Name of the layer.
        metadata : dict
            Layer metadata.
        scale : tuple of float
            Scale factors for the layer.
        translate : tuple of float
            Translation values for the layer.
        opacity : float
            Opacity of the layer visual, between 0.0 and 1.0.
        blending : str
            One of a list of preset blending modes that determines how RGB and
            alpha values of the layer visual get mixed. Allowed values are
            {'opaque', 'translucent', and 'additive'}.
        visible : bool
            Whether the layer visual is currently being displayed.
        path : str or list of str
            Path or list of paths to image data. Paths can be passed as strings
            or `pathlib.Path` instances.

        Returns
        -------
        layer : :class:`napari.layers.Labels`
            The newly-created labels layer.
        """
        if data is None and path is None:
            raise ValueError("One of either data or path must be provided")
        elif data is not None and path is not None:
            raise ValueError("Only one of data or path can be provided")
        elif data is None:
            data = io.magic_imread(path)

        layer = layers.Labels(
            data,
            is_pyramid=is_pyramid,
            num_colors=num_colors,
            seed=seed,
            name=name,
            metadata=metadata,
            scale=scale,
            translate=translate,
            opacity=opacity,
            blending=blending,
            visible=visible,
        )
        self.add_layer(layer)
        return layer

    def add_shapes(
        self,
        data=None,
        *,
        shape_type='rectangle',
        edge_width=1,
        edge_color='black',
        face_color='white',
        z_index=0,
        name=None,
        metadata=None,
        scale=None,
        translate=None,
        opacity=0.7,
        blending='translucent',
        visible=True,
    ) -> layers.Shapes:
        """Add a shapes layer to the layers list.

        Parameters
        ----------
        data : list or array
            List of shape data, where each element is an (N, D) array of the
            N vertices of a shape in D dimensions. Can be an 3-dimensional
            array if each shape has the same number of vertices.
        shape_type : string or list
            String of shape shape_type, must be one of "{'line', 'rectangle',
            'ellipse', 'path', 'polygon'}". If a list is supplied it must be
            the same length as the length of `data` and each element will be
            applied to each shape otherwise the same value will be used for all
            shapes.
        edge_width : float or list
            Thickness of lines and edges. If a list is supplied it must be the
            same length as the length of `data` and each element will be
            applied to each shape otherwise the same value will be used for all
            shapes.
        edge_color : str or list
            If string can be any color name recognized by vispy or hex value if
            starting with `#`. If array-like must be 1-dimensional array with 3
            or 4 elements. If a list is supplied it must be the same length as
            the length of `data` and each element will be applied to each shape
            otherwise the same value will be used for all shapes.
        face_color : str or list
            If string can be any color name recognized by vispy or hex value if
            starting with `#`. If array-like must be 1-dimensional array with 3
            or 4 elements. If a list is supplied it must be the same length as
            the length of `data` and each element will be applied to each shape
            otherwise the same value will be used for all shapes.
        z_index : int or list
            Specifier of z order priority. Shapes with higher z order are
            displayed ontop of others. If a list is supplied it must be the
            same length as the length of `data` and each element will be
            applied to each shape otherwise the same value will be used for all
            shapes.
        name : str
            Name of the layer.
        metadata : dict
            Layer metadata.
        scale : tuple of float
            Scale factors for the layer.
        translate : tuple of float
            Translation values for the layer.
        opacity : float or list
            Opacity of the layer visual, between 0.0 and 1.0.
        blending : str
            One of a list of preset blending modes that determines how RGB and
            alpha values of the layer visual get mixed. Allowed values are
            {'opaque', 'translucent', and 'additive'}.
        visible : bool
            Whether the layer visual is currently being displayed.

        Returns
        -------
        layer : :class:`napari.layers.Shapes`
            The newly-created shapes layer.
        """
        if data is None:
            ndim = max(self.dims.ndim, 2)
            data = np.empty((0, 0, ndim))

        layer = layers.Shapes(
            data=data,
            shape_type=shape_type,
            edge_width=edge_width,
            edge_color=edge_color,
            face_color=face_color,
            z_index=z_index,
            name=name,
            metadata=metadata,
            scale=scale,
            translate=translate,
            opacity=opacity,
            blending=blending,
            visible=visible,
        )
        self.add_layer(layer)
        return layer

    def add_surface(
        self,
        data,
        *,
        colormap='gray',
        contrast_limits=None,
        gamma=1,
        name=None,
        metadata=None,
        scale=None,
        translate=None,
        opacity=1,
        blending='translucent',
        visible=True,
    ) -> layers.Surface:
        """Add a surface layer to the layers list.

        Parameters
        ----------
        data : 3-tuple of array
            The first element of the tuple is an (N, D) array of vertices of
            mesh triangles. The second is an (M, 3) array of int of indices
            of the mesh triangles. The third element is the (K0, ..., KL, N)
            array of values used to color vertices where the additional L
            dimensions are used to color the same mesh with different values.
        colormap : str, vispy.Color.Colormap, tuple, dict
            Colormap to use for luminance images. If a string must be the name
            of a supported colormap from vispy or matplotlib. If a tuple the
            first value must be a string to assign as a name to a colormap and
            the second item must be a Colormap. If a dict the key must be a
            string to assign as a name to a colormap and the value must be a
            Colormap.
        contrast_limits : list (2,)
            Color limits to be used for determining the colormap bounds for
            luminance images. If not passed is calculated as the min and max of
            the image.
        gamma : float
            Gamma correction for determining colormap linearity. Defaults to 1.
        name : str
            Name of the layer.
        metadata : dict
            Layer metadata.
        scale : tuple of float
            Scale factors for the layer.
        translate : tuple of float
            Translation values for the layer.
        opacity : float
            Opacity of the layer visual, between 0.0 and 1.0.
        blending : str
            One of a list of preset blending modes that determines how RGB and
            alpha values of the layer visual get mixed. Allowed values are
            {'opaque', 'translucent', and 'additive'}.
        visible : bool
            Whether the layer visual is currently being displayed.

        Returns
        -------
        layer : :class:`napari.layers.Surface`
            The newly-created surface layer.
        """
        layer = layers.Surface(
            data,
            colormap=colormap,
            contrast_limits=contrast_limits,
            gamma=gamma,
            name=name,
            metadata=metadata,
            scale=scale,
            translate=translate,
            opacity=opacity,
            blending=blending,
            visible=visible,
        )
        self.add_layer(layer)
        return layer

    def add_vectors(
        self,
        data,
        *,
        edge_width=1,
        edge_color='red',
        length=1,
        name=None,
        metadata=None,
        scale=None,
        translate=None,
        opacity=0.7,
        blending='translucent',
        visible=True,
    ) -> layers.Vectors:
        """Add a vectors layer to the layers list.

        Parameters
        ----------
        data : (N, 2, D) or (N1, N2, ..., ND, D) array
            An (N, 2, D) array is interpreted as "coordinate-like" data and a
            list of N vectors with start point and projections of the vector in
            D dimensions. An (N1, N2, ..., ND, D) array is interpreted as
            "image-like" data where there is a length D vector of the
            projections at each pixel.
        edge_width : float
            Width for all vectors in pixels.
        length : float
             Multiplicative factor on projections for length of all vectors.
        edge_color : str
            Edge color of all the vectors.
        name : str
            Name of the layer.
        metadata : dict
            Layer metadata.
        scale : tuple of float
            Scale factors for the layer.
        translate : tuple of float
            Translation values for the layer.
        opacity : float
            Opacity of the layer visual, between 0.0 and 1.0.
        blending : str
            One of a list of preset blending modes that determines how RGB and
            alpha values of the layer visual get mixed. Allowed values are
            {'opaque', 'translucent', and 'additive'}.
        visible : bool
            Whether the layer visual is currently being displayed.

        Returns
        -------
        layer : :class:`napari.layers.Vectors`
            The newly-created vectors layer.
        """
        layer = layers.Vectors(
            data,
            edge_width=edge_width,
            edge_color=edge_color,
            length=length,
            name=name,
            metadata=metadata,
            scale=scale,
            translate=translate,
            opacity=opacity,
            blending=blending,
            visible=visible,
        )
        self.add_layer(layer)
        return layer

    def _add_layer_from_data(
        self, data, meta: dict = None, layer_type: Optional[str] = None
    ) -> Union[layers.Layer, List[layers.Layer]]:
        """Add arbitrary layer data to the viewer.

        Primarily intended for usage by reader plugin hooks.

        Parameters
        ----------
        data : Any
            Data in a format that is valid for the corresponding `add_*` method
            of the specified ``layer_type``.
        meta : dict, optional
            Dict of keyword arguments that will be passed to the corresponding
            `add_*` method.  MUST NOT contain any keyword arguments that are
            not valid for the corresponding method.
        layer_type : str
            Type of layer to add.  MUST have a corresponding add_* method on
            on the viewer instance.  If not provided, the layer is assumed to
            be "image", unless data.dtype is one of (np.int32, np.uint32,
            np.int64, np.uint64), in which case it is assumed to be "labels".

        Raises
        ------
        ValueError
            If ``layer_type`` is not one of the recognized layer types.
        TypeError
            If any keyword arguments in ``meta`` are unexpected for the
            corresponding `add_*` method for this layer_type.

        Examples
        --------
        A typical use case might be to upack a tuple of layer data with a
        specified layer_type.

        >>> viewer = napari.Viewer()
        >>> data = (
        ...     np.random.random((10, 2)) * 20,
        ...     {'face_color': 'blue'},
        ...     'points',
        ... )
        >>> viewer._add_layer_from_data(*data)

        """

        layer_type = (layer_type or '').lower()

        # this came from __main__.py
        # assumes that big integer type arrays are likely labels.
        if not layer_type:
            if hasattr(data, 'dtype') and data.dtype in (
                np.int32,
                np.uint32,
                np.int64,
                np.uint64,
            ):
                layer_type = 'labels'
            else:
                layer_type = 'image'

        if layer_type not in layers.NAMES:
            raise ValueError(
                f"Unrecognized layer_type: '{layer_type}'. "
                f"Must be one of: {layers.NAMES}."
            )

        try:
            add_method = getattr(self, 'add_' + layer_type)
        except AttributeError:
            raise NotImplementedError(
                f"Sorry! {layer_type} is a valid layer type, but there is no "
                f"viewer.add_{layer_type} available yet."
            )

        try:
            layer = add_method(data, **(meta or {}))
        except TypeError as exc:
            if 'unexpected keyword argument' in str(exc):
                bad_key = str(exc).split('keyword argument ')[-1]
                raise TypeError(
                    "_add_layer_from_data received an unexpected keyword "
                    f"argument ({bad_key}) for layer type {layer_type}"
                ) from exc

        return layer<|MERGE_RESOLUTION|>--- conflicted
+++ resolved
@@ -1,20 +1,15 @@
 import itertools
 from logging import getLogger
-from typing import Sequence, List, Optional, Union
+from typing import List, Optional, Sequence, Union
 
 import numpy as np
 
 from .. import layers
-<<<<<<< HEAD
 from ..plugins.utils import get_layer_data_from_plugins
 from ..utils import colormaps, io
 from ..utils.misc import ensure_iterable, is_iterable
 
 logger = getLogger(__name__)
-=======
-from ..utils import colormaps, io
-from ..utils.misc import ensure_iterable, is_iterable
->>>>>>> d8276368
 
 
 class AddLayersMixin:
