--- conflicted
+++ resolved
@@ -1,181 +1,335 @@
+from math import inf
+
+from typing import Union
+
+from napari.components.component import Component
 from ...util.misc import (compute_max_shape as _compute_max_shape,
                           guess_metadata)
-from ...util.event import EmitterGroup, Event
-from numpy import clip, integer, ndarray, append, insert, delete
-from copy import copy
-
-<<<<<<< HEAD
-from vispy.util.event import EmitterGroup, Event
-
-#from .view import QtDims
-
 from enum import Enum
 
 
 class Mode(Enum):
-     Display = 0
-     Slice = 1
-     Project = 2
-=======
-from .view import QtDims
->>>>>>> 522eb488
-
-
-class Dims:
-    """Dimensions object containing the dimension sliders
-
-    Attributes
-    ----------
-    indices : list
-        Slicing indices controlled by the sliders.
-    max_dims : int
-        Maximum dimensions of the contained layers.
-    max_shape : tuple of int
-        Maximum shape of the contained layers.
-    """
-    def __init__(self, max_dims):
-
-        self.events = EmitterGroup(source=self,
-                                   auto_connect=True,
-                                   update_slider=Event)
+     Point = 0
+     Interval = 1
+
+
+class Dims(Component) :
+
+
+    def __init__(self, init_max_dims=0):
+        """
+        Dimensions object modelling multi-dimensional slicing, cropping, and displaying in Napari
+        Parameters
+        ----------
+        init_max_dims :
+        """
+        super().__init__()
 
 
         self.viewer = None
 
-        self._max_dims = max_dims
-        self._max_shape = tuple()
-
-        self.point = []
-        self.mode  = []
-
-        self.set_point(max_dims-1,0)
-
-
-        # update flags
-        self._child_layer_changed = False
-        self._need_redraw = False
-        self._need_slider_update = False
-
-        self._recalc_max_dims = False
-        self._recalc_max_shape = False
-
-        self._qt = None #QtDims(self)
-
-
-
-
-    def set_point(self, axis, value):
-        self._ensure_correct_lengths(axis)
-        self.point[axis] = value
-        self._need_redraw = True
-        self._update()
-
-    def set_mode(self, axis, mode):
-        self._ensure_correct_lengths(axis)
-        self.mode[axis]=mode
-        self._need_redraw = True
-        self._update()
-
-    def _ensure_correct_lengths(self, axis):
-        if axis >= len(self.mode):
-            self.point.extend([0.0]*(1+ axis - len(self.mode)))
-            self.mode.extend([Mode.Slice] * (1 + axis - len(self.mode)))
+        self.point    = []
+        self.interval = []
+        self.mode     = []
+        self.display  = []
+
+        self._ensure_axis_present(init_max_dims-1)
+
+    def set_point(self, axis: int, value: Union[int,float]):
+        """
+
+        Parameters
+        ----------
+        axis :
+        value :
+        """
+        self._ensure_axis_present(axis)
+        if self.point[axis] != value:
+            self.point[axis] = value
+            self._notify_listeners(source=self, axis=axis)
+
+    def get_point(self, axis):
+        """
+
+        Parameters
+        ----------
+        axis :
+        """
+        return self.point[axis]
+
+    def set_interval(self, axis: int, interval: tuple):
+        """
+
+        Parameters
+        ----------
+        axis :
+        minmax :
+        """
+        self._ensure_axis_present(axis)
+        if self.interval[axis] != interval:
+            self.interval[axis] = interval
+            self._notify_listeners(source=self, axis=axis)
+
+    def get_interval(self, axis):
+        """
+
+        Parameters
+        ----------
+        axis :
+        """
+        return self.interval[axis]
+
+    def set_mode(self, axis: int, mode:Mode):
+        """
+
+        Parameters
+        ----------
+        axis :
+        mode :
+        """
+        self._ensure_axis_present(axis)
+        if self.mode[axis]!=mode:
+            self.mode[axis] = mode
+            self._notify_listeners(source=self, axis=axis)
+
+    def get_mode(self, axis):
+        """
+
+        Parameters
+        ----------
+        axis :
+        """
+        return self.mode[axis]
+
+    def set_display(self, axis: int, display:bool):
+        """
+
+        Parameters
+        ----------
+        axis :
+        mode :
+        """
+        self._ensure_axis_present(axis)
+        if self.display[axis]!=display:
+            self.display[axis] = display
+            self._notify_listeners(source=self, axis=axis)
+
+    def get_display(self, axis):
+        """
+
+        Parameters
+        ----------
+        axis :
+        """
+        return self.display[axis]
+
+    def _ensure_axis_present(self, axis: int):
+        """
+        Makes sure that the given axis is in the dimension model
+        Parameters
+        ----------
+        axis : axis index
+        """
+        if axis >= self.nb_dimensions:
+            margin_length = 1+ axis - self.nb_dimensions
+            self.point.extend([0.0]*(margin_length))
+            self.interval.extend([None] * (margin_length))
+            self.mode.extend([None] * (margin_length))
+            self.display.extend([False] * (margin_length))
 
     @property
-    def arrayslice(self):
-        return
+    def slice_and_project(self):
+        """
+        Returns the slice and project tuples that specify how to slice and project arrays.
+        Returns (slice, project)
+        -------
+
+        Parameters
+        ----------
+
+        """
+
+        slice_list = []
+        project_list = []
+
+        for  (mode, display, point, interval) in zip(self.mode, self.display, self.point, self.interval):
+
+            if mode   == Mode.Point or mode is None:
+                if display:
+                    # no slicing, cropping or projection:
+                    project_list.append(False)
+                    slice_list.append(slice(None))
+                else:
+                    # slice:
+                    project_list.append(False)
+                    slice_list.append(slice(round(point)))
+            elif mode == Mode.Interval:
+                if display:
+                    # crop for display:
+                    project_list.append(False)
+                    if interval is None :
+                        slice_list.append(slice(None))
+                    else:
+                        slice_list.append(slice(*interval))
+                else:
+                    # crop before project:
+                    project_list.append(True)
+                    if interval is None:
+                        slice_list.append(slice(None))
+                    else:
+                        slice_list.append(slice(*interval))
+
+        slice_tuple = tuple(slice_list)
+        project_tuple = tuple(project_list)
+
+        return slice_tuple, project_tuple
+
 
 
     @property
-    def max_dims(self):
-        """int: Maximum tunable dimensions for contained images.
-        """
-        return self._max_dims
-
-    @property
-    def max_shape(self):
-        """tuple: Maximum shape for contained images.
-        """
-        return self._max_shape
-
-
-    def _slider_value_changed(self, value, axis):
-        self.set_point(axis, value)
-
-    def _update_sliders(self):
-        """Updates the sliders according to the contained images.
-        """
-        max_dims = self.max_dims
-        max_shape = self.max_shape
-
-        curr_dims = len(self.indices)
-
-        if curr_dims > max_dims:
-            self.indices = self.indices[:max_dims]
-            dims = curr_dims
-        else:
-            dims = max_dims
-            self.indices.extend([0] * (max_dims - curr_dims))
-
-        for dim in range(2, dims):  # do not create sliders for y/x-axes
-            try:
-                dim_len = max_shape[dim]
-            except IndexError:
-                dim_len = 0
-            self.events.update_slider(dim=dim,
-                                      dim_len=dim_len,
-                                      max_dims=max_dims)
-
-
-
-    def _calc_max_dims(self):
-        """Calculates the number of maximum dimensions in the contained images.
-        """
-        max_dims = 0
-
-        for layer in self.viewer.layers:
-            dims = layer.ndim
-            if dims > max_dims:
-                max_dims = dims
-
-        self._max_dims = max_dims
-
-        self._need_slider_update = True
-        self._update()
-
-    def _calc_max_shape(self):
-        """Calculates the maximum shape of the contained images.
-        """
-        shapes = (layer.shape for layer in self.viewer.layers)
-        self._max_shape = _compute_max_shape(shapes, self.max_dims)
-
-    def _on_layers_change(self, event):
-        """Called whenever a layer is changed.
-        """
-        self._child_layer_changed = True
-        self._update()
-
-    def _update(self):
-        """Updates the viewer.
-        """
-        if self._child_layer_changed:
-            self._child_layer_changed = False
-            self._recalc_max_dims = True
-            self._recalc_max_shape = True
-            self._need_slider_update = True
-
-        if self._need_redraw:
-            self._need_redraw = False
-            self.viewer._update_layers()
-
-        if self._recalc_max_dims:
-            self._recalc_max_dims = False
-            self._calc_max_dims()
-
-        if self._recalc_max_shape:
-            self._recalc_max_shape = False
-            self._calc_max_shape()
-
-        if self._need_slider_update:
-            self._need_slider_update = False
-            self._update_sliders()+    def nb_dimensions(self):
+        """
+        Returns the number of dimensions
+        Returns numebr of dimensions
+        -------
+
+        """
+        return len(self.point)
+
+
+
+# class Dims:
+#     """Dimensions object containing the dimension sliders
+#
+#     Parameters
+#     ----------
+#     viewer : Viewer
+#         Parent viewer.
+#
+#     Attributes
+#     ----------
+#     indices : list
+#         Slicing indices controlled by the sliders.
+#     max_dims : int
+#         Maximum dimensions of the contained layers.
+#     max_shape : tuple of int
+#         Maximum shape of the contained layers.
+#     """
+#
+#     def __init__(self, viewer):
+#
+#         self.viewer = viewer
+#         self.events = EmitterGroup(source=self,
+#                                    auto_connect=True,
+#                                    update_slider=Event)
+#         # TODO: allow arbitrary display axis setting
+#         # self.y_axis = 0  # typically the y-axis
+#         # self.x_axis = 1  # typically the x-axis
+#
+#         # TODO: wrap indices in custom data structure
+#         self.indices = [slice(None), slice(None)]
+#
+#         self._max_dims = 0
+#         self._max_shape = tuple()
+#
+#         # update flags
+#         self._child_layer_changed = False
+#         self._need_redraw = False
+#         self._need_slider_update = False
+#
+#         self._recalc_max_dims = False
+#         self._recalc_max_shape = False
+#
+#         self._qt = QtDims(self)
+#
+#     @property
+#     def max_dims(self):
+#         """int: Maximum tunable dimensions for contained images.
+#         """
+#         return self._max_dims
+#
+#     @property
+#     def max_shape(self):
+#         """tuple: Maximum shape for contained images.
+#         """
+#         return self._max_shape
+#
+#     def _update_sliders(self):
+#         """Updates the sliders according to the contained images.
+#         """
+#         max_dims = self.max_dims
+#         max_shape = self.max_shape
+#
+#         curr_dims = len(self.indices)
+#
+#         if curr_dims > max_dims:
+#             self.indices = self.indices[:max_dims]
+#             dims = curr_dims
+#         else:
+#             dims = max_dims
+#             self.indices.extend([0] * (max_dims - curr_dims))
+#
+#         for dim in range(2, dims):  # do not create sliders for y/x-axes
+#             try:
+#                 dim_len = max_shape[dim]
+#             except IndexError:
+#                 dim_len = 0
+#             self.events.update_slider(dim=dim, dim_len=dim_len,
+#                                       max_dims=max_dims)
+#
+#     def _slider_value_changed(self, value, axis):
+#         self.indices[axis] = value
+#         self._need_redraw = True
+#         self._update()
+#
+#     def _calc_max_dims(self):
+#         """Calculates the number of maximum dimensions in the contained images.
+#         """
+#         max_dims = 0
+#
+#         for layer in self.viewer.layers:
+#             dims = layer.ndim
+#             if dims > max_dims:
+#                 max_dims = dims
+#
+#         self._max_dims = max_dims
+#
+#         self._need_slider_update = True
+#         self._update()
+#
+#     def _calc_max_shape(self):
+#         """Calculates the maximum shape of the contained images.
+#         """
+#         shapes = (layer.shape for layer in self.viewer.layers)
+#         self._max_shape = _compute_max_shape(shapes, self.max_dims)
+#
+#     def _on_layers_change(self, event):
+#         """Called whenever a layer is changed.
+#         """
+#         self._child_layer_changed = True
+#         self._update()
+#
+#     def _update(self):
+#         """Updates the viewer.
+#         """
+#         if self._child_layer_changed:
+#             self._child_layer_changed = False
+#             self._recalc_max_dims = True
+#             self._recalc_max_shape = True
+#             self._need_slider_update = True
+#
+#         if self._need_redraw:
+#             self._need_redraw = False
+#             self.viewer._update_layers()
+#
+#         if self._recalc_max_dims:
+#             self._recalc_max_dims = False
+#             self._calc_max_dims()
+#
+#         if self._recalc_max_shape:
+#             self._recalc_max_shape = False
+#             self._calc_max_shape()
+#
+#         if self._need_slider_update:
+#             self._need_slider_update = False
+#             self._update_sliders()
