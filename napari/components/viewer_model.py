--- conflicted
+++ resolved
@@ -4,13 +4,8 @@
 
 from .add_layers_mixin import AddLayersMixin
 from .dims import Dims
-<<<<<<< HEAD
 from ..layers.layergroup import LayerGroup
-from ..utils.event import EmitterGroup, Event
-=======
-from .layerlist import LayerList
 from ..utils.event import Event, EmitterGroup
->>>>>>> e43f7301
 from ..utils.key_bindings import KeymapHandler, KeymapProvider
 from ..utils.theme import palettes
 
