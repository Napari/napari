import inspect
import itertools
import os
import warnings
from functools import lru_cache
from typing import Any, Dict, List, Optional, Sequence, Set, Union

import numpy as np

from .. import layers
from ..layers.image._image_utils import guess_labels
from ..layers.utils.stack_utils import split_channels
from ..plugins.io import read_data_with_plugins
from ..types import FullLayerData, LayerData
from ..utils import config
from ..utils._register import create_func as create_add_method
from ..utils.colormaps import ensure_colormap
from ..utils.events import EmitterGroup, Event, disconnect_events
from ..utils.key_bindings import KeymapProvider
from ..utils.misc import is_sequence
from ..utils.theme import palettes
from ._viewer_mouse_bindings import dims_scroll
from .axes import Axes
from .camera import Camera
from .cursor import Cursor
from .dims import Dims
from .grid import GridCanvas
from .layerlist import LayerList
from .scale_bar import ScaleBar


class ViewerModel(KeymapProvider):
    """Viewer containing the rendered scene, layers, and controlling elements
    including dimension sliders, and control bars for color limits.

    Parameters
    ----------
    title : string
        The title of the viewer window.
    ndisplay : {2, 3}
        Number of displayed dimensions.
    order : tuple of int
        Order in which dimensions are displayed where the last two or last
        three dimensions correspond to row x column or plane x row x column if
        ndisplay is 2 or 3.
    axis_labels = list of str
        Dimension names.

    Attributes
    ----------
    window : Window
        Parent window.
    layers : LayerList
        List of contained layers.
    dims : Dimensions
        Contains axes, indices, dimensions and sliders.
    themes : dict of str: dict of str: str
        Preset color palettes.
    """

    themes = palettes

    def __init__(self, title='napari', ndisplay=2, order=(), axis_labels=()):
        super().__init__()

        self.events = EmitterGroup(
            source=self,
            auto_connect=True,
            status=Event,
            help=Event,
            title=Event,
            reset_view=Event,
            palette=Event,
            layers_change=Event,
        )

        self.dims = Dims(
            ndisplay=ndisplay, order=order, axis_labels=axis_labels
        )

        self.layers = LayerList()
        self.camera = Camera()
        self.cursor = Cursor()
        self.axes = Axes()
        self.scale_bar = ScaleBar()

        self._status = 'Ready'
        self._help = ''
        self._title = title

<<<<<<< HEAD
        self._interactive = True
=======
        self._active_layer = None
>>>>>>> 1d784cf8
        self.grid = GridCanvas()
        # 2-tuple indicating height and width
        self._canvas_size = (600, 800)
        self._palette = None
        self.theme = 'dark'

        self.grid.events.connect(self.reset_view)
        self.grid.events.connect(self._on_grid_change)
        self.dims.events.ndisplay.connect(self._update_layers)
        self.dims.events.ndisplay.connect(self.reset_view)
        self.dims.events.order.connect(self._update_layers)
        self.dims.events.order.connect(self.reset_view)
        self.dims.events.current_step.connect(self._update_layers)
        self.cursor.events.position.connect(self._on_cursor_position_change)
        self.layers.events.inserted.connect(self._on_add_layer)
        self.layers.events.removed.connect(self._on_remove_layer)
        self.layers.events.reordered.connect(self._on_grid_change)
        self.layers.events.reordered.connect(self._on_layers_change)

        # Hold callbacks for when mouse moves with nothing pressed
        self.mouse_move_callbacks = []
        # Hold callbacks for when mouse is pressed, dragged, and released
        self.mouse_drag_callbacks = []
        # Hold callbacks for when mouse wheel is scrolled
        self.mouse_wheel_callbacks = [dims_scroll]

        self._persisted_mouse_event = {}
        self._mouse_drag_gen = {}
        self._mouse_wheel_gen = {}

    def __str__(self):
        """Simple string representation"""
        return f'napari.Viewer: {self.title}'

    @property
    def palette(self):
        """dict of str: str : Color palette with which to style the viewer.
        """
        return self._palette

    @palette.setter
    def palette(self, palette):
        if palette == self.palette:
            return

        self._palette = palette
        self.axes.background_color = self.palette['canvas']
        self.scale_bar.background_color = self.palette['canvas']
        self.events.palette()

    @property
    def theme(self):
        """string or None : Preset color palette.
        """
        for theme, palette in self.themes.items():
            if palette == self.palette:
                return theme

    @theme.setter
    def theme(self, theme):
        if theme == self.theme:
            return

        try:
            self.palette = self.themes[theme]
        except KeyError:
            raise ValueError(
                f"Theme '{theme}' not found; "
                f"options are {list(self.themes)}."
            )

    @property
    def grid_size(self):
        """tuple: Size of grid."""
        warnings.warn(
            (
                "The viewer.grid_size parameter is deprecated and will be removed after version 0.4.4."
                " Instead you should use viewer.grid.shape"
            ),
            category=DeprecationWarning,
            stacklevel=2,
        )
        return self.grid.shape

    @grid_size.setter
    def grid_size(self, grid_size):
        warnings.warn(
            (
                "The viewer.grid_size parameter is deprecated and will be removed after version 0.4.4."
                " Instead you should use viewer.grid.shape"
            ),
            category=DeprecationWarning,
            stacklevel=2,
        )
        self.grid.shape = grid_size

    @property
    def grid_stride(self):
        """int: Number of layers in each grid square."""
        warnings.warn(
            (
                "The viewer.grid_stride parameter is deprecated and will be removed after version 0.4.4."
                " Instead you should use viewer.grid.stride"
            ),
            category=DeprecationWarning,
            stacklevel=2,
        )
        return self.grid.stride

    @grid_stride.setter
    def grid_stride(self, grid_stride):
        warnings.warn(
            (
                "The viewer.grid_stride parameter is deprecated and will be removed after version 0.4.4."
                " Instead you should use viewer.grid.stride"
            ),
            category=DeprecationWarning,
            stacklevel=2,
        )
        self.grid.stride = grid_stride

    @property
    def status(self):
        """string: Status string
        """
        return self._status

    @status.setter
    def status(self, status):
        if status == self.status:
            return
        self._status = status
        self.events.status(text=self._status)

    @property
    def help(self):
        """string: String that can be displayed to the
        user in the status bar with helpful usage tips.
        """
        return self._help

    @help.setter
    def help(self, help):
        if help == self.help:
            return
        self._help = help
        self.events.help(text=self._help)

    @property
    def title(self):
        """string: String that is displayed in window title.
        """
        return self._title

    @title.setter
    def title(self, title):
        if title == self.title:
            return
        self._title = title
        self.events.title(text=self._title)

    @property
    def interactive(self):
        """bool: Determines if canvas pan/zoom interactivity is enabled or not."""
        warnings.warn(
            (
                "The viewer.interactive parameter is deprecated and will be removed after version 0.4.5."
                " Instead you should use viewer.camera.interactive"
            ),
            category=DeprecationWarning,
            stacklevel=2,
        )
        return self.camera.interactive

    @interactive.setter
    def interactive(self, interactive):
        warnings.warn(
            (
                "The viewer.interactive parameter is deprecated and will be removed after version 0.4.5."
                " Instead you should use viewer.camera.interactive"
            ),
            category=DeprecationWarning,
            stacklevel=2,
        )
        self.camera.interactive = interactive

    @property
    def active_layer(self):
        """int: index of active_layer
        """
        warnings.warn(
            (
                "The viewer.active_layer property is deprecated and will be removed after version 0.4.5."
                " Instead you should use the viewer.layers.active property"
            ),
            category=DeprecationWarning,
            stacklevel=2,
        )
        return self.layers.active

    @active_layer.setter
    def active_layer(self, active_layer):
        warnings.warn(
            (
                "The viewer.active_layer property is deprecated and will be removed after version 0.4.5."
                " Instead you should use the viewer.layers.active property"
            ),
            category=DeprecationWarning,
            stacklevel=2,
        )
        if active_layer == self.active_layer:
            return
        self.layers.active = active_layer

    @property
    def _sliced_extent_world(self) -> np.ndarray:
        """Extent of layers in world coordinates after slicing.

        D is either 2 or 3 depending on if the displayed data is 2D or 3D.

        Returns
        -------
        sliced_extent_world : array, shape (2, D)
        """
        if len(self.layers) == 0 and self.dims.ndim != 2:
            # If no data is present and dims model has not been reset to 0
            # than someone has passed more than two axis labels which are
            # being saved and so default values are used.
            return np.vstack(
                [np.zeros(self.dims.ndim), np.repeat(512, self.dims.ndim)]
            )
        else:
            return self.layers.extent.world[:, self.dims.displayed]

    def reset_view(self, event=None):
        """Reset the camera view."""

        extent = self._sliced_extent_world
        scene_size = extent[1] - extent[0]
        corner = extent[0]
        grid_size = list(self.grid.actual_shape(len(self.layers)))
        if len(scene_size) > len(grid_size):
            grid_size = [1] * (len(scene_size) - len(grid_size)) + grid_size
        size = np.multiply(scene_size, grid_size)
        center = np.add(corner, np.divide(size, 2))[-self.dims.ndisplay :]
        center = [0] * (self.dims.ndisplay - len(center)) + list(center)
        self.camera.center = center
        # zoom is definied as the number of canvas pixels per world pixel
        # The default value used below will zoom such that the whole field
        # of view will occupy 95% of the canvas on the most filled axis
        if np.max(size) == 0:
            self.camera.zoom = 0.95 * np.min(self._canvas_size)
        else:
            self.camera.zoom = (
                0.95 * np.min(self._canvas_size) / np.max(size[-2:])
            )
        self.camera.angles = (0, 0, 90)

        # Emit a reset view event, which is no longer used internally, but
        # which maybe useful for building on napari.
        self.events.reset_view(
            center=self.camera.center,
            zoom=self.camera.zoom,
            angles=self.camera.angles,
        )

    def _new_labels(self):
        """Create new labels layer filling full world coordinates space."""
        extent = self.layers.extent.world
        scale = self.layers.extent.step
        scene_size = extent[1] - extent[0]
        corner = extent[0]
        shape = [
            np.round(s / sc).astype('int') + 1 if s > 0 else 1
            for s, sc in zip(scene_size, scale)
        ]
        empty_labels = np.zeros(shape, dtype=int)
        self.add_labels(empty_labels, translate=np.array(corner), scale=scale)

    def _update_layers(self, event=None, layers=None):
        """Updates the contained layers.

        Parameters
        ----------
        layers : list of napari.layers.Layer, optional
            List of layers to update. If none provided updates all.
        """
        layers = layers or self.layers
        for layer in layers:
            layer._slice_dims(
                self.dims.point, self.dims.ndisplay, self.dims.order
            )

    def _toggle_theme(self):
        """Switch to next theme in list of themes
        """
        theme_names = list(self.themes.keys())
        cur_theme = theme_names.index(self.theme)
        self.theme = theme_names[(cur_theme + 1) % len(theme_names)]

    def _update_active_layer(self, event):
        """Set the active layer by iterating over the layers list and
        finding the first selected layer. If multiple layers are selected the
        iteration stops and the active layer is set to be None

        Parameters
        ----------
        event : Event
            No Event parameters are used
        """
        active_layer = self.layers.active

        if active_layer is None:
            self.status = 'Ready'
            self.help = ''
            self.cursor.style = 'standard'
<<<<<<< HEAD
            self.interactive = True
=======
            self.camera.interactive = True
            self.active_layer = None
>>>>>>> 1d784cf8
        else:
            self.status = active_layer.status
            self.help = active_layer.help
            self.cursor.style = active_layer.cursor
            self.cursor.size = active_layer.cursor_size
<<<<<<< HEAD
            self.interactive = active_layer.interactive
=======
            self.camera.interactive = active_layer.interactive
            self.active_layer = active_layer
>>>>>>> 1d784cf8

    def _on_layers_change(self, event):
        if len(self.layers) == 0:
            self.dims.ndim = 2
            self.dims.reset()
        else:
            extent = self.layers.extent
            world = extent.world
            ss = extent.step
            ndim = world.shape[1]
            self.dims.ndim = ndim
            for i in range(ndim):
                self.dims.set_range(i, (world[0, i], world[1, i], ss[i]))
        self.events.layers_change()
        self._update_active_layer(event)

    def _update_interactive(self, event):
        """Set the viewer interactivity with the `event.interactive` bool."""
        self.camera.interactive = event.interactive

    def _update_cursor(self, event):
        """Set the viewer cursor with the `event.cursor` string."""
        self.cursor.style = event.cursor

    def _update_cursor_size(self, event):
        """Set the viewer cursor_size with the `event.cursor_size` int."""
        self.cursor.size = event.cursor_size

    def _on_cursor_position_change(self, event):
        """Set the layer cursor position."""
        for layer in self.layers:
            layer.position = self.cursor.position

        # Update status and help bar based on active layer
        if self.active_layer is not None:
            self.status = self.active_layer.status
            self.help = self.active_layer.help

    def _on_grid_change(self, event):
        """Arrange the current layers is a 2D grid."""
        extent = self._sliced_extent_world
        n_layers = len(self.layers)
        for i, layer in enumerate(self.layers):
            i_row, i_column = self.grid.position(n_layers - 1 - i, n_layers)
            self._subplot(layer, (i_row, i_column), extent)

    def grid_view(self, n_row=None, n_column=None, stride=1):
        """Arrange the current layers is a 2D grid.

        Default behaviour is to make a square 2D grid.

        Parameters
        ----------
        n_row : int, optional
            Number of rows in the grid.
        n_column : int, optional
            Number of column in the grid.
        stride : int, optional
            Number of layers to place in each grid square before moving on to
            the next square. The default ordering is to place the most visible
            layer in the top left corner of the grid. A negative stride will
            cause the order in which the layers are placed in the grid to be
            reversed.
        """
        warnings.warn(
            (
                "The viewer.grid_view method is deprecated and will be removed after version 0.4.4."
                " Instead you should use the viewer.grid.enabled = Turn to turn on the grid view,"
                " and viewer.grid.shape and viewer.grid.stride to set the size and stride of the"
                " grid respectively."
            ),
            category=DeprecationWarning,
            stacklevel=2,
        )
        self.grid.stride = stride
        if n_row is None:
            n_row = -1
        if n_column is None:
            n_column = -1
        self.grid.shape = (n_row, n_column)
        self.grid.enabled = True

    def stack_view(self):
        """Arrange the current layers in a stack.
        """
        warnings.warn(
            (
                "The viewer.stack_view method is deprecated and will be removed after version 0.4.4."
                " Instead you should use the viewer.grid.enabled = False to turn off the grid view."
            ),
            category=DeprecationWarning,
            stacklevel=2,
        )
        self.grid.enabled = False

    def _subplot(self, layer, position, extent):
        """Shift a layer to a specified position in a 2D grid.

        Parameters
        ----------
        layer : napari.layers.Layer
            Layer that is to be moved.
        position : 2-tuple of int
            New position of layer in grid.
        extent : array, shape (2, D)
            Extent of the world.
        """
        scene_shift = extent[1] - extent[0] + 1
        translate_2d = np.multiply(scene_shift[-2:], position)
        translate = [0] * layer.ndim
        translate[-2:] = translate_2d
        layer.translate_grid = translate

    @property
    def experimental(self):
        """Experimental commands for IPython console.

        For example run "viewer.experimental.cmds.loader.help".
        """
        from .experimental.commands import ExperimentalNamespace

        return ExperimentalNamespace(self.layers)

    def _on_add_layer(self, event):
        """Connect new layer events.

        Parameters
        ----------
        event : :class:`napari.layers.Layer`
            Layer to add.
        """
        layer = event.value

        # Coerce name into being unique and connect event to ensure uniqueness
        layer.name = self.layers._coerce_name(layer.name, layer)

        # Connect individual layer events to viewer events
        layer.events.select.connect(self._update_active_layer)
        layer.events.deselect.connect(self._update_active_layer)
        layer.events.interactive.connect(self._update_interactive)
        layer.events.cursor.connect(self._update_cursor)
        layer.events.cursor_size.connect(self._update_cursor_size)
        layer.events.data.connect(self._on_layers_change)
        layer.events.scale.connect(self._on_layers_change)
        layer.events.translate.connect(self._on_layers_change)
        layer.events.rotate.connect(self._on_layers_change)
        layer.events.shear.connect(self._on_layers_change)
        layer.events.affine.connect(self._on_layers_change)
        layer.events.name.connect(self.layers._update_name)

        # For the labels layer we need to reset the undo/ redo
        # history whenever the displayed slice changes. Once
        # we have full undo/ redo functionality, this can be
        # dropped.
        if hasattr(layer, '_reset_history'):
            self.dims.events.ndisplay.connect(layer._reset_history)
            self.dims.events.order.connect(layer._reset_history)
            self.dims.events.current_step.connect(layer._reset_history)

        # Make layer selected and unselect all others
        layer.selected = True
        self.layers.unselect_all(ignore=layer)

        # Update dims and grid model
        self._on_layers_change(None)
        self._on_grid_change(None)
        # Slice current layer based on dims
        self._update_layers(layers=[layer])

        if len(self.layers) == 1:
            self.reset_view()

    def _on_remove_layer(self, event):
        """Disconnect old layer events.

        Parameters
        ----------
        layer : :class:`napari.layers.Layer`
            Layer to add.

        Returns
        -------
        layer : :class:`napari.layers.Layer` or list
            The layer that was added (same as input).
        """
        layer = event.value

        # Disconnect all connections from layer
        disconnect_events(layer.events, self)
        disconnect_events(layer.events, self.layers)

        # For the labels layer disconnect history resets
        if hasattr(layer, '_reset_history'):
            self.dims.events.ndisplay.disconnect(layer._reset_history)
            self.dims.events.order.disconnect(layer._reset_history)
            self.dims.events.current_step.disconnect(layer._reset_history)
        self._on_layers_change(None)
        self._on_grid_change(None)

    def add_layer(self, layer: layers.Layer) -> layers.Layer:
        """Add a layer to the viewer.

        Parameters
        ----------
        layer : :class:`napari.layers.Layer`
            Layer to add.

        Returns
        -------
        layer : :class:`napari.layers.Layer` or list
            The layer that was added (same as input).
        """
        # Adding additional functionality inside `add_layer`
        # should be avoided to keep full functionality
        # from adding a layer through the `layers.append`
        # method
        self.layers.append(layer)
        return layer

    def add_image(
        self,
        data=None,
        *,
        channel_axis=None,
        rgb=None,
        colormap=None,
        contrast_limits=None,
        gamma=1,
        interpolation='nearest',
        rendering='mip',
        iso_threshold=0.5,
        attenuation=0.05,
        name=None,
        metadata=None,
        scale=None,
        translate=None,
        rotate=None,
        shear=None,
        affine=None,
        opacity=1,
        blending=None,
        visible=True,
        multiscale=None,
    ) -> Union[layers.Image, List[layers.Image]]:
        """Add an image layer to the layer list.

        Parameters
        ----------
        data : array or list of array
            Image data. Can be N dimensional. If the last dimension has length
            3 or 4 can be interpreted as RGB or RGBA if rgb is `True`. If a
            list and arrays are decreasing in shape then the data is treated as
            a multiscale image.
        channel_axis : int, optional
            Axis to expand image along.  If provided, each channel in the data
            will be added as an individual image layer.  In channel_axis mode,
            all other parameters MAY be provided as lists, and the Nth value
            will be applied to the Nth channel in the data.  If a single value
            is provided, it will be broadcast to all Layers.
        rgb : bool or list
            Whether the image is rgb RGB or RGBA. If not specified by user and
            the last dimension of the data has length 3 or 4 it will be set as
            `True`. If `False` the image is interpreted as a luminance image.
            If a list then must be same length as the axis that is being
            expanded as channels.
        colormap : str, napari.utils.Colormap, tuple, dict, list
            Colormaps to use for luminance images. If a string must be the name
            of a supported colormap from vispy or matplotlib. If a tuple the
            first value must be a string to assign as a name to a colormap and
            the second item must be a Colormap. If a dict the key must be a
            string to assign as a name to a colormap and the value must be a
            Colormap. If a list then must be same length as the axis that is
            being expanded as channels, and each colormap is applied to each
            new image layer.
        contrast_limits : list (2,)
            Color limits to be used for determining the colormap bounds for
            luminance images. If not passed is calculated as the min and max of
            the image. If list of lists then must be same length as the axis
            that is being expanded and then each colormap is applied to each
            image.
        gamma : list, float
            Gamma correction for determining colormap linearity. Defaults to 1.
            If a list then must be same length as the axis that is being
            expanded as channels.
        interpolation : str or list
            Interpolation mode used by vispy. Must be one of our supported
            modes. If a list then must be same length as the axis that is being
            expanded as channels.
        rendering : str or list
            Rendering mode used by vispy. Must be one of our supported
            modes. If a list then must be same length as the axis that is being
            expanded as channels.
        iso_threshold : float or list
            Threshold for isosurface. If a list then must be same length as the
            axis that is being expanded as channels.
        attenuation : float or list
            Attenuation rate for attenuated maximum intensity projection. If a
            list then must be same length as the axis that is being expanded as
            channels.
        name : str or list of str
            Name of the layer.  If a list then must be same length as the axis
            that is being expanded as channels.
        metadata : dict or list of dict
            Layer metadata. If a list then must be a list of dicts with the
            same length as the axis that is being expanded as channels.
        scale : tuple of float or list
            Scale factors for the layer. If a list then must be a list of
            tuples of float with the same length as the axis that is being
            expanded as channels.
        translate : tuple of float or list
            Translation values for the layer. If a list then must be a list of
            tuples of float with the same length as the axis that is being
            expanded as channels.
        rotate : float, 3-tuple of float, n-D array or list.
            If a float convert into a 2D rotation matrix using that value as an
            angle. If 3-tuple convert into a 3D rotation matrix, using a yaw,
            pitch, roll convention. Otherwise assume an nD rotation. Angles are
            assumed to be in degrees. They can be converted from radians with
            np.degrees if needed. If a list then must have same length as
            the axis that is being expanded as channels.
        shear : 1-D array or list.
            A vector of shear values for an upper triangular n-D shear matrix.
            If a list then must have same length as the axis that is being
            expanded as channels.
        affine: n-D array or napari.utils.transforms.Affine
            (N+1, N+1) affine transformation matrix in homogeneous coordinates.
            The first (N, N) entries correspond to a linear transform and
            the final column is a lenght N translation vector and a 1 or a napari
            AffineTransform object. If provided then translate, scale, rotate, and
            shear values are ignored.
        opacity : float or list
            Opacity of the layer visual, between 0.0 and 1.0.  If a list then
            must be same length as the axis that is being expanded as channels.
        blending : str or list
            One of a list of preset blending modes that determines how RGB and
            alpha values of the layer visual get mixed. Allowed values are
            {'opaque', 'translucent', and 'additive'}. If a list then
            must be same length as the axis that is being expanded as channels.
        visible : bool or list of bool
            Whether the layer visual is currently being displayed.
            If a list then must be same length as the axis that is
            being expanded as channels.
        multiscale : bool
            Whether the data is a multiscale image or not. Multiscale data is
            represented by a list of array like image data. If not specified by
            the user and if the data is a list of arrays that decrease in shape
            then it will be taken to be multiscale. The first image in the list
            should be the largest.

        Returns
        -------
        layer : :class:`napari.layers.Image` or list
            The newly-created image layer or list of image layers.
        """

        if colormap is not None:
            # standardize colormap argument(s) to Colormaps, and make sure they
            # are in AVAILABLE_COLORMAPS.  This will raise one of many various
            # errors if the colormap argument is invalid.  See
            # ensure_colormap for details
            if isinstance(colormap, list):
                colormap = [ensure_colormap(c) for c in colormap]
            else:
                colormap = ensure_colormap(colormap)

        # doing this here for IDE/console autocompletion in add_image function.
        kwargs = {
            'rgb': rgb,
            'colormap': colormap,
            'contrast_limits': contrast_limits,
            'gamma': gamma,
            'interpolation': interpolation,
            'rendering': rendering,
            'iso_threshold': iso_threshold,
            'attenuation': attenuation,
            'name': name,
            'metadata': metadata,
            'scale': scale,
            'translate': translate,
            'rotate': rotate,
            'shear': shear,
            'affine': affine,
            'opacity': opacity,
            'blending': blending,
            'visible': visible,
            'multiscale': multiscale,
        }

        # these arguments are *already* iterables in the single-channel case.
        iterable_kwargs = {
            'scale',
            'translate',
            'rotate',
            'shear',
            'affine',
            'contrast_limits',
            'metadata',
        }

        # Image or OctreeImage.
        image_class = _get_image_class()

        if channel_axis is None:
            kwargs['colormap'] = kwargs['colormap'] or 'gray'
            kwargs['blending'] = kwargs['blending'] or 'translucent'
            # Helpful message if someone tries to add mulit-channel kwargs,
            # but forget the channel_axis arg
            for k, v in kwargs.items():
                if k not in iterable_kwargs and is_sequence(v):
                    raise TypeError(
                        f"Received sequence for argument '{k}', "
                        "did you mean to specify a 'channel_axis'? "
                    )
            layer = image_class(data, **kwargs)
            self.layers.append(layer)

            return layer
        else:
            layerdata_list = split_channels(data, channel_axis, **kwargs)

            layer_list = list()
            for image, i_kwargs, _ in layerdata_list:
                layer = image_class(image, **i_kwargs)
                self.layers.append(layer)
                layer_list.append(layer)

            return layer_list

    def open(
        self,
        path: Union[str, Sequence[str]],
        *,
        stack: bool = False,
        plugin: Optional[str] = None,
        layer_type: Optional[str] = None,
        **kwargs,
    ) -> List[layers.Layer]:
        """Open a path or list of paths with plugins, and add layers to viewer.

        A list of paths will be handed one-by-one to the napari_get_reader hook
        if stack is False, otherwise the full list is passed to each plugin
        hook.

        Parameters
        ----------
        path : str or list of str
            A filepath, directory, or URL (or a list of any) to open.
        stack : bool, optional
            If a list of strings is passed and ``stack`` is ``True``, then the
            entire list will be passed to plugins.  It is then up to individual
            plugins to know how to handle a list of paths.  If ``stack`` is
            ``False``, then the ``path`` list is broken up and passed to plugin
            readers one by one.  by default False.
        plugin : str, optional
            Name of a plugin to use.  If provided, will force ``path`` to be
            read with the specified ``plugin``.  If the requested plugin cannot
            read ``path``, an exception will be raised.
        layer_type : str, optional
            If provided, will force data read from ``path`` to be passed to the
            corresponding ``add_<layer_type>`` method (along with any
            additional) ``kwargs`` provided to this function.  This *may*
            result in exceptions if the data returned from the path is not
            compatible with the layer_type.
        **kwargs
            All other keyword arguments will be passed on to the respective
            ``add_layer`` method.

        Returns
        -------
        layers : list
            A list of any layers that were added to the viewer.
        """
        paths = [path] if isinstance(path, str) else path
        paths = [os.fspath(path) for path in paths]  # PathObjects -> str
        if not isinstance(paths, (tuple, list)):
            raise ValueError(
                "'path' argument must be a string, list, or tuple"
            )

        if stack:
            return self._add_layers_with_plugins(
                paths, kwargs, plugin=plugin, layer_type=layer_type
            )

        added: List[layers.Layer] = []  # for layers that get added
        for _path in paths:
            added.extend(
                self._add_layers_with_plugins(
                    _path, kwargs, plugin=plugin, layer_type=layer_type
                )
            )

        return added

    def _add_layers_with_plugins(
        self,
        path_or_paths: Union[str, Sequence[str]],
        kwargs: Optional[dict] = None,
        plugin: Optional[str] = None,
        layer_type: Optional[str] = None,
    ) -> List[layers.Layer]:
        """Load a path or a list of paths into the viewer using plugins.

        This function is mostly called from self.open_path, where the ``stack``
        argument determines whether a list of strings is handed to plugins one
        at a time, or en-masse.

        Parameters
        ----------
        path_or_paths : str or list of str
            A filepath, directory, or URL (or a list of any) to open. If a
            list, the assumption is that the list is to be treated as a stack.
        kwargs : dict, optional
            keyword arguments that will be used to overwrite any of those that
            are returned in the meta dict from plugins.
        plugin : str, optional
            Name of a plugin to use.  If provided, will force ``path`` to be
            read with the specified ``plugin``.  If the requested plugin cannot
            read ``path``, an exception will be raised.
        layer_type : str, optional
            If provided, will force data read from ``path`` to be passed to the
            corresponding ``add_<layer_type>`` method (along with any
            additional) ``kwargs`` provided to this function.  This *may*
            result in exceptions if the data returned from the path is not
            compatible with the layer_type.

        Returns
        -------
        List[layers.Layer]
            A list of any layers that were added to the viewer.
        """
        layer_data = read_data_with_plugins(path_or_paths, plugin=plugin)

        # glean layer names from filename. These will be used as *fallback*
        # names, if the plugin does not return a name kwarg in their meta dict.
        filenames = []
        if isinstance(path_or_paths, str):
            filenames = itertools.repeat(path_or_paths)
        elif is_sequence(path_or_paths):
            if len(path_or_paths) == len(layer_data):
                filenames = iter(path_or_paths)
            else:
                # if a list of paths has been returned as a list of layer data
                # without a 1:1 relationship between the two lists we iterate
                # over the first name
                filenames = itertools.repeat(path_or_paths[0])

        # add each layer to the viewer
        added: List[layers.Layer] = []  # for layers that get added
        for data, filename in zip(layer_data, filenames):
            basename, ext = os.path.splitext(os.path.basename(filename))
            _data = _unify_data_and_user_kwargs(
                data, kwargs, layer_type, fallback_name=basename
            )
            # actually add the layer
            new = self._add_layer_from_data(*_data)
            # some add_* methods return a List[Layer], others just a Layer
            # we want to always return a list
            added.extend(new if isinstance(new, list) else [new])
        return added

    def _add_layer_from_data(
        self, data, meta: dict = None, layer_type: Optional[str] = None
    ) -> Union[layers.Layer, List[layers.Layer]]:
        """Add arbitrary layer data to the viewer.

        Primarily intended for usage by reader plugin hooks.

        Parameters
        ----------
        data : Any
            Data in a format that is valid for the corresponding `add_*` method
            of the specified ``layer_type``.
        meta : dict, optional
            Dict of keyword arguments that will be passed to the corresponding
            `add_*` method.  MUST NOT contain any keyword arguments that are
            not valid for the corresponding method.
        layer_type : str
            Type of layer to add.  MUST have a corresponding add_* method on
            on the viewer instance.  If not provided, the layer is assumed to
            be "image", unless data.dtype is one of (np.int32, np.uint32,
            np.int64, np.uint64), in which case it is assumed to be "labels".

        Raises
        ------
        ValueError
            If ``layer_type`` is not one of the recognized layer types.
        TypeError
            If any keyword arguments in ``meta`` are unexpected for the
            corresponding `add_*` method for this layer_type.

        Examples
        --------
        A typical use case might be to upack a tuple of layer data with a
        specified layer_type.

        >>> viewer = napari.Viewer()
        >>> data = (
        ...     np.random.random((10, 2)) * 20,
        ...     {'face_color': 'blue'},
        ...     'points',
        ... )
        >>> viewer._add_layer_from_data(*data)

        """

        layer_type = (layer_type or '').lower()

        # assumes that big integer type arrays are likely labels.
        if not layer_type:
            layer_type = guess_labels(data)

        if layer_type not in layers.NAMES:
            raise ValueError(
                f"Unrecognized layer_type: '{layer_type}'. "
                f"Must be one of: {layers.NAMES}."
            )

        try:
            add_method = getattr(self, 'add_' + layer_type)
        except AttributeError:
            raise NotImplementedError(
                f"Sorry! {layer_type} is a valid layer type, but there is no "
                f"viewer.add_{layer_type} available yet."
            )

        try:
            layer = add_method(data, **(meta or {}))
        except TypeError as exc:
            if 'unexpected keyword argument' in str(exc):
                bad_key = str(exc).split('keyword argument ')[-1]
                raise TypeError(
                    "_add_layer_from_data received an unexpected keyword "
                    f"argument ({bad_key}) for layer type {layer_type}"
                ) from exc
            else:
                raise exc

        return layer


def _get_image_class() -> layers.Image:
    """Return Image or OctreeImage based config settings."""
    if config.async_octree:
        from ..layers.image.experimental.octree_image import OctreeImage

        return OctreeImage

    return layers.Image


def _normalize_layer_data(data: LayerData) -> FullLayerData:
    """Accepts any layerdata tuple, and returns a fully qualified tuple.

    Parameters
    ----------
    data : LayerData
        1-, 2-, or 3-tuple with (data, meta, layer_type).

    Returns
    -------
    FullLayerData
        3-tuple with (data, meta, layer_type)

    Raises
    ------
    ValueError
        If data has len < 1 or len > 3, or if the second item in ``data`` is
        not a ``dict``, or the third item is not a valid layer_type ``str``
    """
    if not isinstance(data, tuple) and 0 < len(data) < 4:
        raise ValueError("LayerData must be a 1-, 2-, or 3-tuple")
    _data = list(data)
    if len(_data) > 1:
        if not isinstance(_data[1], dict):
            raise ValueError(
                "The second item in a LayerData tuple must be a dict"
            )
    else:
        _data.append(dict())
    if len(_data) > 2:
        if _data[2] not in layers.NAMES:
            raise ValueError(
                "The third item in a LayerData tuple must be one of: "
                f"{layers.NAMES!r}."
            )
    else:
        _data.append(guess_labels(_data[0]))
    return tuple(_data)  # type: ignore


def _unify_data_and_user_kwargs(
    data: LayerData,
    kwargs: Optional[dict] = None,
    layer_type: Optional[str] = None,
    fallback_name: str = None,
) -> FullLayerData:
    """Merge data returned from plugins with options specified by user.

    If ``data == (_data, _meta, _type)``.  Then:

    - ``kwargs`` will be used to update ``_meta``
    - ``layer_type`` will replace ``_type`` and, if provided, ``_meta`` keys
        will be pruned to layer_type-appropriate kwargs
    - ``fallback_name`` is used if ``not _meta.get('name')``

    .. note:

        If a user specified both layer_type and additional keyword arguments
        to viewer.open(), it is their responsibility to make sure the kwargs
        match the layer_type.

    Parameters
    ----------
    data : LayerData
        1-, 2-, or 3-tuple with (data, meta, layer_type) returned from plugin.
    kwargs : dict, optional
        User-supplied keyword arguments, to override those in ``meta`` supplied
        by plugins.
    layer_type : str, optional
        A user-supplied layer_type string, to override the ``layer_type``
        declared by the plugin.
    fallback_name : str, optional
        A name for the layer, to override any name in ``meta`` supplied by the
        plugin.

    Returns
    -------
    FullLayerData
        Fully qualified LayerData tuple with user-provided overrides.
    """
    _data, _meta, _type = _normalize_layer_data(data)

    if layer_type:
        # the user has explicitly requested this be a certain layer type
        # strip any kwargs from the plugin that are no longer relevant
        _meta = prune_kwargs(_meta, layer_type)
        _type = layer_type

    if kwargs:
        # if user provided kwargs, use to override any meta dict values that
        # were returned by the plugin. We only prune kwargs if the user did
        # *not* specify the layer_type. This means that if a user specified
        # both layer_type and additional keyword arguments to viewer.open(),
        # it is their responsibility to make sure the kwargs match the
        # layer_type.
        _meta.update(prune_kwargs(kwargs, _type) if not layer_type else kwargs)

    if not _meta.get('name') and fallback_name:
        _meta['name'] = fallback_name
    return (_data, _meta, _type)


def prune_kwargs(kwargs: Dict[str, Any], layer_type: str) -> Dict[str, Any]:
    """Return copy of ``kwargs`` with only keys valid for ``add_<layer_type>``

    Parameters
    ----------
    kwargs : dict
        A key: value mapping where some or all of the keys are parameter names
        for the corresponding ``Viewer.add_<layer_type>`` method.
    layer_type : str
        The type of layer that is going to be added with these ``kwargs``.

    Returns
    -------
    pruned_kwargs : dict
        A key: value mapping where all of the keys are valid parameter names
        for the corresponding ``Viewer.add_<layer_type>`` method.

    Raises
    ------
    ValueError
        If ``ViewerModel`` does not provide an ``add_<layer_type>`` method
        for the provided ``layer_type``.

    Examples
    --------
    >>> test_kwargs = {
    ...     'scale': (0.75, 1),
    ...     'blending': 'additive',
    ...     'num_colors': 10,
    ... }
    >>> prune_kwargs(test_kwargs, 'image')
    {'scale': (0.75, 1), 'blending': 'additive'}

    >>> # only labels has the ``num_colors`` argument
    >>> prune_kwargs(test_kwargs, 'labels')
    {'scale': (0.75, 1), 'blending': 'additive', 'num_colors': 10}
    """
    add_method = getattr(ViewerModel, 'add_' + layer_type, None)
    if not add_method or layer_type == 'layer':
        raise ValueError(f"Invalid layer_type: {layer_type}")

    # get valid params for the corresponding add_<layer_type> method
    valid = valid_add_kwargs()[layer_type]
    return {k: v for k, v in kwargs.items() if k in valid}


@lru_cache(maxsize=1)
def valid_add_kwargs() -> Dict[str, Set[str]]:
    """Return a dict where keys are layer types & values are valid kwargs."""
    valid = dict()
    for meth in dir(ViewerModel):
        if not meth.startswith('add_') or meth[4:] == 'layer':
            continue
        params = inspect.signature(getattr(ViewerModel, meth)).parameters
        valid[meth[4:]] = set(params) - {'self', 'kwargs'}
    return valid


for _layer in (
    layers.Labels,
    layers.Points,
    layers.Shapes,
    layers.Surface,
    layers.Tracks,
    layers.Vectors,
):
    func = create_add_method(_layer)
    setattr(ViewerModel, func.__name__, func)<|MERGE_RESOLUTION|>--- conflicted
+++ resolved
@@ -88,11 +88,6 @@
         self._help = ''
         self._title = title
 
-<<<<<<< HEAD
-        self._interactive = True
-=======
-        self._active_layer = None
->>>>>>> 1d784cf8
         self.grid = GridCanvas()
         # 2-tuple indicating height and width
         self._canvas_size = (600, 800)
@@ -409,23 +404,13 @@
             self.status = 'Ready'
             self.help = ''
             self.cursor.style = 'standard'
-<<<<<<< HEAD
-            self.interactive = True
-=======
             self.camera.interactive = True
-            self.active_layer = None
->>>>>>> 1d784cf8
         else:
             self.status = active_layer.status
             self.help = active_layer.help
             self.cursor.style = active_layer.cursor
             self.cursor.size = active_layer.cursor_size
-<<<<<<< HEAD
-            self.interactive = active_layer.interactive
-=======
             self.camera.interactive = active_layer.interactive
-            self.active_layer = active_layer
->>>>>>> 1d784cf8
 
     def _on_layers_change(self, event):
         if len(self.layers) == 0:
