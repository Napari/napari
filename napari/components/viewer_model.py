--- conflicted
+++ resolved
@@ -6,8 +6,10 @@
 from typing import Any, Dict, List, Optional, Sequence, Set, Union
 
 import numpy as np
+from pydantic import Field, validator
 
 from .. import layers
+from ..layers import Image, Layer
 from ..layers.image._image_utils import guess_labels
 from ..layers.utils.stack_utils import split_channels
 from ..plugins.io import read_data_with_plugins
@@ -15,18 +17,16 @@
 from ..utils import config
 from ..utils._register import create_func as create_add_method
 from ..utils.colormaps import ensure_colormap
-from ..utils.events import disconnect_events
+from ..utils.events import Event, disconnect_events
 from ..utils.key_bindings import KeymapProvider
 from ..utils.misc import is_sequence
-<<<<<<< HEAD
+from ..utils.mouse_bindings import MousemapProvider
 from ..utils.pydantic import ConfiguredModel, evented_model
-=======
-from ..utils.mouse_bindings import MousemapProvider
->>>>>>> 8b2475ac
 
 # Private _themes import needed until viewer.palette is dropped
 from ..utils.theme import _themes, available_themes, get_theme
-from ._viewer_mouse_bindings import dims_scroll
+
+# from ._viewer_mouse_bindings import dims_scroll
 from .axes import Axes
 from .camera import Camera
 from .cursor import Cursor
@@ -38,12 +38,8 @@
 DEFAULT_THEME = 'dark'
 
 
-<<<<<<< HEAD
 @evented_model
-class ViewerModel(ConfiguredModel, KeymapProvider):
-=======
-class ViewerModel(KeymapHandler, KeymapProvider, MousemapProvider):
->>>>>>> 8b2475ac
+class ViewerModel(ConfiguredModel, KeymapProvider, MousemapProvider):
     """Viewer containing the rendered scene, layers, and controlling elements
     including dimension sliders, and control bars for color limits.
 
@@ -70,83 +66,40 @@
         Contains axes, indices, dimensions and sliders.
     """
 
-<<<<<<< HEAD
-    axes = Axes()
-    camera = Camera()
-    cursor = Cursor()
-    dims = Dims()
-    grid = GridCanvas()
-    layers = LayerList()
-    scale_bar = ScaleBar()
-
-    active_layer = None
-    help = ''
-    status = 'Ready'
-    title = 'napari'
-    theme = DEFAULT_THEME
+    axes: Axes = Axes()
+    camera: Camera = Camera()
+    cursor: Cursor = Cursor()
+    dims: Dims = Dims()
+    grid: GridCanvas = GridCanvas()
+    layers: LayerList = Field(default_factory=LayerList)
+    scale_bar: ScaleBar = ScaleBar()
+
+    help: str = ''
+    status: str = 'Ready'
+    title: str = 'napari'
+    theme: str = DEFAULT_THEME
+    active_layer: Optional[Layer] = None
 
     # 2-tuple indicating height and width
     _canvas_size = (600, 800)
 
-    # self.grid.events.connect(self.reset_view)
-    # self.grid.events.connect(self._on_grid_change)
-    # self.dims.events.ndisplay.connect(self._update_layers)
-    # self.dims.events.ndisplay.connect(self.reset_view)
-    # self.dims.events.order.connect(self._update_layers)
-    # self.dims.events.order.connect(self.reset_view)
-    # self.dims.events.current_step.connect(self._update_layers)
-    # self.cursor.events.position.connect(self._on_cursor_position_change)
-    # self.layers.events.inserted.connect(self._on_add_layer)
-    # self.layers.events.removed.connect(self._on_remove_layer)
-    # self.layers.events.reordered.connect(self._on_grid_change)
-    # self.layers.events.reordered.connect(self._on_layers_change)
-
-    # Hold callbacks for when mouse moves with nothing pressed
-    mouse_move_callbacks = []
-    # Hold callbacks for when mouse is pressed, dragged, and released
-    mouse_drag_callbacks = []
-    # Hold callbacks for when mouse wheel is scrolled
-    mouse_wheel_callbacks = [dims_scroll]
-
-    _persisted_mouse_event = {}
-    _mouse_drag_gen = {}
-    _mouse_wheel_gen = {}
-=======
-    def __init__(self, title='napari', ndisplay=2, order=(), axis_labels=()):
-        super().__init__()
-
-        self.events = EmitterGroup(
-            source=self,
-            auto_connect=True,
-            status=Event,
-            help=Event,
-            title=Event,
-            reset_view=Event,
-            active_layer=Event,
-            theme=Event,
-            layers_change=Event,
-        )
-
-        self.dims = Dims(
-            ndisplay=ndisplay, order=order, axis_labels=axis_labels
-        )
-
-        self.layers = LayerList()
-        self.camera = Camera()
-        self.cursor = Cursor()
-        self.axes = Axes()
-        self.scale_bar = ScaleBar()
-
-        self._status = 'Ready'
-        self._help = ''
-        self._title = title
-        self._theme = DEFAULT_THEME
-
-        self._active_layer = None
-        self.grid = GridCanvas()
-        # 2-tuple indicating height and width
-        self._canvas_size = (600, 800)
-
+    def __init__(
+        self, title='napari', ndisplay=2, order=(), axis_labels=(), **data
+    ):
+        super().__init__(**data)
+
+        # Set initial values
+        if len(axis_labels) > 0:
+            self.dims.axis_labels = axis_labels
+        if len(order) > 0:
+            self.dims.order = order
+        self.dims.ndisplay = ndisplay
+        self.title = title
+
+        # Add extra events - ideally these will be removed too!
+        self.events.add(layers_change=Event, reset_view=Event)
+
+        # Connect events
         self.grid.events.connect(self.reset_view)
         self.grid.events.connect(self._on_grid_change)
         self.dims.events.ndisplay.connect(self._update_layers)
@@ -160,13 +113,20 @@
         self.layers.events.reordered.connect(self._on_grid_change)
         self.layers.events.reordered.connect(self._on_layers_change)
 
-        self.keymap_providers = [self]
-        self.mouse_wheel_callbacks.append(dims_scroll)
->>>>>>> 8b2475ac
-
-    def __str__(self):
-        """Simple string representation"""
-        return f'napari.Viewer: {self.title}'
+        # Add mouse callback
+        # self.mouse_wheel_callbacks.append(dims_scroll)
+
+    def __hash__(self):
+        return id(self)
+
+    @validator('theme')
+    def _valid_theme(v):
+        themes = available_themes()
+        if v not in available_themes():
+            raise ValueError(
+                f"Theme '{v}' not found; " f"options are {themes}."
+            )
+        return v
 
     @property
     def palette(self):
@@ -204,26 +164,6 @@
         )
 
     @property
-    def theme(self):
-        """string or None : Color theme.
-        """
-        return self._theme
-
-    @theme.setter
-    def theme(self, theme):
-        if theme == self.theme:
-            return
-
-        if theme in available_themes():
-            self._theme = theme
-        else:
-            raise ValueError(
-                f"Theme '{theme}' not found; "
-                f"options are {available_themes()}."
-            )
-        self.events.theme(value=self.theme)
-
-    @property
     def grid_size(self):
         """tuple: Size of grid."""
         warnings.warn(
@@ -274,46 +214,6 @@
         self.grid.stride = grid_stride
 
     @property
-    def status(self):
-        """string: Status string
-        """
-        return self._status
-
-    @status.setter
-    def status(self, status):
-        if status == self.status:
-            return
-        self._status = status
-        self.events.status(value=self._status)
-
-    @property
-    def help(self):
-        """string: String that can be displayed to the
-        user in the status bar with helpful usage tips.
-        """
-        return self._help
-
-    @help.setter
-    def help(self, help):
-        if help == self.help:
-            return
-        self._help = help
-        self.events.help(value=self._help)
-
-    @property
-    def title(self):
-        """string: String that is displayed in window title.
-        """
-        return self._title
-
-    @title.setter
-    def title(self, title):
-        if title == self.title:
-            return
-        self._title = title
-        self.events.title(value=self._title)
-
-    @property
     def interactive(self):
         """bool: Determines if canvas pan/zoom interactivity is enabled or not."""
         warnings.warn(
@@ -337,20 +237,6 @@
             stacklevel=2,
         )
         self.camera.interactive = interactive
-
-    @property
-    def active_layer(self):
-        """int: index of active_layer
-        """
-        return self._active_layer
-
-    @active_layer.setter
-    def active_layer(self, active_layer):
-        if active_layer == self.active_layer:
-            return
-
-        self._active_layer = active_layer
-        self.events.active_layer(value=self._active_layer)
 
     @property
     def _sliced_extent_world(self) -> np.ndarray:
@@ -422,7 +308,7 @@
 
         Parameters
         ----------
-        layers : list of napari.layers.Layer, optional
+        layers : list of napari.Layer, optional
             List of layers to update. If none provided updates all.
         """
         layers = layers or self.layers
@@ -573,7 +459,7 @@
 
         Parameters
         ----------
-        layer : napari.layers.Layer
+        layer : napari.Layer
             Layer that is to be moved.
         position : 2-tuple of int
             New position of layer in grid.
@@ -601,7 +487,7 @@
 
         Parameters
         ----------
-        event : :class:`napari.layers.Layer`
+        event : :class:`napari.Layer`
             Layer to add.
         """
         layer = event.value
@@ -650,12 +536,12 @@
 
         Parameters
         ----------
-        layer : :class:`napari.layers.Layer`
+        layer : :class:`napari.Layer`
             Layer to add.
 
         Returns
         -------
-        layer : :class:`napari.layers.Layer` or list
+        layer : :class:`napari.Layer` or list
             The layer that was added (same as input).
         """
         layer = event.value
@@ -672,17 +558,17 @@
         self._on_layers_change(None)
         self._on_grid_change(None)
 
-    def add_layer(self, layer: layers.Layer) -> layers.Layer:
+    def add_layer(self, layer: Layer) -> Layer:
         """Add a layer to the viewer.
 
         Parameters
         ----------
-        layer : :class:`napari.layers.Layer`
+        layer : :class:`napari.Layer`
             Layer to add.
 
         Returns
         -------
-        layer : :class:`napari.layers.Layer` or list
+        layer : :class:`napari.Layer` or list
             The layer that was added (same as input).
         """
         # Adding additional functionality inside `add_layer`
@@ -716,7 +602,7 @@
         blending=None,
         visible=True,
         multiscale=None,
-    ) -> Union[layers.Image, List[layers.Image]]:
+    ) -> Union[Image, List[Image]]:
         """Add an image layer to the layer list.
 
         Parameters
@@ -824,7 +710,7 @@
 
         Returns
         -------
-        layer : :class:`napari.layers.Image` or list
+        layer : :class:`napari.Image` or list
             The newly-created image layer or list of image layers.
         """
 
@@ -909,7 +795,7 @@
         plugin: Optional[str] = None,
         layer_type: Optional[str] = None,
         **kwargs,
-    ) -> List[layers.Layer]:
+    ) -> List[Layer]:
         """Open a path or list of paths with plugins, and add layers to viewer.
 
         A list of paths will be handed one-by-one to the napari_get_reader hook
@@ -957,7 +843,7 @@
                 paths, kwargs, plugin=plugin, layer_type=layer_type
             )
 
-        added: List[layers.Layer] = []  # for layers that get added
+        added: List[Layer] = []  # for layers that get added
         for _path in paths:
             added.extend(
                 self._add_layers_with_plugins(
@@ -973,7 +859,7 @@
         kwargs: Optional[dict] = None,
         plugin: Optional[str] = None,
         layer_type: Optional[str] = None,
-    ) -> List[layers.Layer]:
+    ) -> List[Layer]:
         """Load a path or a list of paths into the viewer using plugins.
 
         This function is mostly called from self.open_path, where the ``stack``
@@ -1001,7 +887,7 @@
 
         Returns
         -------
-        List[layers.Layer]
+        List[Layer]
             A list of any layers that were added to the viewer.
         """
         layer_data = read_data_with_plugins(path_or_paths, plugin=plugin)
@@ -1021,7 +907,7 @@
                 filenames = itertools.repeat(path_or_paths[0])
 
         # add each layer to the viewer
-        added: List[layers.Layer] = []  # for layers that get added
+        added: List[Layer] = []  # for layers that get added
         for data, filename in zip(layer_data, filenames):
             basename, ext = os.path.splitext(os.path.basename(filename))
             _data = _unify_data_and_user_kwargs(
@@ -1036,7 +922,7 @@
 
     def _add_layer_from_data(
         self, data, meta: dict = None, layer_type: Optional[str] = None
-    ) -> Union[layers.Layer, List[layers.Layer]]:
+    ) -> Union[Layer, List[Layer]]:
         """Add arbitrary layer data to the viewer.
 
         Primarily intended for usage by reader plugin hooks.
@@ -1114,14 +1000,14 @@
         return layer
 
 
-def _get_image_class() -> layers.Image:
+def _get_image_class() -> Image:
     """Return Image or OctreeImage based config settings."""
     if config.async_octree:
         from ..layers.image.experimental.octree_image import OctreeImage
 
         return OctreeImage
 
-    return layers.Image
+    return Image
 
 
 def _normalize_layer_data(data: LayerData) -> FullLayerData:
