from copy import copy
from typing import Sequence, Union

import numpy as np

<<<<<<< HEAD
from .dims_constants import DimsMode
=======
>>>>>>> 2e0ec7de
from ..utils.events import EmitterGroup


class Dims:
    """Dimensions object modeling slicing and displaying.

    Parameters
    ----------
    ndim : int, optional
        Number of dimensions
    ndisplay : int, optional
        Number of displayed dimensions.
    order : list of int, optional
        Order in which dimensions are displayed where the last two or last
        three dimensions correspond to row x column or plane x row x column if
        ndisplay is 2 or 3.
    axis_labels : list of str, optional
        Dimension names

    Attributes
    ----------
    events : EmitterGroup
        Event emitter group
    range : list of 3-tuple
        List of tuples (min, max, step), one for each dimension. In a world
        coordinates space.
    point : list of float
        List of floats setting the current value of the range slider when in
        POINT mode, one for each dimension. In a world coordinates space.
    current_step : tuple of int
        Tuple the slider position for each dims slider, in slider coordinates.
    nsteps : tuple of int
        Number of steps available to each slider.
    ndim : int
        Number of dimensions.
    displayed : tuple
        List of dimensions that are displayed.
    not_displayed : tuple
        List of dimensions that are not displayed.
    displayed_order : tuple
        Order of only displayed dimensions.
    """

    def __init__(self, ndim=None, *, ndisplay=2, order=None, axis_labels=None):
        super().__init__()

        # Events:
        self.events = EmitterGroup(
            source=self,
            auto_connect=True,
            current_step=None,
            axis_labels=None,
            ndim=None,
            ndisplay=None,
            order=None,
            range=None,
            deprecated={"axis": "current_step", "camera": "ndisplay"},
        )
        self._range = []
        self._current_step = []
        self._order = []
        self._axis_labels = []
        self._scroll_progress = 0
        self.last_used = None
        self._ndisplay = 2 if ndisplay is None else ndisplay

        if ndim is None and order is None and axis_labels is None:
            ndim = self._ndisplay
        elif ndim is None and order is None:
            ndim = len(axis_labels)
        elif ndim is None and axis_labels is None:
            ndim = len(order)
        self.ndim = ndim

        if order is not None:
            if len(order) != ndim:
                raise ValueError(
                    f"Length of order must be identical to ndim."
                    f" ndim is {ndim} while order is {order}."
                )
            self._order = order
        if axis_labels is not None:
            if len(axis_labels) != ndim:
                raise ValueError(
                    f"Length of axis labels must be identical to ndim."
                    f" ndim is {ndim} while axis labels is {axis_labels}."
                )
            self._axis_labels = list(axis_labels)

    @property
    def range(self):
        """List of 3-tuple: (min, max, step size) of each dimension.
        """
        return copy(self._range)

    @property
    def nsteps(self):
        """Number of slider steps for each dimension.
        """
        return [
            int((max_val - min_val) // step_size) + 1
            for min_val, max_val, step_size in self._range
        ]

    @property
    def current_step(self):
        """Tuple of int: value of slider position for each dimension."""
        return copy(self._current_step)

    @property
    def point(self):
        """List of float: value of each dimension."""
        # The point value is computed from the current_step
        point = [
            min_val + step_size * value
            for (min_val, max_val, step_size), value in zip(
                self._range, self._current_step
            )
        ]
        return point

    @property
    def axis_labels(self):
        """List of labels for each axis."""
        return copy(self._axis_labels)

    @axis_labels.setter
    def axis_labels(self, labels):
        if self._axis_labels == labels:
            return

        if len(labels) != self.ndim:
            raise ValueError(
                f"Number of labels doesn't match number of dimensions. Number"
                f" of given labels was {len(labels)}, number of dimensions is"
                f" {self.ndim}. Note: If you wish to keep some of the "
                "dimensions unlabeled, use '' instead."
            )

        self._axis_labels = list(labels)
        for axis in range(self.ndim):
            self.events.axis_labels(axis=axis)

    @property
    def order(self):
        """List of int: Display order of dimensions."""
        return copy(self._order)

    @order.setter
    def order(self, order):
        if np.all(self._order == order):
            return

        if not len(order) == self.ndim:
            raise ValueError(
                f"Invalid ordering {order} for {self.ndim} dimensions"
            )

        self._order = order
        self.events.order()

    @property
    def ndim(self):
        """Returns the number of dimensions.

        Returns
        -------
        ndim : int
            Number of dimensions
        """
        return len(self.point)

    @ndim.setter
    def ndim(self, ndim):
        cur_ndim = self.ndim
        if cur_ndim == ndim:
            return
        elif ndim > cur_ndim:
            # Range value is (min, max, step) for the entire slider
            self._range = [(0, 2, 1)] * (ndim - cur_ndim) + self._range
            # Point is the slider value if in point mode
            self._current_step = [0] * (ndim - cur_ndim) + self._current_step
            self._order = list(range(ndim - cur_ndim)) + [
                o + ndim - cur_ndim for o in self.order
            ]
            # Append new "default" labels to existing ones
            if self._axis_labels == list(map(str, range(cur_ndim))):
                self._axis_labels = list(map(str, range(ndim)))
            else:
                self._axis_labels = (
                    list(map(str, range(ndim - cur_ndim))) + self._axis_labels
                )

            # Notify listeners that the number of dimensions have changed
            self.events.ndim()

            # Notify listeners of which dimensions have been affected
            for axis_changed in range(ndim - cur_ndim):
                self.events.current_step(axis=axis_changed)
        elif ndim < cur_ndim:
            self._range = self._range[-ndim:]
            self._current_step = self._current_step[-ndim:]
            self._order = self._reorder_after_dim_reduction(
                self._order[-ndim:]
            )
            self._axis_labels = self._axis_labels[-ndim:]

            # Notify listeners that the number of dimensions have changed
            self.events.ndim()

    def _reorder_after_dim_reduction(self, order):
        """Ensure current dimension order is preserved after dims are dropped.

        Parameters
        ----------
        order : list-like
            The data to reorder.

        Returns
        -------
        arr : list
            The original array with the unneeded dimension
            thrown away.
        """
        arr = np.array(order)
        arr[np.argsort(arr)] = range(len(arr))
        return arr.tolist()

    @property
    def ndisplay(self):
        """Int: Number of displayed dimensions."""
        return self._ndisplay

    @ndisplay.setter
    def ndisplay(self, ndisplay):
        if self._ndisplay == ndisplay:
            return

        if ndisplay not in (2, 3):
            raise ValueError(
                f"Invalid number of dimensions to be displayed {ndisplay}"
            )
        self._ndisplay = ndisplay
        self.events.ndisplay()

    @property
    def displayed(self):
        """Tuple: Dimensions that are displayed."""
        return self.order[-self.ndisplay :]

    @property
    def not_displayed(self):
        """Tuple: Dimensions that are not displayed."""
        return self.order[: -self.ndisplay]

    @property
    def displayed_order(self):
        """Tuple: Order of only displayed dimensions."""
        order = np.array(self.displayed)
        order[np.argsort(order)] = list(range(len(order)))
        return tuple(order)

    def reset(self):
        """Reset dims values to initial states."""
        for axis in range(self.ndim):
            # Range value is (min, max, step) for the entire slider
            self._range[axis] = (0, 2, 1)
            # Point is the slider value if in point mode
            self._current_step[axis] = 0
            self._order[axis] = axis
            # Default axis labels go from "-ndim" to "-1" so new axes can easily be added
            self._axis_labels[axis] = str(axis - self.ndim)

    def set_range(self, axis: int, _range: Sequence[Union[int, float]]):
        """Sets the range (min, max, step) for a given dimension.

        Parameters
        ----------
        axis : int
            Dimension index.
        _range : tuple
            Range specified as (min, max, step).
        """
        axis = self._assert_axis_in_bounds(axis)
        if self.range[axis] != _range:
            self._range[axis] = _range
            self.events.range(axis=axis)

    def set_point(self, axis: int, value: Union[int, float]):
        """Sets point to slice dimension in world coordinates.

        The desired point gets transformed into an integer step
        of the slider and stored in the current_step.

        Parameters
        ----------
        axis : int
            Dimension index.
        value : int or float
            Value of the point.
        """
        axis = self._assert_axis_in_bounds(axis)
        (min_val, max_val, step_size) = self._range[axis]
        raw_step = (value - min_val) / step_size
        self.set_current_step(axis, raw_step)

    def set_current_step(self, axis: int, value: int):
        """Sets the slider step at which to slice this dimension.

        The position of the slider in world coordinates gets
        calculated from the current_step of the slider.

        Parameters
        ----------
        axis : int
            Dimension index.
        value : int or float
            Value of the point.
        """
        axis = self._assert_axis_in_bounds(axis)
        step = np.round(np.clip(value, 0, self.nsteps[axis] - 1)).astype(int)

        if self._current_step[axis] != step:
            self._current_step[axis] = step
            self.events.current_step(axis=axis, value=step)

    def _increment_dims_right(self, axis: int = None):
        """Increment dimensions to the right along given axis, or last used axis if None

        Parameters
        ----------
        axis : int, optional
            Axis along which to increment dims, by default None
        """
        if axis is None:
            axis = self.last_used
        if axis is not None:
            self.set_current_step(axis, self.current_step[axis] + 1)

    def _increment_dims_left(self, axis: int = None):
        """Increment dimensions to the left along given axis, or last used axis if None

        Parameters
        ----------
        axis : int, optional
            Axis along which to increment dims, by default None
        """
        if axis is None:
            axis = self.last_used
        if axis is not None:
            self.set_current_step(axis, self.current_step[axis] - 1)

    def set_axis_label(self, axis: int, label: str):
        """Sets a new axis label for the given axis.

        Parameters
        ----------
        axis : int
            Dimension index
        label : str
            Given label
        """
        axis = self._assert_axis_in_bounds(axis)
        if self.axis_labels[axis] != str(label):
            self._axis_labels[axis] = str(label)
            self.events.axis_labels(axis=axis)

    def _assert_axis_in_bounds(self, axis: int) -> int:
        """Assert a given value is inside the existing axes of the image.

        Returns
        -------
        axis : int
            The axis which was checked for validity.

        Raises
        ------
        ValueError
            The given axis index is out of bounds.
        """
        if axis not in range(-self.ndim, self.ndim):
            msg = (
                f'Axis {axis} not defined for dimensionality {self.ndim}. '
                f'Must be in [{-self.ndim}, {self.ndim}).'
            )
            raise ValueError(msg)

        return axis % self.ndim

    def _roll(self):
        """Roll order of dimensions for display."""
        order = np.array(self.order)
        nsteps = np.array(self.nsteps)
        order[nsteps > 1] = np.roll(order[nsteps > 1], 1)
        self.order = list(order)

    def _transpose(self):
        """Transpose displayed dimensions."""
        order = copy(self.order)
        order[-2], order[-1] = order[-1], order[-2]
        self.order = order<|MERGE_RESOLUTION|>--- conflicted
+++ resolved
@@ -3,10 +3,6 @@
 
 import numpy as np
 
-<<<<<<< HEAD
-from .dims_constants import DimsMode
-=======
->>>>>>> 2e0ec7de
 from ..utils.events import EmitterGroup
 
 
