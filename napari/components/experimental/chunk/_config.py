--- conflicted
+++ resolved
@@ -115,20 +115,12 @@
         The config settings to use.
     """
     config = AsyncConfig(
-<<<<<<< HEAD
         log_path=data.get("log_path"),
         synchronous=data.get("synchronous", True),
         num_workers=data.get("num_workers", 6),
         use_processes=data.get("use_processes", False),
         auto_sync_ms=data.get("auto_sync_ms", 30),
         delay_queue_ms=data.get("delay_queue_ms", 0.1),
-=======
-        data.get("log_path"),
-        data.get("synchronous", True),
-        data.get("num_workers", 6),
-        data.get("async_sync_ms", 30),
-        data.get("delay_queue_ms", 100),
->>>>>>> 1fcf4a29
     )
 
     _log_to_file(config.log_path)
