--- conflicted
+++ resolved
@@ -44,20 +44,14 @@
         sync : bool
             True if the load was synchronous.
         """
-<<<<<<< HEAD
         try:
-            # Use the time to load all chunks combined.
+            # Use the special "load_chunks" timer for all chunks combined.
             load_ms = request.timers['load_chunks'].duration_ms
 
             # Update our StatWindow.
             self.window_ms.add(load_ms)
         except KeyError:
-            return  # there was no 'load_chunks" timer...
-=======
-        # Special "load_chunks" timer was the total time for all chunks combined.
-        load_ms = request.timers['load_chunks'].duration_ms
-        self.window_ms.add(load_ms)
->>>>>>> 02aa4c75
+            pass  # there was no 'load_chunks" timer...
 
 
 class LayerInfo:
