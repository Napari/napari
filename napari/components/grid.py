--- conflicted
+++ resolved
@@ -12,73 +12,26 @@
     Right now the only grid mode that is still inside one canvas with one
     camera, but future grid modes could support multiple canvases.
 
-    Parameters
+    Attributes
     ----------
     enabled : bool
         If grid is enabled or not.
-    shape : 2-tuple of int
-        Number of rows and columns in the grid. A value of -1 for either or
-        both of will be used the row and column numbers will trigger an
-        auto calculation of the necessary grid shape to appropriately fill
-        all the layers at the appropriate stride.
     stride : int
         Number of layers to place in each grid square before moving on to
         the next square. The default ordering is to place the most visible
         layer in the top left corner of the grid. A negative stride will
         cause the order in which the layers are placed in the grid to be
         reversed.
+    shape : 2-tuple of int
+        Number of rows and columns in the grid. A value of -1 for either or
+        both of will be used the row and column numbers will trigger an
+        auto calculation of the necessary grid shape to appropriately fill
+        all the layers at the appropriate stride.
     """
 
-<<<<<<< HEAD
     enabled: bool = False
     stride: int = 1
     shape: Property[Tuple, None, tuple] = (-1, -1)
-=======
-    def __init__(self, *, shape=(-1, -1), stride=1, enabled=False):
-
-        # Events:
-        self.events = EmitterGroup(
-            source=self,
-            auto_connect=True,
-            enabled=None,
-            stride=None,
-            shape=None,
-        )
-
-        self._enabled = enabled
-        self._stride = stride
-        self._shape = shape
-
-    @property
-    def enabled(self):
-        """bool: If grid is enabled or not."""
-        return self._enabled
-
-    @enabled.setter
-    def enabled(self, enabled):
-        self._enabled = enabled
-        self.events.enabled()
-
-    @property
-    def shape(self):
-        """2-tuple of int: Number of rows and columns in the grid."""
-        return self._shape
-
-    @shape.setter
-    def shape(self, shape):
-        self._shape = tuple(shape)
-        self.events.shape()
-
-    @property
-    def stride(self):
-        """int: Number of layers in each grid square."""
-        return self._stride
-
-    @stride.setter
-    def stride(self, stride):
-        self._stride = stride
-        self.events.stride()
->>>>>>> 0a75b4d8
 
     def actual_shape(self, nlayers=1):
         """Return the actual shape of the grid.
