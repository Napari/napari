--- conflicted
+++ resolved
@@ -70,12 +70,8 @@
             # but what we need to connect to is the instantiated signal
             # (which is of type `SignalInstance` in PySide and
             # `pyqtBoundSignal` in PyQt)
-<<<<<<< HEAD
-            return getattr(self._signals, name)
+            return getattr(self.signals, name)
         super().__getattr__(name)
-=======
-            return getattr(self.signals, name)
->>>>>>> b0b1511c
 
     def quit(self) -> None:
         """Send a request to abort the worker.
