--- conflicted
+++ resolved
@@ -3,36 +3,12 @@
 wrap.
 """
 import time
-
-<<<<<<< HEAD
-import napari.config
-
 from typing import List
 
-# set vispy to use same backend as qtpy
-from ..utils.io import imsave
-
-from .qt_viewer import QtViewer
-from .qt_about import QtAbout
-from .qt_plugin_report import QtPluginErrReporter
-from .qt_plugin_sorter import QtPluginSorter
-from .qt_plugin_table import QtPluginTable
-from .qt_debug_menu import DebugMenu
-
-from .qt_viewer_dock_widget import QtViewerDockWidget
-from ..resources import get_stylesheet
-from ..utils import perf
-
-# these "# noqa" comments are here to skip flake8 linting (E402),
-# these module-level imports have to come after `app.use_app(API)`
-# see discussion on #638
-from qtpy.QtWidgets import (  # noqa: E402
-=======
-from qtpy.QtCore import Qt
+from qtpy.QtCore import Qt, QTimer
 from qtpy.QtGui import QIcon, QKeySequence
 from qtpy.QtWidgets import (
     QAction,
->>>>>>> 1b761a0b
     QApplication,
     QDockWidget,
     QFileDialog,
@@ -43,12 +19,6 @@
     QStatusBar,
     QWidget,
 )
-<<<<<<< HEAD
-from qtpy.QtCore import Qt, QTimer  # noqa: E402
-from qtpy.QtGui import QKeySequence, QIcon  # noqa: E402
-from .utils import QImg2array  # noqa: E402
-from ..utils.theme import template  # noqa: E402
-=======
 
 from ..resources import get_stylesheet
 from ..utils import perf
@@ -63,12 +33,13 @@
 from .utils import QImg2array
 from .widgets.qt_plugin_sorter import QtPluginSorter
 from .widgets.qt_viewer_dock_widget import QtViewerDockWidget
->>>>>>> 1b761a0b
 
 
 class NapariMainWindow(QMainWindow):
     """MainWindow, tracks open windows and can do things when last is closed.
     """
+
+    import napari.config
 
     open_windows: List[QMainWindow] = []
     pref_sycn_timer = QTimer()
