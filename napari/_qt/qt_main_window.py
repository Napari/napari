"""
Custom Qt widgets that serve as native objects that the public-facing elements
wrap.
"""
import time

from qtpy.QtCore import Qt
from qtpy.QtGui import QIcon, QKeySequence
<<<<<<< HEAD
=======

>>>>>>> e9b0a04f
from qtpy.QtWidgets import (
    QAction,
    QApplication,
    QDockWidget,
    QFileDialog,
    QHBoxLayout,
    QLabel,
    QMainWindow,
    QShortcut,
    QStatusBar,
    QWidget,
)

from ..resources import get_stylesheet
from ..utils import perf
from ..utils.io import imsave
from ..utils.theme import template
<<<<<<< HEAD
from .qt_about import QtAbout
from .qt_debug_menu import DebugMenu
from .qt_plugin_report import QtPluginErrReporter
from .qt_plugin_sorter import QtPluginSorter
from .qt_plugin_table import QtPluginTable
from .qt_viewer import QtViewer
from .qt_viewer_dock_widget import QtViewerDockWidget
from .utils import QImg2array
=======
from .tracing.qt_debug_menu import DebugMenu
from .qt_viewer import QtViewer
from .utils import QImg2array
from .dialogs.qt_about import QtAbout
from .dialogs.qt_plugin_report import QtPluginErrReporter
from .widgets.qt_plugin_sorter import QtPluginSorter
from .dialogs.qt_plugin_table import QtPluginTable
from .widgets.qt_viewer_dock_widget import QtViewerDockWidget
>>>>>>> e9b0a04f


class Window:
    """Application window that contains the menu bar and viewer.

    Parameters
    ----------
    qt_viewer : QtViewer
        Contained viewer widget.

    Attributes
    ----------
    file_menu : qtpy.QtWidgets.QMenu
        File menu.
    help_menu : qtpy.QtWidgets.QMenu
        Help menu.
    main_menu : qtpy.QtWidgets.QMainWindow.menuBar
        Main menubar.
    qt_viewer : QtViewer
        Contained viewer widget.
    view_menu : qtpy.QtWidgets.QMenu
        View menu.
    window_menu : qtpy.QtWidgets.QMenu
        Window menu.
    """

    raw_stylesheet = get_stylesheet()

    def __init__(self, qt_viewer: QtViewer, *, show: bool = True):

        self.qt_viewer = qt_viewer

        self._qt_window = QMainWindow()
        self._qt_window.setAttribute(Qt.WA_DeleteOnClose)
        self._qt_window.setUnifiedTitleAndToolBarOnMac(True)
        self._qt_center = QWidget(self._qt_window)

        self._qt_window.setCentralWidget(self._qt_center)
        self._qt_window.setWindowTitle(self.qt_viewer.viewer.title)
        self._qt_center.setLayout(QHBoxLayout())
        self._status_bar = QStatusBar()
        self._qt_window.setStatusBar(self._status_bar)

        self._add_menubar()

        self._add_file_menu()
        self._add_view_menu()
        self._add_window_menu()
        self._add_plugins_menu()
        self._add_help_menu()

        self._status_bar.showMessage('Ready')
        self._help = QLabel('')
        self._status_bar.addPermanentWidget(self._help)

        self._qt_center.layout().addWidget(self.qt_viewer)
        self._qt_center.layout().setContentsMargins(4, 0, 4, 0)

        self._update_palette()

        self._add_viewer_dock_widget(self.qt_viewer.dockConsole)
        self._add_viewer_dock_widget(self.qt_viewer.dockLayerControls)
        self._add_viewer_dock_widget(self.qt_viewer.dockLayerList)

        self.qt_viewer.viewer.events.status.connect(self._status_changed)
        self.qt_viewer.viewer.events.help.connect(self._help_changed)
        self.qt_viewer.viewer.events.title.connect(self._title_changed)
        self.qt_viewer.viewer.events.palette.connect(self._update_palette)

        if perf.USE_PERFMON:
            # Add DebugMenu if using perfmon. The DebugMenu is intended to
            # contain non-perfmon stuff as well. When it does we will want
            # a separate env variable for it.
            self._debug_menu = DebugMenu(self)

            # The QtPerformance widget only exists if we are using perfmon.
            self._add_viewer_dock_widget(self.qt_viewer.dockPerformance)
        else:
            self._debug_menu = None

        if show:
            self.show()

    def _add_menubar(self):
        """Add menubar to napari app."""
        self.main_menu = self._qt_window.menuBar()
        # Menubar shortcuts are only active when the menubar is visible.
        # Therefore, we set a global shortcut not associated with the menubar
        # to toggle visibility, *but*, in order to not shadow the menubar
        # shortcut, we disable it, and only enable it when the menubar is
        # hidden. See this stackoverflow link for details:
        # https://stackoverflow.com/questions/50537642/how-to-keep-the-shortcuts-of-a-hidden-widget-in-pyqt5
        self._main_menu_shortcut = QShortcut(
            QKeySequence('Ctrl+M'), self._qt_window
        )
        self._main_menu_shortcut.activated.connect(
            self._toggle_menubar_visible
        )
        self._main_menu_shortcut.setEnabled(False)

    def _toggle_menubar_visible(self):
        """Toggle visibility of app menubar.

        This function also disables or enables a global keyboard shortcut to
        show the menubar, since menubar shortcuts are only available while the
        menubar is visible.
        """
        if self.main_menu.isVisible():
            self.main_menu.setVisible(False)
            self._main_menu_shortcut.setEnabled(True)
        else:
            self.main_menu.setVisible(True)
            self._main_menu_shortcut.setEnabled(False)

    def _add_file_menu(self):
        """Add 'File' menu to app menubar."""
        open_images = QAction('Open File(s)...', self._qt_window)
        open_images.setShortcut('Ctrl+O')
        open_images.setStatusTip('Open file(s)')
        open_images.triggered.connect(self.qt_viewer._open_files_dialog)

        open_stack = QAction('Open Files as Stack...', self._qt_window)
        open_stack.setShortcut('Ctrl+Alt+O')
        open_stack.setStatusTip('Open files')
        open_stack.triggered.connect(
            self.qt_viewer._open_files_dialog_as_stack_dialog
        )

        open_folder = QAction('Open Folder...', self._qt_window)
        open_folder.setShortcut('Ctrl+Shift+O')
        open_folder.setStatusTip('Open a folder')
        open_folder.triggered.connect(self.qt_viewer._open_folder_dialog)

        save_selected_layers = QAction(
            'Save Selected Layer(s)...', self._qt_window
        )
        save_selected_layers.setShortcut('Ctrl+S')
        save_selected_layers.setStatusTip('Save selected layers')
        save_selected_layers.triggered.connect(
            lambda: self.qt_viewer._save_layers_dialog(selected=True)
        )

        save_all_layers = QAction('Save All Layers...', self._qt_window)
        save_all_layers.setShortcut('Ctrl+Shift+S')
        save_all_layers.setStatusTip('Save all layers')
        save_all_layers.triggered.connect(
            lambda: self.qt_viewer._save_layers_dialog(selected=False)
        )

        screenshot = QAction('Save Screenshot...', self._qt_window)
        screenshot.setShortcut('Alt+S')
        screenshot.setStatusTip(
            'Save screenshot of current display, default .png'
        )
        screenshot.triggered.connect(self.qt_viewer._screenshot_dialog)

        screenshot_wv = QAction(
            'Save Screenshot with Viewer...', self._qt_window
        )
        screenshot_wv.setShortcut('Alt+Shift+S')
        screenshot_wv.setStatusTip(
            'Save screenshot of current display with the viewer, default .png'
        )
        screenshot_wv.triggered.connect(self._screenshot_dialog)

        # OS X will rename this to Quit and put it in the app menu.
        exitAction = QAction('Exit', self._qt_window)
        exitAction.setShortcut('Ctrl+Q')
        exitAction.setMenuRole(QAction.QuitRole)

        def handle_exit():
            # if the event loop was started in gui_qt() then the app will be
            # named 'napari'. Since the Qapp was started by us, just close it.
            if QApplication.applicationName() == 'napari':
                QApplication.closeAllWindows()
                QApplication.quit()
            # otherwise, something else created the QApp before us (such as
            # %gui qt IPython magic).  If we quit the app in this case, then
            # *later* attempts to instantiate a napari viewer won't work until
            # the event loop is restarted with app.exec_().  So rather than
            # quit just close all the windows (and clear our app icon).
            else:
                QApplication.setWindowIcon(QIcon())
                self.close()

            if perf.USE_PERFMON:
                # Write trace file before exit, if we were writing one.
                # Is there a better place to make sure this is done on exit?
                perf.timers.stop_trace_file()

        exitAction.triggered.connect(handle_exit)

        self.file_menu = self.main_menu.addMenu('&File')
        self.file_menu.addAction(open_images)
        self.file_menu.addAction(open_stack)
        self.file_menu.addAction(open_folder)
        self.file_menu.addSeparator()
        self.file_menu.addAction(save_selected_layers)
        self.file_menu.addAction(save_all_layers)
        self.file_menu.addAction(screenshot)
        self.file_menu.addAction(screenshot_wv)
        self.file_menu.addSeparator()
        self.file_menu.addAction(exitAction)

    def _add_view_menu(self):
        """Add 'View' menu to app menubar."""
        toggle_visible = QAction('Toggle Menubar Visibility', self._qt_window)
        toggle_visible.setShortcut('Ctrl+M')
        toggle_visible.setStatusTip('Hide Menubar')
        toggle_visible.triggered.connect(self._toggle_menubar_visible)
        toggle_theme = QAction('Toggle Theme', self._qt_window)
        toggle_theme.setShortcut('Ctrl+Shift+T')
        toggle_theme.setStatusTip('Toggle theme')
        toggle_theme.triggered.connect(self.qt_viewer.viewer._toggle_theme)
        self.view_menu = self.main_menu.addMenu('&View')
        self.view_menu.addAction(toggle_visible)
        self.view_menu.addAction(toggle_theme)

    def _add_window_menu(self):
        """Add 'Window' menu to app menubar."""
        exit_action = QAction("Close Window", self._qt_window)
        exit_action.setShortcut("Ctrl+W")
        exit_action.setStatusTip('Close napari window')
        exit_action.triggered.connect(self._qt_window.close)
        self.window_menu = self.main_menu.addMenu('&Window')
        self.window_menu.addAction(exit_action)

    def _add_plugins_menu(self):
        """Add 'Plugins' menu to app menubar."""
        self.plugins_menu = self.main_menu.addMenu('&Plugins')

        list_plugins_action = QAction(
            "List Installed Plugins...", self._qt_window
        )
        list_plugins_action.setStatusTip('List installed plugins')
        list_plugins_action.triggered.connect(self._show_plugin_list)
        self.plugins_menu.addAction(list_plugins_action)

        order_plugin_action = QAction("Plugin Call Order...", self._qt_window)
        order_plugin_action.setStatusTip('Change call order for plugins')
        order_plugin_action.triggered.connect(self._show_plugin_sorter)
        self.plugins_menu.addAction(order_plugin_action)

        report_plugin_action = QAction("Plugin Errors...", self._qt_window)
        report_plugin_action.setStatusTip(
            'Review stack traces for plugin exceptions and notify developers'
        )
        report_plugin_action.triggered.connect(self._show_plugin_err_reporter)
        self.plugins_menu.addAction(report_plugin_action)

    def _show_plugin_list(self, plugin_manager=None):
        """Show dialog with a table of installed plugins and metadata."""
        QtPluginTable(self._qt_window).exec_()

    def _show_plugin_sorter(self):
        """Show dialog that allows users to sort the call order of plugins."""
        plugin_sorter = QtPluginSorter(parent=self._qt_window)
        dock_widget = self.add_dock_widget(
            plugin_sorter, name='Plugin Sorter', area="right"
        )
        plugin_sorter.finished.connect(dock_widget.close)
        plugin_sorter.finished.connect(plugin_sorter.deleteLater)
        plugin_sorter.finished.connect(dock_widget.deleteLater)

    def _show_plugin_err_reporter(self):
        """Show dialog that allows users to review and report plugin errors."""
        plugin_sorter = QtPluginErrReporter(parent=self._qt_window)
        plugin_sorter.exec_()

    def _add_help_menu(self):
        """Add 'Help' menu to app menubar."""
        self.help_menu = self.main_menu.addMenu('&Help')

        about_action = QAction("napari Info", self._qt_window)
        about_action.setShortcut("Ctrl+/")
        about_action.setStatusTip('About napari')
        about_action.triggered.connect(
            lambda e: QtAbout.showAbout(self.qt_viewer)
        )
        self.help_menu.addAction(about_action)

        about_key_bindings = QAction("Show Key Bindings", self._qt_window)
        about_key_bindings.setShortcut("Ctrl+Alt+/")
        about_key_bindings.setShortcutContext(Qt.ApplicationShortcut)
        about_key_bindings.setStatusTip('key_bindings')
        about_key_bindings.triggered.connect(
            self.qt_viewer.show_key_bindings_dialog
        )
        self.help_menu.addAction(about_key_bindings)

    def add_dock_widget(
        self,
        widget: QWidget,
        *,
        name: str = '',
        area: str = 'bottom',
        allowed_areas=None,
        shortcut=None,
    ):
        """Convenience method to add a QDockWidget to the main window

        Parameters
        ----------
        widget : QWidget
            `widget` will be added as QDockWidget's main widget.
        name : str, optional
            Name of dock widget to appear in window menu.
        area : str
            Side of the main window to which the new dock widget will be added.
            Must be in {'left', 'right', 'top', 'bottom'}
        allowed_areas : list[str], optional
            Areas, relative to main window, that the widget is allowed dock.
            Each item in list must be in {'left', 'right', 'top', 'bottom'}
            By default, all areas are allowed.
        shortcut : str, optional
            Keyboard shortcut to appear in dropdown menu.

        Returns
        -------
        dock_widget : QtViewerDockWidget
            `dock_widget` that can pass viewer events.
        """

        dock_widget = QtViewerDockWidget(
            self.qt_viewer,
            widget,
            name=name,
            area=area,
            allowed_areas=allowed_areas,
            shortcut=shortcut,
        )
        self._add_viewer_dock_widget(dock_widget)
        return dock_widget

    def _add_viewer_dock_widget(self, dock_widget: QtViewerDockWidget):
        """Add a QtViewerDockWidget to the main window

        Parameters
        ----------
        dock_widget : QtViewerDockWidget
            `dock_widget` will be added to the main window.
        """
        dock_widget.setParent(self._qt_window)
        self._qt_window.addDockWidget(dock_widget.qt_area, dock_widget)
        action = dock_widget.toggleViewAction()
        action.setStatusTip(dock_widget.name)
        action.setText(dock_widget.name)
        if dock_widget.shortcut is not None:
            action.setShortcut(dock_widget.shortcut)
        self.window_menu.addAction(action)

    def remove_dock_widget(self, widget):
        """Removes specified dock widget.

        Parameters
        ----------
        widget : QWidget | str
            If widget == 'all', all docked widgets will be removed.
        """
        if widget == 'all':
            for dw in self._qt_window.findChildren(QDockWidget):
                self._qt_window.removeDockWidget(dw)
        else:
            self._qt_window.removeDockWidget(widget)

    def resize(self, width, height):
        """Resize the window.

        Parameters
        ----------
        width : int
            Width in logical pixels.
        height : int
            Height in logical pixels.
        """
        self._qt_window.resize(width, height)

    def show(self):
        """Resize, show, and bring forward the window."""
        self._qt_window.resize(self._qt_window.layout().sizeHint())
        self._qt_window.show()
        # Resize axis labels now that window is shown
        self.qt_viewer.dims._resize_axis_labels()

        # We want to call Window._qt_window.raise_() in every case *except*
        # when instantiating a viewer within a gui_qt() context for the
        # _first_ time within the Qt app's lifecycle.
        #
        # `app_name` will be "napari" iff the application was instantiated in
        # gui_qt(). isActiveWindow() will be True if it is the second time a
        # _qt_window has been created. See #732
        app_name = QApplication.instance().applicationName()
        if app_name != 'napari' or self._qt_window.isActiveWindow():
            self._qt_window.raise_()  # for macOS
            self._qt_window.activateWindow()  # for Windows

    def _update_palette(self, event=None):
        """Update widget color palette."""
        # set window styles which don't use the primary stylesheet
        # FIXME: this is a problem with the stylesheet not using properties
        palette = self.qt_viewer.viewer.palette
        self._status_bar.setStyleSheet(
            template(
                'QStatusBar { background: {{ background }}; '
                'color: {{ text }}; }',
                **palette,
            )
        )
        self._qt_center.setStyleSheet(
            template('QWidget { background: {{ background }}; }', **palette)
        )
        self._qt_window.setStyleSheet(template(self.raw_stylesheet, **palette))

    def _status_changed(self, event):
        """Update status bar.

        Parameters
        ----------
        event : napari.utils.event.Event
            The napari event that triggered this method.
        """
        self._status_bar.showMessage(event.text)

    def _title_changed(self, event):
        """Update window title.

        Parameters
        ----------
        event : napari.utils.event.Event
            The napari event that triggered this method.
        """
        self._qt_window.setWindowTitle(event.text)

    def _help_changed(self, event):
        """Update help message on status bar.

        Parameters
        ----------
        event : napari.utils.event.Event
            The napari event that triggered this method.
        """
        self._help.setText(event.text)

    def _screenshot_dialog(self):
        """Save screenshot of current display with viewer, default .png"""
        filename, _ = QFileDialog.getSaveFileName(
            parent=self.qt_viewer,
            caption='Save screenshot with viewer',
            directory=self.qt_viewer._last_visited_dir,  # home dir by default
            filter="Image files (*.png *.bmp *.gif *.tif *.tiff)",  # first one used by default
            # jpg and jpeg not included as they don't support an alpha channel
        )
        if (filename != '') and (filename is not None):
            # double check that an appropriate extension has been added as the
            # filter option does not always add an extension on linux and windows
            # see https://bugreports.qt.io/browse/QTBUG-27186
            image_extensions = ('.bmp', '.gif', '.png', '.tif', '.tiff')
            if not filename.endswith(image_extensions):
                filename = filename + '.png'
            self.screenshot(path=filename)

    def screenshot(self, path=None):
        """Take currently displayed viewer and convert to an image array.

        Parameters
        ----------
        path : str
            Filename for saving screenshot image.

        Returns
        -------
        image : array
            Numpy array of type ubyte and shape (h, w, 4). Index [0, 0] is the
            upper-left corner of the rendered region.
        """
        img = self._qt_window.grab().toImage()
        if path is not None:
            imsave(path, QImg2array(img))  # scikit-image imsave method
        return QImg2array(img)

    def close(self):
        """Close the viewer window and cleanup sub-widgets."""
        # on some versions of Darwin, exiting while fullscreen seems to tickle
        # some bug deep in NSWindow.  This forces the fullscreen keybinding
        # test to complete its draw cycle, then pop back out of fullscreen.
        if self._qt_window.isFullScreen():
            self._qt_window.showNormal()
            for i in range(8):
                time.sleep(0.1)
                QApplication.processEvents()
        self.qt_viewer.close()
        self._qt_window.close()
        del self._qt_window<|MERGE_RESOLUTION|>--- conflicted
+++ resolved
@@ -6,10 +6,6 @@
 
 from qtpy.QtCore import Qt
 from qtpy.QtGui import QIcon, QKeySequence
-<<<<<<< HEAD
-=======
-
->>>>>>> e9b0a04f
 from qtpy.QtWidgets import (
     QAction,
     QApplication,
@@ -27,25 +23,14 @@
 from ..utils import perf
 from ..utils.io import imsave
 from ..utils.theme import template
-<<<<<<< HEAD
-from .qt_about import QtAbout
-from .qt_debug_menu import DebugMenu
-from .qt_plugin_report import QtPluginErrReporter
-from .qt_plugin_sorter import QtPluginSorter
-from .qt_plugin_table import QtPluginTable
-from .qt_viewer import QtViewer
-from .qt_viewer_dock_widget import QtViewerDockWidget
-from .utils import QImg2array
-=======
-from .tracing.qt_debug_menu import DebugMenu
-from .qt_viewer import QtViewer
-from .utils import QImg2array
 from .dialogs.qt_about import QtAbout
 from .dialogs.qt_plugin_report import QtPluginErrReporter
+from .dialogs.qt_plugin_table import QtPluginTable
+from .qt_viewer import QtViewer
+from .tracing.qt_debug_menu import DebugMenu
+from .utils import QImg2array
 from .widgets.qt_plugin_sorter import QtPluginSorter
-from .dialogs.qt_plugin_table import QtPluginTable
 from .widgets.qt_viewer_dock_widget import QtViewerDockWidget
->>>>>>> e9b0a04f
 
 
 class Window:
