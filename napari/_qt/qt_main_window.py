--- conflicted
+++ resolved
@@ -5,12 +5,7 @@
 import inspect
 import sys
 import time
-<<<<<<< HEAD
-from typing import Dict
-=======
-from itertools import chain, repeat
 from typing import Any, Dict, Tuple
->>>>>>> 74dbbf23
 
 from qtpy.QtCore import QPoint, QProcess, QSize, Qt
 from qtpy.QtGui import QIcon, QKeySequence
