"""
Custom Qt widgets that serve as native objects that the public-facing elements
wrap.
"""
import time

# set vispy to use same backend as qtpy
from skimage.io import imsave

from .qt_about import QtAbout
<<<<<<< HEAD
from .qt_plugin_report import QtPluginErrReporter
=======
from .qt_plugin_list import QtPluginSorter
>>>>>>> fff920dc
from .qt_viewer_dock_widget import QtViewerDockWidget
from ..resources import get_stylesheet

# these "# noqa" comments are here to skip flake8 linting (E402),
# these module-level imports have to come after `app.use_app(API)`
# see discussion on #638
from qtpy.QtWidgets import (  # noqa: E402
    QApplication,
    QMainWindow,
    QWidget,
    QHBoxLayout,
    QDockWidget,
    QLabel,
    QAction,
    QShortcut,
    QStatusBar,
)
from qtpy.QtCore import Qt  # noqa: E402
from qtpy.QtGui import QKeySequence  # noqa: E402
from .utils import QImg2array  # noqa: E402
from ..utils.theme import template  # noqa: E402


class Window:
    """Application window that contains the menu bar and viewer.

    Parameters
    ----------
    qt_viewer : QtViewer
        Contained viewer widget.

    Attributes
    ----------
    file_menu : qtpy.QtWidgets.QMenu
        File menu.
    help_menu : qtpy.QtWidgets.QMenu
        Help menu.
    main_menu : qtpy.QtWidgets.QMainWindow.menuBar
        Main menubar.
    qt_viewer : QtViewer
        Contained viewer widget.
    view_menu : qtpy.QtWidgets.QMenu
        View menu.
    window_menu : qtpy.QtWidgets.QMenu
        Window menu.
    """

    raw_stylesheet = get_stylesheet()

    def __init__(self, qt_viewer, *, show=True):

        self.qt_viewer = qt_viewer

        self._qt_window = QMainWindow()
        self._qt_window.setAttribute(Qt.WA_DeleteOnClose)
        self._qt_window.setUnifiedTitleAndToolBarOnMac(True)
        self._qt_center = QWidget(self._qt_window)

        self._qt_window.setCentralWidget(self._qt_center)
        self._qt_window.setWindowTitle(self.qt_viewer.viewer.title)
        self._qt_center.setLayout(QHBoxLayout())
        self._status_bar = QStatusBar()
        self._qt_window.setStatusBar(self._status_bar)

        self._add_menubar()

        self._add_file_menu()
        self._add_view_menu()
        self._add_window_menu()
        self._add_plugins_menu()
        self._add_help_menu()

        self._status_bar.showMessage('Ready')
        self._help = QLabel('')
        self._status_bar.addPermanentWidget(self._help)

        self._qt_center.layout().addWidget(self.qt_viewer)
        self._qt_center.layout().setContentsMargins(4, 0, 4, 0)

        self._update_palette()

        self._add_viewer_dock_widget(self.qt_viewer.dockConsole)
        self._add_viewer_dock_widget(self.qt_viewer.dockLayerControls)
        self._add_viewer_dock_widget(self.qt_viewer.dockLayerList)

        self.qt_viewer.viewer.events.status.connect(self._status_changed)
        self.qt_viewer.viewer.events.help.connect(self._help_changed)
        self.qt_viewer.viewer.events.title.connect(self._title_changed)
        self.qt_viewer.viewer.events.palette.connect(self._update_palette)

        if show:
            self.show()

    def _add_menubar(self):
        """Add menubar to napari app."""
        self.main_menu = self._qt_window.menuBar()
        # Menubar shortcuts are only active when the menubar is visible.
        # Therefore, we set a global shortcut not associated with the menubar
        # to toggle visibility, *but*, in order to not shadow the menubar
        # shortcut, we disable it, and only enable it when the menubar is
        # hidden. See this stackoverflow link for details:
        # https://stackoverflow.com/questions/50537642/how-to-keep-the-shortcuts-of-a-hidden-widget-in-pyqt5
        self._main_menu_shortcut = QShortcut(
            QKeySequence('Ctrl+M'), self._qt_window
        )
        self._main_menu_shortcut.activated.connect(
            self._toggle_menubar_visible
        )
        self._main_menu_shortcut.setEnabled(False)

    def _toggle_menubar_visible(self):
        """Toggle visibility of app menubar.

        This function also disables or enables a global keyboard shortcut to
        show the menubar, since menubar shortcuts are only available while the
        menubar is visible.
        """
        if self.main_menu.isVisible():
            self.main_menu.setVisible(False)
            self._main_menu_shortcut.setEnabled(True)
        else:
            self.main_menu.setVisible(True)
            self._main_menu_shortcut.setEnabled(False)

    def _add_file_menu(self):
        """Add 'File' menu to app menubar."""
        open_images = QAction('Open image(s)...', self._qt_window)
        open_images.setShortcut('Ctrl+O')
        open_images.setStatusTip('Open image file(s)')
        open_images.triggered.connect(self.qt_viewer._open_images)

        open_stack = QAction('Open image series as stack...', self._qt_window)
        open_stack.setShortcut('Ctrl+Alt+O')
        open_stack.setStatusTip('Open image files')
        open_stack.triggered.connect(self.qt_viewer._open_images_as_stack)

        open_folder = QAction('Open Folder...', self._qt_window)
        open_folder.setShortcut('Ctrl+Shift+O')
        open_folder.setStatusTip(
            'Open a folder of image file(s) or a zarr file'
        )
        open_folder.triggered.connect(self.qt_viewer._open_folder)

        screenshot = QAction('Screenshot', self._qt_window)
        screenshot.setShortcut('Ctrl+Alt+S')
        screenshot.setStatusTip(
            'Save screenshot of current display, default .png'
        )
        screenshot.triggered.connect(self.qt_viewer._save_screenshot)

        self.file_menu = self.main_menu.addMenu('&File')
        self.file_menu.addAction(open_images)
        self.file_menu.addAction(open_stack)
        self.file_menu.addAction(open_folder)
        self.file_menu.addAction(screenshot)

    def _add_view_menu(self):
        """Add 'View' menu to app menubar."""
        toggle_visible = QAction('Toggle menubar visibility', self._qt_window)
        toggle_visible.setShortcut('Ctrl+M')
        toggle_visible.setStatusTip('Hide Menubar')
        toggle_visible.triggered.connect(self._toggle_menubar_visible)
        toggle_theme = QAction('Toggle theme', self._qt_window)
        toggle_theme.setShortcut('Ctrl+Shift+T')
        toggle_theme.setStatusTip('Toggle theme')
        toggle_theme.triggered.connect(self.qt_viewer.viewer._toggle_theme)
        self.view_menu = self.main_menu.addMenu('&View')
        self.view_menu.addAction(toggle_visible)
        self.view_menu.addAction(toggle_theme)

    def _add_window_menu(self):
        """Add 'Window' menu to app menubar."""
        exit_action = QAction("Close window", self._qt_window)
        exit_action.setShortcut("Ctrl+W")
        exit_action.setStatusTip('Close napari window')
        exit_action.triggered.connect(self._qt_window.close)
        self.window_menu = self.main_menu.addMenu('&Window')
        self.window_menu.addAction(exit_action)

    def _add_plugins_menu(self):
<<<<<<< HEAD
        """Add 'Plugins' menu to app menubar."""
        self.plugins_menu = self.main_menu.addMenu('&Plugins')

        report_plugin_action = QAction("Plugin errors...", self._qt_window)
        report_plugin_action.setStatusTip(
            'Review stack traces for plugin exceptions and notify developers'
        )
        report_plugin_action.triggered.connect(self._show_plugin_err_reporter)
        self.plugins_menu.addAction(report_plugin_action)

    def _show_plugin_err_reporter(self):
        plugin_sorter = QtPluginErrReporter(parent=self._qt_window)
        plugin_sorter.exec_()
=======
        order_plugin_action = QAction("Plugin call order...", self._qt_window)
        order_plugin_action.setStatusTip('Change call order for plugins')
        order_plugin_action.triggered.connect(self._show_plugin_sorter)
        self.plugins_menu = self.main_menu.addMenu('&Plugins')
        self.plugins_menu.addAction(order_plugin_action)

    def _show_plugin_sorter(self):
        plugin_sorter = QtPluginSorter(parent=self._qt_window)
        dock_widget = self.add_dock_widget(
            plugin_sorter, name='Plugin Sorter', area="right"
        )
        plugin_sorter.finished.connect(dock_widget.close)
        plugin_sorter.finished.connect(plugin_sorter.deleteLater)
        plugin_sorter.finished.connect(dock_widget.deleteLater)
>>>>>>> fff920dc

    def _add_help_menu(self):
        """Add 'Help' menu to app menubar."""
        self.help_menu = self.main_menu.addMenu('&Help')

        about_action = QAction("napari info", self._qt_window)
        about_action.setShortcut("Ctrl+/")
        about_action.setStatusTip('About napari')
        about_action.triggered.connect(
            lambda e: QtAbout.showAbout(self.qt_viewer)
        )
        self.help_menu.addAction(about_action)

        about_key_bindings = QAction("Show key bindings", self._qt_window)
        about_key_bindings.setShortcut("Ctrl+Alt+/")
        about_key_bindings.setShortcutContext(Qt.ApplicationShortcut)
        about_key_bindings.setStatusTip('key_bindings')
        about_key_bindings.triggered.connect(
            self.qt_viewer.show_key_bindings_dialog
        )
        self.help_menu.addAction(about_key_bindings)

    def add_dock_widget(
        self,
        widget: QWidget,
        *,
        name: str = '',
        area: str = 'bottom',
        allowed_areas=None,
        shortcut=None,
    ):
        """Convenience method to add a QDockWidget to the main window

        Parameters
        ----------
        widget : QWidget
            `widget` will be added as QDockWidget's main widget.
        name : str, optional
            Name of dock widget to appear in window menu.
        area : str
            Side of the main window to which the new dock widget will be added.
            Must be in {'left', 'right', 'top', 'bottom'}
        allowed_areas : list[str], optional
            Areas, relative to main window, that the widget is allowed dock.
            Each item in list must be in {'left', 'right', 'top', 'bottom'}
            By default, all areas are allowed.
        shortcut : str, optional
            Keyboard shortcut to appear in dropdown menu.

        Returns
        -------
        dock_widget : QtViewerDockWidget
            `dock_widget` that can pass viewer events.
        """

        dock_widget = QtViewerDockWidget(
            self.qt_viewer,
            widget,
            name=name,
            area=area,
            allowed_areas=allowed_areas,
            shortcut=shortcut,
        )
        self._add_viewer_dock_widget(dock_widget)
        return dock_widget

    def _add_viewer_dock_widget(self, dock_widget: QtViewerDockWidget):
        """Add a QtViewerDockWidget to the main window

        Parameters
        ----------
        dock_widget : QtViewerDockWidget
            `dock_widget` will be added to the main window.
        """
        dock_widget.setParent(self._qt_window)
        self._qt_window.addDockWidget(dock_widget.qt_area, dock_widget)
        action = dock_widget.toggleViewAction()
        action.setStatusTip(dock_widget.name)
        action.setText(dock_widget.name)
        if dock_widget.shortcut is not None:
            action.setShortcut(dock_widget.shortcut)
        self.window_menu.addAction(action)

    def remove_dock_widget(self, widget):
        """Removes specified dock widget.

        Parameters
        ----------
            widget : QWidget | str
                If widget == 'all', all docked widgets will be removed.
        """
        if widget == 'all':
            for dw in self._qt_window.findChildren(QDockWidget):
                self._qt_window.removeDockWidget(dw)
        else:
            self._qt_window.removeDockWidget(widget)

    def resize(self, width, height):
        """Resize the window.

        Parameters
        ----------
        width : int
            Width in logical pixels.
        height : int
            Height in logical pixels.
        """
        self._qt_window.resize(width, height)

    def show(self):
        """Resize, show, and bring forward the window."""
        self._qt_window.resize(self._qt_window.layout().sizeHint())
        self._qt_window.show()

        # We want to call Window._qt_window.raise_() in every case *except*
        # when instantiating a viewer within a gui_qt() context for the
        # _first_ time within the Qt app's lifecycle.
        #
        # `app_name` will be "napari" iff the application was instantiated in
        # gui_qt(). isActiveWindow() will be True if it is the second time a
        # _qt_window has been created. See #732
        app_name = QApplication.instance().applicationName()
        if app_name != 'napari' or self._qt_window.isActiveWindow():
            self._qt_window.raise_()  # for macOS
            self._qt_window.activateWindow()  # for Windows

    def _update_palette(self, event=None):
        """Update widget color palette."""
        # set window styles which don't use the primary stylesheet
        # FIXME: this is a problem with the stylesheet not using properties
        palette = self.qt_viewer.viewer.palette
        self._status_bar.setStyleSheet(
            template(
                'QStatusBar { background: {{ background }}; '
                'color: {{ text }}; }',
                **palette,
            )
        )
        self._qt_center.setStyleSheet(
            template('QWidget { background: {{ background }}; }', **palette)
        )
        self._qt_window.setStyleSheet(template(self.raw_stylesheet, **palette))

    def _status_changed(self, event):
        """Update status bar.

        Parameters
        ----------
        event : qtpy.QtCore.QEvent
            Event from the Qt context.
        """
        self._status_bar.showMessage(event.text)

    def _title_changed(self, event):
        """Update window title.

        Parameters
        ----------
        event : qtpy.QtCore.QEvent
            Event from the Qt context.
        """
        self._qt_window.setWindowTitle(event.text)

    def _help_changed(self, event):
        """Update help message on status bar.

        Parameters
        ----------
        event : qtpy.QtCore.QEvent
            Event from the Qt context.
        """
        self._help.setText(event.text)

    def screenshot(self, path=None):
        """Take currently displayed viewer and convert to an image array.

        Parameters
        ----------
        path : str
            Filename for saving screenshot image.

        Returns
        -------
        image : array
            Numpy array of type ubyte and shape (h, w, 4). Index [0, 0] is the
            upper-left corner of the rendered region.
        """
        img = self._qt_window.grab().toImage()
        if path is not None:
            imsave(path, QImg2array(img))  # scikit-image imsave method
        return QImg2array(img)

    def close(self):
        """Close the viewer window and cleanup sub-widgets."""
        # on some versions of Darwin, exiting while fullscreen seems to tickle
        # some bug deep in NSWindow.  This forces the fullscreen keybinding
        # test to complete its draw cycle, then pop back out of fullscreen.
        if self._qt_window.isFullScreen():
            self._qt_window.showNormal()
            for i in range(8):
                time.sleep(0.1)
                QApplication.processEvents()
        self.qt_viewer.close()
        self._qt_window.close()
        del self._qt_window<|MERGE_RESOLUTION|>--- conflicted
+++ resolved
@@ -8,11 +8,8 @@
 from skimage.io import imsave
 
 from .qt_about import QtAbout
-<<<<<<< HEAD
 from .qt_plugin_report import QtPluginErrReporter
-=======
 from .qt_plugin_list import QtPluginSorter
->>>>>>> fff920dc
 from .qt_viewer_dock_widget import QtViewerDockWidget
 from ..resources import get_stylesheet
 
@@ -193,28 +190,22 @@
         self.window_menu.addAction(exit_action)
 
     def _add_plugins_menu(self):
-<<<<<<< HEAD
         """Add 'Plugins' menu to app menubar."""
-        self.plugins_menu = self.main_menu.addMenu('&Plugins')
-
-        report_plugin_action = QAction("Plugin errors...", self._qt_window)
-        report_plugin_action.setStatusTip(
-            'Review stack traces for plugin exceptions and notify developers'
-        )
-        report_plugin_action.triggered.connect(self._show_plugin_err_reporter)
-        self.plugins_menu.addAction(report_plugin_action)
-
-    def _show_plugin_err_reporter(self):
-        plugin_sorter = QtPluginErrReporter(parent=self._qt_window)
-        plugin_sorter.exec_()
-=======
         order_plugin_action = QAction("Plugin call order...", self._qt_window)
         order_plugin_action.setStatusTip('Change call order for plugins')
         order_plugin_action.triggered.connect(self._show_plugin_sorter)
         self.plugins_menu = self.main_menu.addMenu('&Plugins')
         self.plugins_menu.addAction(order_plugin_action)
 
+        report_plugin_action = QAction("Plugin errors...", self._qt_window)
+        report_plugin_action.setStatusTip(
+            'Review stack traces for plugin exceptions and notify developers'
+        )
+        report_plugin_action.triggered.connect(self._show_plugin_err_reporter)
+        self.plugins_menu.addAction(report_plugin_action)
+
     def _show_plugin_sorter(self):
+        """Show dialog that allows users to sort the call order of plugins."""
         plugin_sorter = QtPluginSorter(parent=self._qt_window)
         dock_widget = self.add_dock_widget(
             plugin_sorter, name='Plugin Sorter', area="right"
@@ -222,7 +213,11 @@
         plugin_sorter.finished.connect(dock_widget.close)
         plugin_sorter.finished.connect(plugin_sorter.deleteLater)
         plugin_sorter.finished.connect(dock_widget.deleteLater)
->>>>>>> fff920dc
+
+    def _show_plugin_err_reporter(self):
+        """Show dialog that allows users to review and report plugin errors."""
+        plugin_sorter = QtPluginErrReporter(parent=self._qt_window)
+        plugin_sorter.exec_()
 
     def _add_help_menu(self):
         """Add 'Help' menu to app menubar."""
