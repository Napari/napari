--- conflicted
+++ resolved
@@ -5,30 +5,10 @@
 import os
 import time
 
-<<<<<<< HEAD
-# set vispy to use same backend as qtpy
-from ..utils.io import imsave
-
-from .qt_viewer import QtViewer
-from .qt_about import QtAbout
-from .qt_plugin_report import QtPluginErrReporter
-from .qt_plugin_sorter import QtPluginSorter
-from .qt_plugin_dialog import QtPluginDialog
-from .qt_dict_table import QtDictTable
-from .qt_viewer_dock_widget import QtViewerDockWidget
-from ..resources import get_stylesheet
-
-# these "# noqa" comments are here to skip flake8 linting (E402),
-# these module-level imports have to come after `app.use_app(API)`
-# see discussion on #638
-from qtpy.QtWidgets import (  # noqa: E402
-    QAbstractItemView,
-=======
 from qtpy.QtCore import Qt
 from qtpy.QtGui import QIcon, QKeySequence
 from qtpy.QtWidgets import (
     QAction,
->>>>>>> 1b761a0b
     QApplication,
     QDockWidget,
     QFileDialog,
@@ -46,6 +26,7 @@
 from ..utils.misc import in_jupyter
 from ..utils.theme import template
 from .dialogs.qt_about import QtAbout
+from .dialogs.qt_plugin_dialog import QtPluginDialog
 from .dialogs.qt_plugin_report import QtPluginErrReporter
 from .dialogs.qt_plugin_table import QtPluginTable
 from .qt_viewer import QtViewer
@@ -330,13 +311,6 @@
         self.plugin_dialog = QtPluginDialog(self._qt_window)
         self.plugin_dialog.exec_()
 
-    def _show_pip_install_dialog(self):
-        """Show dialog that allows users to sort the call order of plugins."""
-        from .qt_pip_dialog import QtPipDialog
-
-        dialog = QtPipDialog(self._qt_window)
-        dialog.exec_()
-
     def _show_plugin_err_reporter(self):
         """Show dialog that allows users to review and report plugin errors."""
         QtPluginErrReporter(parent=self._qt_window).exec_()
