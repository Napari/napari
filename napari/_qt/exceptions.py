--- conflicted
+++ resolved
@@ -1,9 +1,6 @@
 import logging
-<<<<<<< HEAD
+import os
 import sys
-=======
-import os
->>>>>>> 80ac6203
 import traceback
 from types import TracebackType
 from typing import Optional, Type
@@ -66,17 +63,12 @@
         tb : TracebackType
             The traceback object associated with the error.
         """
-<<<<<<< HEAD
         # etype.__module__ contains the module raising the error
         # Custom exception classes can have different behavior
         # can add custom exception handlers here ...
         if isinstance(value, KeyboardInterrupt):
             print("Closed by KeyboardInterrupt", file=sys.stderr)
             sys.exit(1)
-        text = "".join(traceback.format_exception(etype, value, tb))
-        logging.error("Unhandled exception:\n%s", text)
-        self.error.emit((etype, value, tb))
-=======
         if self.gui_exceptions:
             self._show_error_dialog(value)
         else:
@@ -86,5 +78,4 @@
 
     def _show_error_dialog(self, exception: BaseException):
         self.message = NapariNotification.from_exception(exception)
-        self.message.show()
->>>>>>> 80ac6203
+        self.message.show()