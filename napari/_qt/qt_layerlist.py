<<<<<<< HEAD
from qtpy.QtCore import Qt, QSize
from qtpy.QtGui import QImage, QPixmap
=======
from qtpy.QtCore import Qt, QMimeData, QTimer
>>>>>>> e43f7301
from qtpy.QtWidgets import (
    QFrame,
    QListWidget,
    QLineEdit,
    QLabel,
    QCheckBox,
    QHBoxLayout,
    QSizePolicy,
    QAbstractItemView,
    QListWidgetItem,
)
<<<<<<< HEAD
=======
from qtpy.QtGui import QDrag, QImage, QPixmap
import numpy as np
from .utils import qt_signals_blocked
from ..utils.event import Event, EmitterGroup
>>>>>>> e43f7301


class QtLayerList(QListWidget):
    """Widget storing a list of all the layers present in the current window.

    Parameters
    ----------
    layers : napari.components.LayerList
        The layer list to track and display.

    Attributes
    ----------
    centers : list
        List of layer widgets center coordinates.
    layers : napari.components.LayerList
        The layer list to track and display.
    vbox_layout : QVBoxLayout
        The layout instance in which the layouts appear.
    """

    def __init__(self, layers):
        super().__init__()

        self.layers = layers
        self.layers.events.added.connect(self._add)
        self.layers.events.removed.connect(self._remove)
        # self.layers.events.reordered.connect(self._reorder)
        # self.itemSelectionChanged.connect(self.)

        # Enable drag and drop and widget rearrangement
        self.setSortingEnabled(True)
        self.setDropIndicatorShown(True)
        self.setAcceptDrops(True)
        self.setDragEnabled(True)
        self.setDragDropMode(QAbstractItemView.InternalMove)

        self.setSizePolicy(QSizePolicy.Fixed, QSizePolicy.Expanding)
        self.setToolTip('Layer list')

    def _add(self, event):
        """Insert widget for layer `event.item` at index `event.index`.

        Parameters
        ----------
        event : qtpy.QtCore.QEvent
            Event from the Qt context.
        """
        layer = event.item
        total = len(self.layers)
        index = total - event.index
        widget = QtLayerWidget(layer)
<<<<<<< HEAD
        item = QListWidgetItem(self)
        item.setSizeHint(QSize(228, 32))  # should get height from widget
        self.insertItem(index, item)
        self.setItemWidget(item, widget)
=======
        self.vbox_layout.insertWidget(index, widget)
        self.vbox_layout.insertWidget(index + 1, QtDivider())
        layer.events.selected.connect(self._scroll_on_select)
>>>>>>> e43f7301

    def _remove(self, event):
        """Remove widget for layer at index `event.index`.

        Parameters
        ----------
        event : qtpy.QtCore.QEvent
            Event from the Qt context.
        """
        total = len(self.layers)
        index = total - event.index
        item = self.item(index)
        self.removeItemWidget(item)
        del item

    # def _reorder(self, event=None):
    #     """Reorder list of layer widgets.
    #
    #     Loops through all widgets in list, sequentially removing them
    #     and inserting them into the correct place in the final list.
    #
    #     Parameters
    #     ----------
    #     event : qtpy.QtCore.QEvent, optional
    #         Event from the Qt context.
    #     """
    #     total = len(self.layers)
    #
    #     # Create list of layers in order of their widgets
    #     layer_widgets = [self.item(i).widget().layer for i in range(total)]
    #
    #     # Move through the layers in order
    #     for i in range(total):
    #         # Find index of property widget in list of the current layer
    #         index = 2 * indices.index(i)
    #         widget = widgets[index]
    #         divider = widgets[index + 1]
    #         # Check if current index does not match new index
    #         index_current = self.indexOf(widget)
    #         index_new = 2 * (total - i) - 1
    #         if index_current != index_new:
    #             # Remove that property widget and divider
    #             self.removeItemWidget(item)
    #             # Insert the property widget and divider into new location
    #             self.insertItem(index_new, item)

    def keyPressEvent(self, event):
        """Ignore a key press event.

        Allows the event to pass through a parent widget to its child widget
        without doing anything. If we did not use event.ignore() then the
        parent widget would catch the event and not pass it on to the child.

        Parameters
        ----------
        event : qtpy.QtCore.QEvent
            Event from the Qt context.
        """
        event.ignore()

    def keyReleaseEvent(self, event):
        """Ignore key relase event.

        Allows the event to pass through a parent widget to its child widget
        without doing anything. If we did not use event.ignore() then the
        parent widget would catch the event and not pass it on to the child.

        Parameters
        ----------
        event : qtpy.QtCore.QEvent
            Event from the Qt context.
        """
        event.ignore()


# TODO: Move this class to layers/qt_layer_widget.py in follow-up refactor
class QtLayerWidget(QFrame):
    """Qt view for Layer model.

    Attributes
    ----------
    layer : napari.layers.Layer
        An instance of a napari layer.
    layout : QVBoxLayout
        Layout of the widget.
    nameTextBox : QLineEdit
        Textbox for layer name.
    thumbnailLabel : QLabel
        Label of layer thumbnail.
    typeLabel : QLabel
        Label of layer type.
    visibleCheckBox : QCheckBox
        Checkbox to toggle layer visibility.
    """

    def __init__(self, layer):
        super().__init__()

        self.events = EmitterGroup(
            source=self,
            auto_connect=False,
            selected=Event,
            name=Event,
            name_unique=Event,
            visible=Event,
        )

        # When the EVH refactor #1376 is done we might not even need the layer
        # attribute anymore as all data updates will be through the handler.
        # At that point we could remove the attribute and do the registering
        # and connecting outside this class and never even need to pass the
        # layer to this class.
        self.layer = layer
        self.layer.event_handler.register_listener(self)
        self.events.connect(self.layer.event_handler.on_change)

        self.setObjectName('layer')

        self.layout = QHBoxLayout()
        self.layout.setContentsMargins(0, 0, 0, 0)
        self.setLayout(self.layout)

        tb = QLabel(self)
        tb.setObjectName('thumbnail')
        tb.setToolTip('Layer thumbnail')
        self.thumbnailLabel = tb
        self.layout.addWidget(tb)

        cb = QCheckBox(self)
        cb.setObjectName('visibility')
        cb.setToolTip('Layer visibility')
        cb.setProperty('mode', 'visibility')
        cb.stateChanged[int].connect(self.events.visible)
        self.visibleCheckBox = cb
        self.layout.addWidget(cb)

        textbox = QLineEdit(self)
        textbox.setAcceptDrops(False)
        textbox.setEnabled(True)
        textbox.editingFinished.connect(self.changeText)
        self.nameTextBox = textbox
        self.nameTextBox.old_name = ''
        self.layout.addWidget(textbox)

        ltb = QLabel(self)
        ltb.setProperty('layer_type_label', True)
        ltb.setToolTip('Layer type')
        self.typeLabel = ltb
        self.layout.addWidget(ltb)

        msg = 'Click to select\nDrag to rearrange'
        self.setToolTip(msg)

        # Once EVH refactor is done, these can be moved to an initialization
        # outside of this object
        self._set_layer_type(type(self.layer).__name__)
        self._on_selected_change(self.layer.selected)
        self._on_thumbnail_change(self.layer.thumbnail)
        self._on_visible_change(self.layer.visible)
        self._on_name_change(self.layer.name)

    def _set_layer_type(self, layer_type):
        """Set layer type.

        Parameters
        ----------
        layer_type : str
            Type of layer, must be one of the napari supported layer types.
        """
        self.typeLabel.setObjectName(layer_type)

    def _on_selected_change(self, selected):
        """Update selected status of the layer widget.

        Parameters
        ----------
        selected : bool
            Layer selected status.
        """
        self.setProperty('selected', selected)
        self.nameTextBox.setEnabled(selected)
        self.style().unpolish(self)
        self.style().polish(self)

    def changeText(self):
        """Update layer name attribute using layer name textbox contents."""
        name = self.nameTextBox.text()
        old_name = self.nameTextBox.old_name
        if old_name == name:
            return
        self.events.name_unique((old_name, name))
        self.nameTextBox.old_name = self.nameTextBox.text()

        # Prevent retriggering during clearing of focus
        with qt_signals_blocked(self.nameTextBox):
            self.nameTextBox.clearFocus()
            self.setFocus()

    def mouseReleaseEvent(self, event):
        """Ignores mouse release event.

        Allows the event to pass through a parent widget to its child widget
        without doing anything. If we did not use event.ignore() then the
        parent widget would catch the event and not pass it on to the child.

        Parameters
        ----------
        event : qtpy.QtCore.QEvent
            Event from the Qt context.
        """
        event.ignore()

    def mousePressEvent(self, event):
        """Ignores mouse press event.

        Allows the event to pass through a parent widget to its child widget
        without doing anything. If we did not use event.ignore() then the
        parent widget would catch the event and not pass it on to the child.

        Parameters
        ----------
        event : qtpy.QtCore.QEvent
            Event from the Qt context.
        """
        event.ignore()

    def mouseMoveEvent(self, event):
        """Ignores mouse move event.

        Allows the event to pass through a parent widget to its child widget
        without doing anything. If we did not use event.ignore() then the
        parent widget would catch the event and not pass it on to the child.

        Parameters
        ----------
        event : qtpy.QtCore.QEvent
            Event from the Qt context.
        """
        event.ignore()

    def _on_name_change(self, name):
        """Update text displaying name of layer.

        Parameters
        ----------
        text : str
            Name of the layer.
        """
        self.nameTextBox.setText(name)
        self.nameTextBox.setToolTip(name)
        self.nameTextBox.home(False)
        self.nameTextBox.old_name = name

    def _on_visible_change(self, visible):
        """Toggle visibility of the layer.

        Parameters
        ----------
        visible : bool
            Layer visibility.
        """
        self.visibleCheckBox.setChecked(visible)

    def _on_thumbnail_change(self, thumbnail):
        """Update thumbnail image on the layer widget.

        Parameters
        ----------
        thumbnail : ndarray
            Thumbnail in RGBA unit8 format.
        """
        # Note that QImage expects the image width followed by height
        image = QImage(
            thumbnail,
            thumbnail.shape[1],
            thumbnail.shape[0],
            QImage.Format_RGBA8888,
        )
        self.thumbnailLabel.setPixmap(QPixmap.fromImage(image))<|MERGE_RESOLUTION|>--- conflicted
+++ resolved
@@ -1,9 +1,4 @@
-<<<<<<< HEAD
-from qtpy.QtCore import Qt, QSize
-from qtpy.QtGui import QImage, QPixmap
-=======
-from qtpy.QtCore import Qt, QMimeData, QTimer
->>>>>>> e43f7301
+from qtpy.QtCore import QSize
 from qtpy.QtWidgets import (
     QFrame,
     QListWidget,
@@ -15,13 +10,9 @@
     QAbstractItemView,
     QListWidgetItem,
 )
-<<<<<<< HEAD
-=======
-from qtpy.QtGui import QDrag, QImage, QPixmap
-import numpy as np
+from qtpy.QtGui import QImage, QPixmap
 from .utils import qt_signals_blocked
 from ..utils.event import Event, EmitterGroup
->>>>>>> e43f7301
 
 
 class QtLayerList(QListWidget):
@@ -73,16 +64,10 @@
         total = len(self.layers)
         index = total - event.index
         widget = QtLayerWidget(layer)
-<<<<<<< HEAD
         item = QListWidgetItem(self)
         item.setSizeHint(QSize(228, 32))  # should get height from widget
         self.insertItem(index, item)
         self.setItemWidget(item, widget)
-=======
-        self.vbox_layout.insertWidget(index, widget)
-        self.vbox_layout.insertWidget(index + 1, QtDivider())
-        layer.events.selected.connect(self._scroll_on_select)
->>>>>>> e43f7301
 
     def _remove(self, event):
         """Remove widget for layer at index `event.index`.
