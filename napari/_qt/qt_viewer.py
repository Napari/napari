--- conflicted
+++ resolved
@@ -36,16 +36,13 @@
 from .widgets.qt_viewer_buttons import QtLayerButtons, QtViewerButtons
 from .widgets.qt_viewer_dock_widget import QtViewerDockWidget
 
-<<<<<<< HEAD
-from .._vispy import VispyWelcomeVisual  # isort:skip
-=======
 from .._vispy import (  # isort:skip
     VispyAxesVisual,
     VispyCamera,
     VispyScaleBarVisual,
+    VispyWelcomeVisual,
     create_vispy_visual,
 )
->>>>>>> 7b7936b4
 
 
 class KeyModifierFilterSceneCanvas(SceneCanvas):
@@ -212,7 +209,7 @@
         self.canvas.events.resize.connect(self.scale_bar._on_position_change)
 
         self.welcome = VispyWelcomeVisual(
-            self.viewer, parent=self.view, order=1e6
+            self.viewer, parent=self.view, order=1e6 + 2
         )
 
         main_widget = QWidget()
