--- conflicted
+++ resolved
@@ -1,9 +1,3 @@
-<<<<<<< HEAD
-import sys
-import os.path
-import inspect
-=======
->>>>>>> 51cedac6
 from pathlib import Path
 
 from qtpy.QtCore import QCoreApplication, Qt, QSize
@@ -42,20 +36,6 @@
     viewer : napari.components.ViewerModel
         Napari viewer containing the rendered scene, layers, and controls.
 
-<<<<<<< HEAD
-class QtViewer(QSplitter):
-
-    _resource_file = os.path.join(resources_dir, 'stylesheet.qss')
-    if not os.path.exists(_resource_file):
-        _resource_file = os.path.join(
-            os.path.dirname(os.path.abspath(sys.argv[0])),
-            'resources',
-            'stylesheet.qss',
-        )
-
-    with open(_resource_file, 'r') as f:
-        raw_stylesheet = f.read()
-=======
     Attributes
     ----------
     canvas : vispy.scene.SceneCanvas
@@ -91,7 +71,6 @@
     """
 
     raw_stylesheet = get_stylesheet()
->>>>>>> 51cedac6
 
     def __init__(self, viewer):
         super().__init__()
