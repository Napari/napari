from pathlib import Path

from qtpy.QtCore import QCoreApplication, QSize, Qt
from qtpy.QtGui import QCursor, QGuiApplication
from qtpy.QtWidgets import (
    QFileDialog,
    QMessageBox,
    QSplitter,
    QVBoxLayout,
    QWidget,
)
from vispy.scene import ArcballCamera, PanZoomCamera, SceneCanvas
from vispy.visuals.transforms import ChainTransform

from ..resources import get_stylesheet
from ..utils import perf
from ..utils.interactions import (
    ReadOnlyWrapper,
    mouse_move_callbacks,
    mouse_press_callbacks,
    mouse_release_callbacks,
    mouse_wheel_callbacks,
)
from ..utils.io import imsave
from ..utils.key_bindings import components_to_key_combo
from ..utils.theme import template
<<<<<<< HEAD
from .qt_about_key_bindings import QtAboutKeyBindings
from .qt_dims import QtDims
from .qt_layerlist import QtLayerList
from .qt_performance import QtPerformance
from .qt_viewer_buttons import QtLayerButtons, QtViewerButtons
from .qt_viewer_dock_widget import QtViewerDockWidget
from .utils import QImg2array, circle_pixmap, square_pixmap
=======
from .tracing.qt_performance import QtPerformance
from .utils import QImg2array, circle_pixmap, square_pixmap
from .dialogs.qt_about_key_bindings import QtAboutKeyBindings
from .widgets.qt_dims import QtDims
from .widgets.qt_layerlist import QtLayerList
from .widgets.qt_viewer_buttons import QtLayerButtons, QtViewerButtons
from .widgets.qt_viewer_dock_widget import QtViewerDockWidget

# FIXME: figure out the underlying problem causing circular imports here.
from .._vispy import create_vispy_visual  # isort:skip
from .layer_controls import QtLayerControlsContainer  # isort:skip
>>>>>>> e9b0a04f


class KeyModifierFilterSceneCanvas(SceneCanvas):
    """SceneCanvas overriding VisPy when mouse wheel events have modifiers."""

    def _process_mouse_event(self, event):
        if event.type == 'mouse_wheel' and len(event.modifiers) > 0:
            return
        super()._process_mouse_event(event)


class QtViewer(QSplitter):
    """Qt view for the napari Viewer model.

    Parameters
    ----------
    viewer : napari.components.ViewerModel
        Napari viewer containing the rendered scene, layers, and controls.

    Attributes
    ----------
    canvas : vispy.scene.SceneCanvas
        Canvas for rendering the current view.
    console : QtConsole
        iPython console terminal integrated into the napari GUI.
    controls : QtLayerControlsContainer
        Qt view for GUI controls.
    dims : napari.qt_dims.QtDims
        Dimension sliders; Qt View for Dims model.
    dockConsole : QtViewerDockWidget
        QWidget wrapped in a QDockWidget with forwarded viewer events.
    aboutKeybindings : QtAboutKeybindings
        Key bindings for the 'About' Qt dialog.
    dockLayerControls : QtViewerDockWidget
        QWidget wrapped in a QDockWidget with forwarded viewer events.
    dockLayerList : QtViewerDockWidget
        QWidget wrapped in a QDockWidget with forwarded viewer events.
    layerButtons : QtLayerButtons
        Button controls for napari layers.
    layers : QtLayerList
        Qt view for LayerList controls.
    layer_to_visual : dict
        Dictionary mapping napari layers with their corresponding vispy_layers.
    view : vispy scene widget
        View displayed by vispy canvas. Adds a vispy ViewBox as a child widget.
    viewer : napari.components.ViewerModel
        Napari viewer containing the rendered scene, layers, and controls.
    viewerButtons : QtViewerButtons
        Button controls for the napari viewer.
    """

    raw_stylesheet = get_stylesheet()

    def __init__(self, viewer):
        from .qt_controls import QtControls

        super().__init__()
        self.setAttribute(Qt.WA_DeleteOnClose)

        QCoreApplication.setAttribute(
            Qt.AA_UseStyleSheetPropagationInWidgetStyles, True
        )

        self.viewer = viewer
        self.dims = QtDims(self.viewer.dims)
        self.controls = QtLayerControlsContainer(self.viewer)
        self.layers = QtLayerList(self.viewer.layers)
        self.layerButtons = QtLayerButtons(self.viewer)
        self.viewerButtons = QtViewerButtons(self.viewer)
        self._console = None

        layerList = QWidget()
        layerList.setObjectName('layerList')
        layerListLayout = QVBoxLayout()
        layerListLayout.addWidget(self.layerButtons)
        layerListLayout.addWidget(self.layers)
        layerListLayout.addWidget(self.viewerButtons)
        layerListLayout.setContentsMargins(8, 4, 8, 6)
        layerList.setLayout(layerListLayout)
        self.dockLayerList = QtViewerDockWidget(
            self,
            layerList,
            name='layer list',
            area='left',
            allowed_areas=['left', 'right'],
        )
        self.dockLayerControls = QtViewerDockWidget(
            self,
            self.controls,
            name='layer controls',
            area='left',
            allowed_areas=['left', 'right'],
        )
        self.dockConsole = QtViewerDockWidget(
            self,
            QWidget(),
            name='console',
            area='bottom',
            allowed_areas=['top', 'bottom'],
            shortcut='Ctrl+Shift+C',
        )
        self.dockConsole.setVisible(False)
        # because the console is loaded lazily in the @getter, this line just
        # gets (or creates) the console when the dock console is made visible.
        self.dockConsole.visibilityChanged.connect(
            lambda visible: self.console if visible else None
        )
        self.dockLayerControls.visibilityChanged.connect(self._constrain_width)
        self.dockLayerList.setMaximumWidth(258)
        self.dockLayerList.setMinimumWidth(258)

        self.dockPerformance = self._create_performance_dock_widget()

        # This dictionary holds the corresponding vispy visual for each layer
        self.layer_to_visual = {}
        self.viewerButtons.consoleButton.clicked.connect(
            self.toggle_console_visibility
        )

        self.canvas = KeyModifierFilterSceneCanvas(
            keys=None, vsync=True, parent=self
        )
        self.canvas.events.ignore_callback_errors = False
        self.canvas.events.draw.connect(self.dims.enable_play)
        self.canvas.native.setMinimumSize(QSize(200, 200))
        self.canvas.context.set_depth_func('lequal')

        self.canvas.connect(self.on_mouse_move)
        self.canvas.connect(self.on_mouse_press)
        self.canvas.connect(self.on_mouse_release)
        self.canvas.connect(self.on_key_press)
        self.canvas.connect(self.on_key_release)
        self.canvas.connect(self.on_mouse_wheel)

        self.view = self.canvas.central_widget.add_view()
        self._update_camera()

        main_widget = QWidget()
        main_layout = QVBoxLayout()
        main_layout.setContentsMargins(10, 22, 10, 2)
        main_layout.addWidget(self.canvas.native)
        main_layout.addWidget(self.dims)
        main_layout.setSpacing(10)
        main_widget.setLayout(main_layout)

        self.setOrientation(Qt.Vertical)
        self.addWidget(main_widget)

        self._last_visited_dir = str(Path.home())

        self._cursors = {
            'cross': Qt.CrossCursor,
            'forbidden': Qt.ForbiddenCursor,
            'pointing': Qt.PointingHandCursor,
            'standard': QCursor(),
        }

        self._update_palette()

        self.viewer.events.interactive.connect(self._on_interactive)
        self.viewer.events.cursor.connect(self._on_cursor)
        self.viewer.events.reset_view.connect(self._on_reset_view)
        self.viewer.events.palette.connect(self._update_palette)
        self.viewer.layers.events.reordered.connect(self._reorder_layers)
        self.viewer.layers.events.added.connect(self._add_layer)
        self.viewer.layers.events.removed.connect(self._remove_layer)
        self.viewer.dims.events.camera.connect(
            lambda event: self._update_camera()
        )
        # stop any animations whenever the layers change
        self.viewer.events.layers_change.connect(lambda x: self.dims.stop())

        self.setAcceptDrops(True)

    def _create_performance_dock_widget(self):
        """Create the dock widget that shows performance metrics.
        """
        if not perf.USE_PERFMON:
            return None

        return QtViewerDockWidget(
            self,
            QtPerformance(),
            name='performance',
            area='bottom',
            shortcut='Ctrl+Shift+P',
        )

    @property
    def console(self):
        """QtConsole: iPython console terminal integrated into the napari GUI.
        """
        if self._console is None:
            from .widgets.qt_console import QtConsole

            self.console = QtConsole({'viewer': self.viewer})
        return self._console

    @console.setter
    def console(self, console):
        self._console = console
        self.dockConsole.widget = console
        self._update_palette()

    def _constrain_width(self, event):
        """Allow the layer controls to be wider, only if floated.

        Parameters
        ----------
        event : napari.utils.event.Event
            The napari event that triggered this method.
        """
        if self.dockLayerControls.isFloating():
            self.controls.setMaximumWidth(700)
        else:
            self.controls.setMaximumWidth(220)

    def _add_layer(self, event):
        """When a layer is added, set its parent and order.

        Parameters
        ----------
        event : napari.utils.event.Event
            The napari event that triggered this method.
        """
        from .._vispy import create_vispy_visual

        layers = event.source
        layer = event.item
        vispy_layer = create_vispy_visual(layer)
        vispy_layer.node.parent = self.view.scene
        vispy_layer.order = len(layers) - 1
        self.canvas.connect(vispy_layer.on_draw)
        self.layer_to_visual[layer] = vispy_layer

    def _remove_layer(self, event):
        """When a layer is removed, remove its parent.

        Parameters
        ----------
        event : napari.utils.event.Event
            The napari event that triggered this method.
        """
        layer = event.item
        vispy_layer = self.layer_to_visual[layer]
        self.canvas.events.draw.disconnect(vispy_layer.on_draw)
        vispy_layer.node.transforms = ChainTransform()
        vispy_layer.node.parent = None
        del vispy_layer
        self._reorder_layers(None)

    def _reorder_layers(self, event):
        """When the list is reordered, propagate changes to draw order.

        Parameters
        ----------
        event : napari.utils.event.Event
            The napari event that triggered this method.
        """
        for i, layer in enumerate(self.viewer.layers):
            vispy_layer = self.layer_to_visual[layer]
            vispy_layer.order = i
        self.canvas._draw_order.clear()
        self.canvas.update()

    def _update_camera(self):
        """Update the viewer camera."""
        if self.viewer.dims.ndisplay == 3:
            # Set a 3D camera
            if not isinstance(self.view.camera, ArcballCamera):
                self.view.camera = ArcballCamera(name="ArcballCamera", fov=0)
                # flip y-axis to have correct alignment
                # self.view.camera.flip = (0, 1, 0)

                self.view.camera.viewbox_key_event = viewbox_key_event
                self.viewer.reset_view()
        else:
            # Set 2D camera
            if not isinstance(self.view.camera, PanZoomCamera):
                self.view.camera = PanZoomCamera(
                    aspect=1, name="PanZoomCamera"
                )
                # flip y-axis to have correct alignment
                self.view.camera.flip = (0, 1, 0)

                self.view.camera.viewbox_key_event = viewbox_key_event
                self.viewer.reset_view()

    def _save_layers_dialog(self, selected=False):
        """Save layers (all or selected) to disk, using ``LayerList.save()``.

        Parameters
        ----------
        selected : bool
            If True, only layers that are selected in the viewer will be saved.
            By default, all layers are saved.
        """
        msg = ''
        if not len(self.viewer.layers):
            msg = "There are no layers in the viewer to save"
        elif selected and not len(self.viewer.layers.selected):
            msg = (
                'Please select one or more layers to save,'
                '\nor use "Save all layers..."'
            )
        if msg:
            QMessageBox.warning(self, "Nothing to save", msg, QMessageBox.Ok)
            return

        filename, _ = QFileDialog.getSaveFileName(
            parent=self,
            caption=f'Save {"selected" if selected else "all"} layers',
            directory=self._last_visited_dir,  # home dir by default
        )
        if filename:
            self.viewer.layers.save(filename, selected=selected)

    def screenshot(self, path=None):
        """Take currently displayed screen and convert to an image array.

        Parameters
        ----------
        path : str
            Filename for saving screenshot image.

        Returns
        -------
        image : array
            Numpy array of type ubyte and shape (h, w, 4). Index [0, 0] is the
            upper-left corner of the rendered region.
        """
        img = self.canvas.native.grabFramebuffer()
        if path is not None:
            imsave(path, QImg2array(img))  # scikit-image imsave method
        return QImg2array(img)

    def _screenshot_dialog(self):
        """Save screenshot of current display, default .png"""
        filename, _ = QFileDialog.getSaveFileName(
            parent=self,
            caption='Save screenshot',
            directory=self._last_visited_dir,  # home dir by default
            filter="Image files (*.png *.bmp *.gif *.tif *.tiff)",  # first one used by default
            # jpg and jpeg not included as they don't support an alpha channel
        )
        if (filename != '') and (filename is not None):
            # double check that an appropriate extension has been added as the
            # filter option does not always add an extension on linux and windows
            # see https://bugreports.qt.io/browse/QTBUG-27186
            image_extensions = ('.bmp', '.gif', '.png', '.tif', '.tiff')
            if not filename.endswith(image_extensions):
                filename = filename + '.png'
            self.screenshot(path=filename)

    def _open_files_dialog(self):
        """Add files from the menubar."""
        filenames, _ = QFileDialog.getOpenFileNames(
            parent=self,
            caption='Select file(s)...',
            directory=self._last_visited_dir,  # home dir by default
        )
        if (filenames != []) and (filenames is not None):
            self.viewer.open(filenames)

    def _open_files_dialog_as_stack_dialog(self):
        """Add files as a stack, from the menubar."""
        filenames, _ = QFileDialog.getOpenFileNames(
            parent=self,
            caption='Select files...',
            directory=self._last_visited_dir,  # home dir by default
        )
        if (filenames != []) and (filenames is not None):
            self.viewer.open(filenames, stack=True)

    def _open_folder_dialog(self):
        """Add a folder of files from the menubar."""
        folder = QFileDialog.getExistingDirectory(
            parent=self,
            caption='Select folder...',
            directory=self._last_visited_dir,  # home dir by default
        )
        if folder not in {'', None}:
            self.viewer.open([folder])

    def _on_interactive(self, event):
        """Link interactive attributes of view and viewer.

        Parameters
        ----------
        event : napari.utils.event.Event
            The napari event that triggered this method.
        """
        self.view.interactive = self.viewer.interactive

    def _on_cursor(self, event):
        """Set the appearance of the mouse cursor.

        Parameters
        ----------
        event : napari.utils.event.Event
            The napari event that triggered this method.
        """
        cursor = self.viewer.cursor
        if cursor == 'square':
            size = self.viewer.cursor_size
            # make sure the square fits within the current canvas
            if size < 8 or size > (
                min(*self.viewer.window.qt_viewer.canvas.size) - 4
            ):
                q_cursor = self._cursors['cross']
            else:
                q_cursor = QCursor(square_pixmap(size))
        elif cursor == 'circle':
            size = self.viewer.cursor_size
            q_cursor = QCursor(circle_pixmap(size))
        else:
            q_cursor = self._cursors[cursor]
        self.canvas.native.setCursor(q_cursor)

    def _on_reset_view(self, event):
        """Reset view of the rendered scene.

        Parameters
        ----------
        event : napari.utils.event.Event
            The napari event that triggered this method.
        """
        if isinstance(self.view.camera, ArcballCamera):
            quat = self.view.camera._quaternion.create_from_axis_angle(
                *event.quaternion
            )
            self.view.camera._quaternion = quat
            self.view.camera.center = event.center
            self.view.camera.scale_factor = event.scale_factor
        else:
            # Assumes default camera has the same properties as PanZoomCamera
            self.view.camera.rect = event.rect

    def _update_palette(self, event=None):
        """Update the napari GUI theme."""
        # template and apply the primary stylesheet
        themed_stylesheet = template(
            self.raw_stylesheet, **self.viewer.palette
        )
        if self._console is not None:
            self.console._update_palette(
                self.viewer.palette, themed_stylesheet
            )
        self.setStyleSheet(themed_stylesheet)
        self.canvas.bgcolor = self.viewer.palette['canvas']

    def toggle_console_visibility(self, event=None):
        """Toggle console visible and not visible.

        Imports the console the first time it is requested.
        """
        # force instantiation of console if not already instantiated
        _ = self.console

        viz = not self.dockConsole.isVisible()
        # modulate visibility at the dock widget level as console is docakable
        self.dockConsole.setVisible(viz)
        if self.dockConsole.isFloating():
            self.dockConsole.setFloating(True)

        self.viewerButtons.consoleButton.setProperty(
            'expanded', self.dockConsole.isVisible()
        )
        self.viewerButtons.consoleButton.style().unpolish(
            self.viewerButtons.consoleButton
        )
        self.viewerButtons.consoleButton.style().polish(
            self.viewerButtons.consoleButton
        )

    def show_key_bindings_dialog(self, event=None):
        dialog = QtAboutKeyBindings(self.viewer, parent=self)
        dialog.show()

    def on_mouse_wheel(self, event):
        """Called whenever mouse wheel activated in canvas.

        Parameters
        ----------
        event : qtpy.QtCore.QEvent
        """
        if event.pos is None:
            return

        event = ReadOnlyWrapper(event)
        mouse_wheel_callbacks(self.viewer, event)

        layer = self.viewer.active_layer
        if layer is not None:
            visual = self.layer_to_visual[layer]
            visual._position = list(event.pos)
            layer.position = visual._transform_position(visual._position)
            mouse_wheel_callbacks(layer, event)

    def on_mouse_press(self, event):
        """Called whenever mouse pressed in canvas.

        Parameters
        ----------
        event : napari.utils.event.Event
            The napari event that triggered this method.
        """
        if event.pos is None:
            return

        event = ReadOnlyWrapper(event)
        mouse_press_callbacks(self.viewer, event)

        layer = self.viewer.active_layer
        if layer is not None:
            # update cursor position in visual and layer
            visual = self.layer_to_visual[layer]
            visual._position = list(event.pos)
            layer.position = visual._transform_position(visual._position)
            mouse_press_callbacks(layer, event)

    def on_mouse_move(self, event):
        """Called whenever mouse moves over canvas.

        Parameters
        ----------
        event : napari.utils.event.Event
            The napari event that triggered this method.
        """
        if event.pos is None:
            return

        mouse_move_callbacks(self.viewer, event)

        layer = self.viewer.active_layer
        if layer is not None:
            # update cursor position in visual and layer
            visual = self.layer_to_visual[layer]
            visual._position = list(event.pos)
            layer.position = visual._transform_position(visual._position)
            mouse_move_callbacks(layer, event)

    def on_mouse_release(self, event):
        """Called whenever mouse released in canvas.

        Parameters
        ----------
        event : napari.utils.event.Event
            The napari event that triggered this method.
        """
        if event.pos is None:
            return

        mouse_release_callbacks(self.viewer, event)

        layer = self.viewer.active_layer
        if layer is not None:
            # update cursor position in visual and layer
            visual = self.layer_to_visual[layer]
            visual._position = list(event.pos)
            layer.position = visual._transform_position(visual._position)
            mouse_release_callbacks(layer, event)

    def on_key_press(self, event):
        """Called whenever key pressed in canvas.

        Parameters
        ----------
        event : napari.utils.event.Event
            The napari event that triggered this method.
        """
        if (
            event.native is not None
            and event.native.isAutoRepeat()
            and event.key.name not in ['Up', 'Down', 'Left', 'Right']
        ) or event.key is None:
            # pass if no key is present or if key is held down, unless the
            # key being held down is one of the navigation keys
            # this helps for scrolling, etc.
            return

        combo = components_to_key_combo(event.key.name, event.modifiers)
        self.viewer.press_key(combo)

    def on_key_release(self, event):
        """Called whenever key released in canvas.

        Parameters
        ----------
        event : napari.utils.event.Event
            The napari event that triggered this method.
        """
        if event.key is None or (
            # on linux press down is treated as multiple press and release
            event.native is not None
            and event.native.isAutoRepeat()
        ):
            return
        combo = components_to_key_combo(event.key.name, event.modifiers)
        self.viewer.release_key(combo)

    def keyPressEvent(self, event):
        """Called whenever a key is pressed.

        Parameters
        ----------
        event : qtpy.QtCore.QEvent
            Event from the Qt context.
        """
        self.canvas._backend._keyEvent(self.canvas.events.key_press, event)
        event.accept()

    def keyReleaseEvent(self, event):
        """Called whenever a key is released.

        Parameters
        ----------
        event : qtpy.QtCore.QEvent
            Event from the Qt context.
        """
        self.canvas._backend._keyEvent(self.canvas.events.key_release, event)
        event.accept()

    def dragEnterEvent(self, event):
        """Ignore event if not dragging & dropping a file or URL to open.

        Using event.ignore() here allows the event to pass through the
        parent widget to its child widget, otherwise the parent widget
        would catch the event and not pass it on to the child widget.

        Parameters
        ----------
        event : qtpy.QtCore.QEvent
            Event from the Qt context.
        """
        if event.mimeData().hasUrls():
            event.accept()
        else:
            event.ignore()

    def dropEvent(self, event):
        """Add local files and web URLS with drag and drop.

        Parameters
        ----------
        event : qtpy.QtCore.QEvent
            Event from the Qt context.
        """
        shift_down = QGuiApplication.keyboardModifiers() & Qt.ShiftModifier
        filenames = []
        for url in event.mimeData().urls():
            if url.isLocalFile():
                filenames.append(url.toLocalFile())
            else:
                filenames.append(url.toString())
        self.viewer.open(filenames, stack=bool(shift_down))

    def closeEvent(self, event):
        """Cleanup and close.

        Parameters
        ----------
        event : qtpy.QtCore.QEvent
            Event from the Qt context.
        """
        # if the viewer.QtDims object is playing an axis, we need to terminate
        # the AnimationThread before close, otherwise it will cauyse a segFault
        # or Abort trap. (calling stop() when no animation is occurring is also
        # not a problem)
        self.dims.stop()
        self.canvas.native.deleteLater()
        if self._console is not None:
            self.console.close()
        self.dockConsole.deleteLater()
        event.accept()


def viewbox_key_event(event):
    """ViewBox key event handler.

    Parameters
    ----------
    event : napari.utils.event.Event
        The napari event that triggered this method.
    """
    return<|MERGE_RESOLUTION|>--- conflicted
+++ resolved
@@ -24,27 +24,13 @@
 from ..utils.io import imsave
 from ..utils.key_bindings import components_to_key_combo
 from ..utils.theme import template
-<<<<<<< HEAD
-from .qt_about_key_bindings import QtAboutKeyBindings
-from .qt_dims import QtDims
-from .qt_layerlist import QtLayerList
-from .qt_performance import QtPerformance
-from .qt_viewer_buttons import QtLayerButtons, QtViewerButtons
-from .qt_viewer_dock_widget import QtViewerDockWidget
-from .utils import QImg2array, circle_pixmap, square_pixmap
-=======
+from .dialogs.qt_about_key_bindings import QtAboutKeyBindings
 from .tracing.qt_performance import QtPerformance
 from .utils import QImg2array, circle_pixmap, square_pixmap
-from .dialogs.qt_about_key_bindings import QtAboutKeyBindings
 from .widgets.qt_dims import QtDims
 from .widgets.qt_layerlist import QtLayerList
 from .widgets.qt_viewer_buttons import QtLayerButtons, QtViewerButtons
 from .widgets.qt_viewer_dock_widget import QtViewerDockWidget
-
-# FIXME: figure out the underlying problem causing circular imports here.
-from .._vispy import create_vispy_visual  # isort:skip
-from .layer_controls import QtLayerControlsContainer  # isort:skip
->>>>>>> e9b0a04f
 
 
 class KeyModifierFilterSceneCanvas(SceneCanvas):
@@ -99,7 +85,7 @@
     raw_stylesheet = get_stylesheet()
 
     def __init__(self, viewer):
-        from .qt_controls import QtControls
+        from .layer_controls import QtLayerControlsContainer
 
         super().__init__()
         self.setAttribute(Qt.WA_DeleteOnClose)
