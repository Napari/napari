--- conflicted
+++ resolved
@@ -506,25 +506,6 @@
         dialog = QtAboutKeyBindings(self.viewer, parent=self)
         dialog.show()
 
-<<<<<<< HEAD
-    def on_draw(self, event):
-        """Called whenever drawn in canvas. Called for all layers, not just top
-        """
-        if isinstance(self.view.camera, ArcballCamera):
-            self.viewer.camera._center = self.view.camera.center[::-1]
-            self.viewer.camera._size = self.view.camera.scale_factor
-
-            # Do conversion from quaternion representation to euler angles
-            ang = quaternion2euler(self.view.camera._quaternion, degrees=True)
-            self.viewer.camera._angles = ang
-        else:
-            # Assumes default camera has the same properties as PanZoomCamera
-            self.viewer.camera._center = self.view.camera.rect.center[::-1]
-            self.viewer.camera._size = np.max(self.view.camera.rect.size)
-
-        for visual in self.layer_to_visual.values():
-            visual.on_draw(event)
-=======
     @property
     def _canvas2world_scale(self):
         """list: Scale factors from canvas pixels to world coordinates."""
@@ -570,7 +551,6 @@
         top_left = self._map_canvas2world([0, 0])
         bottom_right = self._map_canvas2world(self.canvas.size)
         return np.array([top_left, bottom_right])
->>>>>>> f4b32c3d
 
     def on_mouse_wheel(self, event):
         """Called whenever mouse wheel activated in canvas.
@@ -693,6 +673,18 @@
         This is triggered from vispy whenever new data is sent to the canvas or
         the camera is moved and is connected in the `QtViewer`.
         """
+        if isinstance(self.view.camera, ArcballCamera):
+            self.viewer.camera._center = self.view.camera.center[::-1]
+            self.viewer.camera._size = self.view.camera.scale_factor
+
+            # Do conversion from quaternion representation to euler angles
+            ang = quaternion2euler(self.view.camera._quaternion, degrees=True)
+            self.viewer.camera._angles = ang
+        else:
+            # Assumes default camera has the same properties as PanZoomCamera
+            self.viewer.camera._center = self.view.camera.rect.center[::-1]
+            self.viewer.camera._size = np.max(self.view.camera.rect.size)
+
         for layer in self.viewer.layers:
             if layer.ndim <= self.viewer.dims.ndim:
                 layer._update_draw(
