import os.path
import warnings
from copy import copy
from pathlib import Path

import numpy as np
from qtpy.QtCore import QCoreApplication, QSize, Qt
from qtpy.QtGui import QCursor, QGuiApplication
from qtpy.QtWidgets import QFileDialog, QSplitter, QVBoxLayout, QWidget
from vispy.visuals.transforms import ChainTransform

from ..resources import get_stylesheet
from ..utils import config, perf
from ..utils.interactions import (
    ReadOnlyWrapper,
    mouse_move_callbacks,
    mouse_press_callbacks,
    mouse_release_callbacks,
    mouse_wheel_callbacks,
)
from ..utils.io import imsave
from ..utils.key_bindings import components_to_key_combo
from ..utils.theme import template
from .dialogs.qt_about_key_bindings import QtAboutKeyBindings
from .dialogs.screenshot_dialog import ScreenshotDialog
from .tracing.qt_performance import QtPerformance
from .utils import QImg2array, circle_pixmap, square_pixmap
from .widgets.qt_dims import QtDims
from .widgets.qt_layerlist import QtLayerList
from .widgets.qt_viewer_buttons import QtLayerButtons, QtViewerButtons
from .widgets.qt_viewer_dock_widget import QtViewerDockWidget

from .._vispy import (  # isort:skip
    VispyAxesVisual,
    VispyCamera,
    VispyCanvas,
    VispyScaleBarVisual,
    VispyWelcomeVisual,
    create_vispy_visual,
)


class QtViewer(QSplitter):
    """Qt view for the napari Viewer model.

    Parameters
    ----------
    viewer : napari.components.ViewerModel
        Napari viewer containing the rendered scene, layers, and controls.
    welcome : bool
        Flag to show a welcome message when no layers are present in the
        canvas.

    Attributes
    ----------
    canvas : vispy.scene.SceneCanvas
        Canvas for rendering the current view.
    console : QtConsole
        iPython console terminal integrated into the napari GUI.
    controls : QtLayerControlsContainer
        Qt view for GUI controls.
    dims : napari.qt_dims.QtDims
        Dimension sliders; Qt View for Dims model.
    dockConsole : QtViewerDockWidget
        QWidget wrapped in a QDockWidget with forwarded viewer events.
    aboutKeybindings : QtAboutKeybindings
        Key bindings for the 'About' Qt dialog.
    dockLayerControls : QtViewerDockWidget
        QWidget wrapped in a QDockWidget with forwarded viewer events.
    dockLayerList : QtViewerDockWidget
        QWidget wrapped in a QDockWidget with forwarded viewer events.
    layerButtons : QtLayerButtons
        Button controls for napari layers.
    layers : QtLayerList
        Qt view for LayerList controls.
    layer_to_visual : dict
        Dictionary mapping napari layers with their corresponding vispy_layers.
    view : vispy scene widget
        View displayed by vispy canvas. Adds a vispy ViewBox as a child widget.
    viewer : napari.components.ViewerModel
        Napari viewer containing the rendered scene, layers, and controls.
    viewerButtons : QtViewerButtons
        Button controls for the napari viewer.
    """

    raw_stylesheet = get_stylesheet()

    def __init__(self, viewer, welcome=True):

        # Avoid circular import.
        from .layer_controls import QtLayerControlsContainer

        super().__init__()
        self.setAttribute(Qt.WA_DeleteOnClose)

        QCoreApplication.setAttribute(
            Qt.AA_UseStyleSheetPropagationInWidgetStyles, True
        )

        self.viewer = viewer
        self.dims = QtDims(self.viewer.dims)
        self.controls = QtLayerControlsContainer(self.viewer)
        self.layers = QtLayerList(self.viewer.layers)
        self.layerButtons = QtLayerButtons(self.viewer)
        self.viewerButtons = QtViewerButtons(self.viewer)
        self._console = None

        layerList = QWidget()
        layerList.setObjectName('layerList')
        layerListLayout = QVBoxLayout()
        layerListLayout.addWidget(self.layerButtons)
        layerListLayout.addWidget(self.layers)
        layerListLayout.addWidget(self.viewerButtons)
        layerListLayout.setContentsMargins(8, 4, 8, 6)
        layerList.setLayout(layerListLayout)
        self.dockLayerList = QtViewerDockWidget(
            self,
            layerList,
            name='layer list',
            area='left',
            allowed_areas=['left', 'right'],
        )
        self.dockLayerControls = QtViewerDockWidget(
            self,
            self.controls,
            name='layer controls',
            area='left',
            allowed_areas=['left', 'right'],
        )
        self.dockConsole = QtViewerDockWidget(
            self,
            QWidget(),
            name='console',
            area='bottom',
            allowed_areas=['top', 'bottom'],
            shortcut='Ctrl+Shift+C',
        )
        self.dockConsole.setVisible(False)
        # because the console is loaded lazily in the @getter, this line just
        # gets (or creates) the console when the dock console is made visible.
        self.dockConsole.visibilityChanged.connect(
            lambda visible: self.console if visible else None
        )
        self.dockLayerControls.visibilityChanged.connect(self._constrain_width)
        self.dockLayerList.setMaximumWidth(258)
        self.dockLayerList.setMinimumWidth(258)

        # Only created if using perfmon.
        self.dockPerformance = self._create_performance_dock_widget()

        # Only created if using async rendering.
        self.dockRender = self._create_render_dock_widget()

        # This dictionary holds the corresponding vispy visual for each layer
        self.layer_to_visual = {}
        self.viewerButtons.consoleButton.clicked.connect(
            self.toggle_console_visibility
        )

        self.canvas = VispyCanvas(
            keys=None,
            vsync=True,
            parent=self,
            size=self.viewer._canvas_size[::-1],
        )
        self.canvas.events.ignore_callback_errors = False
        self.canvas.events.draw.connect(self.dims.enable_play)
        self.canvas.native.setMinimumSize(QSize(200, 200))
        self.canvas.context.set_depth_func('lequal')

        self.canvas.connect(self.on_mouse_move)
        self.canvas.connect(self.on_mouse_press)
        self.canvas.connect(self.on_mouse_release)
        self.canvas.connect(self.on_key_press)
        self.canvas.connect(self.on_key_release)
        self.canvas.connect(self.on_mouse_wheel)
        self.canvas.connect(self.on_draw)
        self.canvas.connect(self.on_resize)

        self.view = self.canvas.central_widget.add_view()
        self.camera = VispyCamera(
            self.view, self.viewer.camera, self.viewer.dims
        )
        self.canvas.connect(self.camera.on_draw)

        self.axes = VispyAxesVisual(
            self.viewer.axes,
            self.viewer.camera,
            self.viewer.dims,
            parent=self.view.scene,
            order=1e6,
        )
        self.scale_bar = VispyScaleBarVisual(
            self.viewer.scale_bar,
            self.viewer.camera,
            parent=self.view,
            order=1e6 + 1,
        )
        self.canvas.events.resize.connect(self.scale_bar._on_position_change)

        self._show_welcome = welcome
        if self._show_welcome:
            self.welcome = VispyWelcomeVisual(
                self.viewer, parent=self.view, order=-100
            )
            self.viewer.events.layers_change.connect(
                self.welcome._on_visible_change
            )
            self.viewer.events.palette.connect(self.welcome._on_palette_change)
            self.canvas.events.resize.connect(self.welcome._on_canvas_change)

        main_widget = QWidget()
        main_layout = QVBoxLayout()
        main_layout.setContentsMargins(10, 22, 10, 2)
        main_layout.addWidget(self.canvas.native)
        main_layout.addWidget(self.dims)
        main_layout.setSpacing(10)
        main_widget.setLayout(main_layout)

        self.setOrientation(Qt.Vertical)
        self.addWidget(main_widget)

        self._last_visited_dir = str(Path.home())

        self._cursors = {
            'cross': Qt.CrossCursor,
            'forbidden': Qt.ForbiddenCursor,
            'pointing': Qt.PointingHandCursor,
            'standard': QCursor(),
        }

        self._update_palette()

        self.viewer.events.interactive.connect(self._on_interactive)
        self.viewer.cursor.events.style.connect(self._on_cursor)
        self.viewer.cursor.events.size.connect(self._on_cursor)
        self.viewer.events.palette.connect(self._update_palette)
        self.viewer.layers.events.reordered.connect(self._reorder_layers)
        self.viewer.layers.events.inserted.connect(self._add_layer)
        self.viewer.layers.events.removed.connect(self._remove_layer)
        # stop any animations whenever the layers change
        self.viewer.events.layers_change.connect(lambda x: self.dims.stop())

        self.setAcceptDrops(True)

    def _create_performance_dock_widget(self):
        """Create the dock widget that shows performance metrics.
        """
        if perf.USE_PERFMON:
            return QtViewerDockWidget(
                self,
                QtPerformance(),
                name='performance',
                area='bottom',
                shortcut='Ctrl+Shift+P',
            )
        return None

    def _create_render_dock_widget(self):
        """Create the dock widget that shows async controls.
        """
        if config.async_octree:
            from .experimental.render.qt_render_container import (
                QtRenderContainer,
            )

            return QtViewerDockWidget(
                self,
                QtRenderContainer(self.viewer),
                name='render',
                area='right',
                shortcut='Ctrl+Shift+R',
            )
        return None

    @property
    def console(self):
        """QtConsole: iPython console terminal integrated into the napari GUI.
        """
        if self._console is None:
            from .widgets.qt_console import QtConsole

            self.console = QtConsole({'viewer': self.viewer})
        return self._console

    @console.setter
    def console(self, console):
        self._console = console
        self.dockConsole.widget = console
        self._update_palette()

    def _constrain_width(self, event):
        """Allow the layer controls to be wider, only if floated.

        Parameters
        ----------
        event : napari.utils.event.Event
            The napari event that triggered this method.
        """
        if self.dockLayerControls.isFloating():
            self.controls.setMaximumWidth(700)
        else:
            self.controls.setMaximumWidth(220)

    def _add_layer(self, event):
        """When a layer is added, set its parent and order.

        Parameters
        ----------
        event : napari.utils.event.Event
            The napari event that triggered this method.
        """
        layer = event.value
        vispy_layer = create_vispy_visual(layer)
        self.viewer.camera.events.center.connect(vispy_layer._on_camera_move)

        vispy_layer.node.parent = self.view.scene
<<<<<<< HEAD
        vispy_layer.order = len(self.viewer.layers) - 1
        self.canvas.connect(vispy_layer.on_draw)
=======
        vispy_layer.order = len(layers) - 1
>>>>>>> 2e0ec7de
        self.layer_to_visual[layer] = vispy_layer

    def _remove_layer(self, event):
        """When a layer is removed, remove its parent.

        Parameters
        ----------
        event : napari.utils.event.Event
            The napari event that triggered this method.
        """
        layer = event.value
        vispy_layer = self.layer_to_visual[layer]
        vispy_layer.node.transforms = ChainTransform()
        vispy_layer.node.parent = None
        del vispy_layer
        self._reorder_layers(None)

    def _reorder_layers(self, event):
        """When the list is reordered, propagate changes to draw order.

        Parameters
        ----------
        event : napari.utils.event.Event
            The napari event that triggered this method.
        """
        for i, layer in enumerate(self.viewer.layers):
            vispy_layer = self.layer_to_visual[layer]
            vispy_layer.order = i
        self.canvas._draw_order.clear()
        self.canvas.update()

    def _save_layers_dialog(self, selected=False):
        """Save layers (all or selected) to disk, using ``LayerList.save()``.

        Parameters
        ----------
        selected : bool
            If True, only layers that are selected in the viewer will be saved.
            By default, all layers are saved.
        """
        msg = ''
        if not len(self.viewer.layers):
            msg = "There are no layers in the viewer to save"
        elif selected and not len(self.viewer.layers.selected):
            msg = (
                'Please select one or more layers to save,'
                '\nor use "Save all layers..."'
            )
        if msg:
            raise IOError("Nothing to save")

        filename, _ = QFileDialog.getSaveFileName(
            parent=self,
            caption=f'Save {"selected" if selected else "all"} layers',
            directory=self._last_visited_dir,  # home dir by default
        )

        if filename:
            with warnings.catch_warnings(record=True) as wa:
                saved = self.viewer.layers.save(filename, selected=selected)
                error_messages = "\n".join(
                    [str(x.message.args[0]) for x in wa]
                )
            if not saved:
                raise IOError(
                    f"File {filename} save failed.\n{error_messages}"
                )

    def screenshot(self, path=None):
        """Take currently displayed screen and convert to an image array.

        Parameters
        ----------
        path : str
            Filename for saving screenshot image.

        Returns
        -------
        image : array
            Numpy array of type ubyte and shape (h, w, 4). Index [0, 0] is the
            upper-left corner of the rendered region.
        """
        img = QImg2array(self.canvas.native.grabFramebuffer())
        if path is not None:
            imsave(path, img)  # scikit-image imsave method
        return img

    def _screenshot_dialog(self):
        """Save screenshot of current display, default .png"""
        dial = ScreenshotDialog(self.screenshot, self, self._last_visited_dir)
        if dial.exec_():
            self._last_visited_dir = os.path.dirname(dial.selectedFiles()[0])

    def _open_files_dialog(self):
        """Add files from the menubar."""
        filenames, _ = QFileDialog.getOpenFileNames(
            parent=self,
            caption='Select file(s)...',
            directory=self._last_visited_dir,  # home dir by default
        )
        if (filenames != []) and (filenames is not None):
            self.viewer.open(filenames)

    def _open_files_dialog_as_stack_dialog(self):
        """Add files as a stack, from the menubar."""
        filenames, _ = QFileDialog.getOpenFileNames(
            parent=self,
            caption='Select files...',
            directory=self._last_visited_dir,  # home dir by default
        )
        if (filenames != []) and (filenames is not None):
            self.viewer.open(filenames, stack=True)

    def _open_folder_dialog(self):
        """Add a folder of files from the menubar."""
        folder = QFileDialog.getExistingDirectory(
            parent=self,
            caption='Select folder...',
            directory=self._last_visited_dir,  # home dir by default
        )
        if folder not in {'', None}:
            self.viewer.open([folder])

    def _on_interactive(self, event):
        """Link interactive attributes of view and viewer.

        Parameters
        ----------
        event : napari.utils.event.Event
            The napari event that triggered this method.
        """
        self.view.interactive = self.viewer.interactive

    def _on_cursor(self, event):
        """Set the appearance of the mouse cursor.

        Parameters
        ----------
        event : napari.utils.event.Event
            The napari event that triggered this method.
        """
        cursor = self.viewer.cursor.style
        # Scale size by zoom if needed
        if self.viewer.cursor.scaled:
            size = self.viewer.cursor.size * self.viewer.camera.zoom
        else:
            size = self.viewer.cursor.size

        if cursor == 'square':
            # make sure the square fits within the current canvas
            if size < 8 or size > (
                min(*self.viewer.window.qt_viewer.canvas.size) - 4
            ):
                q_cursor = self._cursors['cross']
            else:
                q_cursor = QCursor(square_pixmap(size))
        elif cursor == 'circle':
            q_cursor = QCursor(circle_pixmap(size))
        else:
            q_cursor = self._cursors[cursor]

        self.canvas.native.setCursor(q_cursor)

    def _update_palette(self, event=None):
        """Update the napari GUI theme."""
        # template and apply the primary stylesheet
        themed_stylesheet = template(
            self.raw_stylesheet, **self.viewer.palette
        )
        if self._console is not None:
            self.console._update_palette(
                self.viewer.palette, themed_stylesheet
            )
        self.setStyleSheet(themed_stylesheet)
        self.canvas.bgcolor = self.viewer.palette['canvas']

    def toggle_console_visibility(self, event=None):
        """Toggle console visible and not visible.

        Imports the console the first time it is requested.
        """
        # force instantiation of console if not already instantiated
        _ = self.console

        viz = not self.dockConsole.isVisible()
        # modulate visibility at the dock widget level as console is docakable
        self.dockConsole.setVisible(viz)
        if self.dockConsole.isFloating():
            self.dockConsole.setFloating(True)

        self.viewerButtons.consoleButton.setProperty(
            'expanded', self.dockConsole.isVisible()
        )
        self.viewerButtons.consoleButton.style().unpolish(
            self.viewerButtons.consoleButton
        )
        self.viewerButtons.consoleButton.style().polish(
            self.viewerButtons.consoleButton
        )

    def show_key_bindings_dialog(self, event=None):
        dialog = QtAboutKeyBindings(self.viewer, parent=self)
        dialog.show()

    def _map_canvas2world(self, position):
        """Map position from canvas pixels into world coordinates.

        Parameters
        ----------
        position : 2-tuple
            Position in canvas (x, y).

        Returns
        -------
        coords : tuple
            Position in world coordinates, matches the total dimensionality
            of the viewer.
        """
        nd = self.viewer.dims.ndisplay
        transform = self.view.camera.transform.inverse
        mapped_position = transform.map(list(position))[:nd]
        position_world_slice = mapped_position[::-1]

        position_world = copy(self.viewer.dims.point)
        for i, d in enumerate(self.viewer.dims.displayed):
            position_world[d] = position_world_slice[i]

        return tuple(position_world)

    @property
    def _canvas_corners_in_world(self):
        """Location of the corners of canvas in world coordinates.

        Returns
        -------
        corners : 2-tuple
            Coordinates of top left and bottom right canvas pixel in the world.
        """
        # Find corners of canvas in world coordinates
        top_left = self._map_canvas2world([0, 0])
        bottom_right = self._map_canvas2world(self.canvas.size)
        return np.array([top_left, bottom_right])

    def on_resize(self, event):
        """Called whenever canvas is resized.

        event : vispy.util.event.Event
            The vispy event that triggered this method.
        """
        self.viewer._canvas_size = tuple(self.canvas.size[::-1])

    def on_mouse_wheel(self, event):
        """Called whenever mouse wheel activated in canvas.

        Parameters
        ----------
        event : qtpy.QtCore.QEvent
        """
        if event.pos is None:
            return

        event = ReadOnlyWrapper(event)
        self.viewer.cursor.position = self._map_canvas2world(list(event.pos))
        mouse_wheel_callbacks(self.viewer, event)

        layer = self.viewer.active_layer
        if layer is not None:
            mouse_wheel_callbacks(layer, event)

    def on_mouse_press(self, event):
        """Called whenever mouse pressed in canvas.

        Parameters
        ----------
        event : napari.utils.event.Event
            The napari event that triggered this method.
        """
        if event.pos is None:
            return

        event = ReadOnlyWrapper(event)
        self.viewer.cursor.position = self._map_canvas2world(list(event.pos))
        mouse_press_callbacks(self.viewer, event)

        layer = self.viewer.active_layer
        if layer is not None:
            mouse_press_callbacks(layer, event)

    def on_mouse_move(self, event):
        """Called whenever mouse moves over canvas.

        Parameters
        ----------
        event : napari.utils.event.Event
            The napari event that triggered this method.
        """
        if event.pos is None:
            return

        self.viewer.cursor.position = self._map_canvas2world(list(event.pos))
        mouse_move_callbacks(self.viewer, event)

        layer = self.viewer.active_layer
        if layer is not None:
            mouse_move_callbacks(layer, event)

    def on_mouse_release(self, event):
        """Called whenever mouse released in canvas.

        Parameters
        ----------
        event : napari.utils.event.Event
            The napari event that triggered this method.
        """
        if event.pos is None:
            return

        self.viewer.cursor.position = self._map_canvas2world(list(event.pos))
        mouse_release_callbacks(self.viewer, event)

        layer = self.viewer.active_layer
        if layer is not None:
            mouse_release_callbacks(layer, event)

    def on_key_press(self, event):
        """Called whenever key pressed in canvas.

        Parameters
        ----------
        event : napari.utils.event.Event
            The napari event that triggered this method.
        """
        if (
            event.native is not None
            and event.native.isAutoRepeat()
            and event.key.name not in ['Up', 'Down', 'Left', 'Right']
        ) or event.key is None:
            # pass if no key is present or if key is held down, unless the
            # key being held down is one of the navigation keys
            # this helps for scrolling, etc.
            return

        combo = components_to_key_combo(event.key.name, event.modifiers)
        self.viewer.press_key(combo)

    def on_key_release(self, event):
        """Called whenever key released in canvas.

        Parameters
        ----------
        event : napari.utils.event.Event
            The napari event that triggered this method.
        """
        if event.key is None or (
            # on linux press down is treated as multiple press and release
            event.native is not None
            and event.native.isAutoRepeat()
        ):
            return
        combo = components_to_key_combo(event.key.name, event.modifiers)
        self.viewer.release_key(combo)

    def on_draw(self, event):
        """Called whenever the canvas is drawn.

        This is triggered from vispy whenever new data is sent to the canvas or
        the camera is moved and is connected in the `QtViewer`.
        """
        for layer in self.viewer.layers:
            if layer.ndim <= self.viewer.dims.ndim:
                layer._update_draw(
                    scale_factor=1 / self.viewer.camera.zoom,
                    corner_pixels=self._canvas_corners_in_world[
                        :, -layer.ndim :
                    ],
                    shape_threshold=self.canvas.size,
                )

    def keyPressEvent(self, event):
        """Called whenever a key is pressed.

        Parameters
        ----------
        event : qtpy.QtCore.QEvent
            Event from the Qt context.
        """
        self.canvas._backend._keyEvent(self.canvas.events.key_press, event)
        event.accept()

    def keyReleaseEvent(self, event):
        """Called whenever a key is released.

        Parameters
        ----------
        event : qtpy.QtCore.QEvent
            Event from the Qt context.
        """
        self.canvas._backend._keyEvent(self.canvas.events.key_release, event)
        event.accept()

    def dragEnterEvent(self, event):
        """Ignore event if not dragging & dropping a file or URL to open.

        Using event.ignore() here allows the event to pass through the
        parent widget to its child widget, otherwise the parent widget
        would catch the event and not pass it on to the child widget.

        Parameters
        ----------
        event : qtpy.QtCore.QEvent
            Event from the Qt context.
        """
        if event.mimeData().hasUrls():
            event.accept()
        else:
            event.ignore()

    def dropEvent(self, event):
        """Add local files and web URLS with drag and drop.

        Parameters
        ----------
        event : qtpy.QtCore.QEvent
            Event from the Qt context.
        """
        shift_down = QGuiApplication.keyboardModifiers() & Qt.ShiftModifier
        filenames = []
        for url in event.mimeData().urls():
            if url.isLocalFile():
                filenames.append(url.toLocalFile())
            else:
                filenames.append(url.toString())
        self.viewer.open(filenames, stack=bool(shift_down))

    def closeEvent(self, event):
        """Cleanup and close.

        Parameters
        ----------
        event : qtpy.QtCore.QEvent
            Event from the Qt context.
        """
        self.layers.close()

        # if the viewer.QtDims object is playing an axis, we need to terminate
        # the AnimationThread before close, otherwise it will cauyse a segFault
        # or Abort trap. (calling stop() when no animation is occurring is also
        # not a problem)
        self.dims.stop()
        self.canvas.native.deleteLater()
        if self._console is not None:
            self.console.close()
        self.dockConsole.deleteLater()
        event.accept()<|MERGE_RESOLUTION|>--- conflicted
+++ resolved
@@ -315,12 +315,7 @@
         self.viewer.camera.events.center.connect(vispy_layer._on_camera_move)
 
         vispy_layer.node.parent = self.view.scene
-<<<<<<< HEAD
         vispy_layer.order = len(self.viewer.layers) - 1
-        self.canvas.connect(vispy_layer.on_draw)
-=======
-        vispy_layer.order = len(layers) - 1
->>>>>>> 2e0ec7de
         self.layer_to_visual[layer] = vispy_layer
 
     def _remove_layer(self, event):
