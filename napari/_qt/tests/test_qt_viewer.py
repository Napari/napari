import numpy as np
import pytest

from napari.components import ViewerModel
from napari._qt.qt_viewer import QtViewer


def test_qt_viewer(qtbot):
    """Test instantiating viewer."""
    viewer = ViewerModel()
    view = QtViewer(viewer)
    qtbot.addWidget(view)

    assert viewer.title == 'napari'
    assert view.viewer == viewer

    assert len(viewer.layers) == 0
    assert view.layers.vbox_layout.count() == 2

    assert viewer.dims.ndim == 2
    assert view.dims.nsliders == viewer.dims.ndim
    assert np.sum(view.dims._displayed_sliders) == 0


def test_add_image(qtbot):
    """Test adding image."""
    viewer = ViewerModel()
    view = QtViewer(viewer)
    qtbot.addWidget(view)

    np.random.seed(0)
    data = np.random.random((10, 15))
    viewer.add_image(data)
    assert np.all(viewer.layers[0].data == data)

    assert len(viewer.layers) == 1
    assert view.layers.vbox_layout.count() == 2 * len(viewer.layers) + 2

    assert viewer.dims.ndim == 2
    assert view.dims.nsliders == viewer.dims.ndim
    assert np.sum(view.dims._displayed_sliders) == 0


def test_add_volume(qtbot):
    """Test adding volume."""
    viewer = ViewerModel(ndisplay=3)
    view = QtViewer(viewer)
    qtbot.addWidget(view)

    np.random.seed(0)
    data = np.random.random((10, 15, 20))
    viewer.add_image(data)
    assert np.all(viewer.layers[0].data == data)

    assert len(viewer.layers) == 1
    assert view.layers.vbox_layout.count() == 2 * len(viewer.layers) + 2

    assert viewer.dims.ndim == 3
    assert view.dims.nsliders == viewer.dims.ndim
    assert np.sum(view.dims._displayed_sliders) == 0


def test_add_pyramid(qtbot):
    """Test adding image pyramid."""
    viewer = ViewerModel()
    view = QtViewer(viewer)
    qtbot.addWidget(view)

    shapes = [(40, 20), (20, 10), (10, 5)]
    np.random.seed(0)
    data = [np.random.random(s) for s in shapes]
    viewer.add_image(data, is_pyramid=True)
    assert np.all(viewer.layers[0].data == data)

    assert len(viewer.layers) == 1
    assert view.layers.vbox_layout.count() == 2 * len(viewer.layers) + 2

    assert viewer.dims.ndim == 2
    assert view.dims.nsliders == viewer.dims.ndim
    assert np.sum(view.dims._displayed_sliders) == 0


def test_add_labels(qtbot):
    """Test adding labels image."""
    viewer = ViewerModel()
    view = QtViewer(viewer)
    qtbot.addWidget(view)

    np.random.seed(0)
    data = np.random.randint(20, size=(10, 15))
    viewer.add_labels(data)
    assert np.all(viewer.layers[0].data == data)

    assert len(viewer.layers) == 1
    assert view.layers.vbox_layout.count() == 2 * len(viewer.layers) + 2

    assert viewer.dims.ndim == 2
    assert view.dims.nsliders == viewer.dims.ndim
    assert np.sum(view.dims._displayed_sliders) == 0


def test_add_points(qtbot):
    """Test adding points."""
    viewer = ViewerModel()
    view = QtViewer(viewer)
    qtbot.addWidget(view)

    np.random.seed(0)
    data = 20 * np.random.random((10, 2))
    viewer.add_points(data)
    assert np.all(viewer.layers[0].data == data)

    assert len(viewer.layers) == 1
    assert view.layers.vbox_layout.count() == 2 * len(viewer.layers) + 2

    assert viewer.dims.ndim == 2
    assert view.dims.nsliders == viewer.dims.ndim
    assert np.sum(view.dims._displayed_sliders) == 0


def test_add_vectors(qtbot):
    """Test adding vectors."""
    viewer = ViewerModel()
    view = QtViewer(viewer)
    qtbot.addWidget(view)

    np.random.seed(0)
    data = 20 * np.random.random((10, 2, 2))
    viewer.add_vectors(data)
    assert np.all(viewer.layers[0].data == data)

    assert len(viewer.layers) == 1
    assert view.layers.vbox_layout.count() == 2 * len(viewer.layers) + 2

    assert viewer.dims.ndim == 2
    assert view.dims.nsliders == viewer.dims.ndim
    assert np.sum(view.dims._displayed_sliders) == 0


def test_add_shapes(qtbot):
    """Test adding vectors."""
    viewer = ViewerModel()
    view = QtViewer(viewer)
    qtbot.addWidget(view)

    np.random.seed(0)
    data = 20 * np.random.random((10, 4, 2))
    viewer.add_shapes(data)
    assert np.all(viewer.layers[0].data == data)

    assert len(viewer.layers) == 1
    assert view.layers.vbox_layout.count() == 2 * len(viewer.layers) + 2

    assert viewer.dims.ndim == 2
    assert view.dims.nsliders == viewer.dims.ndim
    assert np.sum(view.dims._displayed_sliders) == 0


def test_new_labels(qtbot):
    """Test adding new labels layer."""
    # Add labels to empty viewer
    viewer = ViewerModel()
    view = QtViewer(viewer)
    qtbot.addWidget(view)

    viewer._new_labels()
    assert np.max(viewer.layers[0].data) == 0
    assert len(viewer.layers) == 1
    assert view.layers.vbox_layout.count() == 2 * len(viewer.layers) + 2

    assert viewer.dims.ndim == 2
    assert view.dims.nsliders == viewer.dims.ndim
    assert np.sum(view.dims._displayed_sliders) == 0

    # Add labels with image already present
    viewer = ViewerModel()
    view = QtViewer(viewer)
    qtbot.addWidget(view)

    np.random.seed(0)
    data = np.random.random((10, 15))
    viewer.add_image(data)
    viewer._new_labels()
    assert np.max(viewer.layers[1].data) == 0
    assert len(viewer.layers) == 2
    assert view.layers.vbox_layout.count() == 2 * len(viewer.layers) + 2

    assert viewer.dims.ndim == 2
    assert view.dims.nsliders == viewer.dims.ndim
    assert np.sum(view.dims._displayed_sliders) == 0


def test_new_points(qtbot):
    """Test adding new points layer."""
    # Add labels to empty viewer
    viewer = ViewerModel()
    view = QtViewer(viewer)
    qtbot.addWidget(view)

    viewer.add_points()
    assert len(viewer.layers[0].data) == 0
    assert len(viewer.layers) == 1
    assert view.layers.vbox_layout.count() == 2 * len(viewer.layers) + 2

    assert viewer.dims.ndim == 2
    assert view.dims.nsliders == viewer.dims.ndim
    assert np.sum(view.dims._displayed_sliders) == 0

    # Add points with image already present
    viewer = ViewerModel()
    view = QtViewer(viewer)
    qtbot.addWidget(view)

    np.random.seed(0)
    data = np.random.random((10, 15))
    viewer.add_image(data)
    viewer.add_points()
    assert len(viewer.layers[1].data) == 0
    assert len(viewer.layers) == 2
    assert view.layers.vbox_layout.count() == 2 * len(viewer.layers) + 2

    assert viewer.dims.ndim == 2
    assert view.dims.nsliders == viewer.dims.ndim
    assert np.sum(view.dims._displayed_sliders) == 0


def test_new_shapes(qtbot):
    """Test adding new shapes layer."""
    # Add labels to empty viewer
    viewer = ViewerModel()
    view = QtViewer(viewer)
    qtbot.addWidget(view)

    viewer.add_shapes()
    assert len(viewer.layers[0].data) == 0
    assert len(viewer.layers) == 1
    assert view.layers.vbox_layout.count() == 2 * len(viewer.layers) + 2

    assert viewer.dims.ndim == 2
    assert view.dims.nsliders == viewer.dims.ndim
    assert np.sum(view.dims._displayed_sliders) == 0

    # Add points with image already present
    viewer = ViewerModel()
    view = QtViewer(viewer)
    qtbot.addWidget(view)

    np.random.seed(0)
    data = np.random.random((10, 15))
    viewer.add_image(data)
    viewer.add_shapes()
    assert len(viewer.layers[1].data) == 0
    assert len(viewer.layers) == 2
    assert view.layers.vbox_layout.count() == 2 * len(viewer.layers) + 2

    assert viewer.dims.ndim == 2
    assert view.dims.nsliders == viewer.dims.ndim
    assert np.sum(view.dims._displayed_sliders) == 0


def test_screenshot(qtbot):
    "Test taking a screenshot"
    viewer = ViewerModel()
    view = QtViewer(viewer)
    qtbot.addWidget(view)

    np.random.seed(0)
    # Add image
    data = np.random.random((10, 15))
    viewer.add_image(data)

    # Add labels
    data = np.random.randint(20, size=(10, 15))
    viewer.add_labels(data)

    # Add points
    data = 20 * np.random.random((10, 2))
    viewer.add_points(data)

    # Add vectors
    data = 20 * np.random.random((10, 2, 2))
    viewer.add_vectors(data)

    # Add shapes
    data = 20 * np.random.random((10, 4, 2))
    viewer.add_shapes(data)

    # Take screenshot
    screenshot = view.screenshot()
    assert screenshot.ndim == 3


<<<<<<< HEAD
def test_play_axis(qtbot):
    """Test that play_axis changes the slice on axis 0."""
=======
@pytest.mark.parametrize(
    "dtype", ['int8', 'uint8', 'int16', 'uint16', 'float32']
)
def test_qt_viewer_data_integrity(qtbot, dtype):
    """Test that the viewer doesn't change the underlying array."""

    image = np.random.rand(10, 32, 32)
    image *= 200 if dtype.endswith('8') else 2 ** 14
    image = image.astype(dtype)
    imean = image.mean()
>>>>>>> f747495f

    viewer = ViewerModel()
    view = QtViewer(viewer)
    qtbot.addWidget(view)

<<<<<<< HEAD
    np.random.seed(0)
    data = np.random.random((15, 10, 15))
    viewer.add_image(data)

    axis = 0
    interval = 100
    nframes = 2
    # get the current slice position on `axis`
    before = view.dims.dims.point[axis]
    # play for nframes with 10% extra time
    view.dims.play_dim(axis, 1000 / interval)
    # this wait is a bit risky, since we don't know exactly how much time
    # it will take to start the thread... this works on my machine, but
    # if tests fail in the future, reevaluate the interval and the "0.6"
    qtbot.wait(interval * (nframes + 0.6))
    view.dims.stop()
    # make sure we have advanced nframes
    after = view.dims.dims.point[axis]
    assert after == before + nframes
    # make sure the stop button actually worked
    qtbot.wait(interval * 1.1)
    assert after == view.dims.dims.point[axis]
=======
    viewer.add_image(image.copy())
    datamean = viewer.layers[0].data.mean()
    assert datamean == imean
    # toggle dimensions
    viewer.dims.ndisplay = 3
    datamean = viewer.layers[0].data.mean()
    assert datamean == imean
    # back to 2D
    viewer.dims.ndisplay = 2
    datamean = viewer.layers[0].data.mean()
    assert datamean == imean
>>>>>>> f747495f
<|MERGE_RESOLUTION|>--- conflicted
+++ resolved
@@ -290,10 +290,6 @@
     assert screenshot.ndim == 3
 
 
-<<<<<<< HEAD
-def test_play_axis(qtbot):
-    """Test that play_axis changes the slice on axis 0."""
-=======
 @pytest.mark.parametrize(
     "dtype", ['int8', 'uint8', 'int16', 'uint16', 'float32']
 )
@@ -304,13 +300,31 @@
     image *= 200 if dtype.endswith('8') else 2 ** 14
     image = image.astype(dtype)
     imean = image.mean()
->>>>>>> f747495f
-
-    viewer = ViewerModel()
-    view = QtViewer(viewer)
-    qtbot.addWidget(view)
-
-<<<<<<< HEAD
+
+    viewer = ViewerModel()
+    view = QtViewer(viewer)
+    qtbot.addWidget(view)
+
+    viewer.add_image(image.copy())
+    datamean = viewer.layers[0].data.mean()
+    assert datamean == imean
+    # toggle dimensions
+    viewer.dims.ndisplay = 3
+    datamean = viewer.layers[0].data.mean()
+    assert datamean == imean
+    # back to 2D
+    viewer.dims.ndisplay = 2
+    datamean = viewer.layers[0].data.mean()
+    assert datamean == imean
+
+
+def test_play_axis(qtbot):
+    """Test that play_axis changes the slice on axis 0."""
+
+    viewer = ViewerModel()
+    view = QtViewer(viewer)
+    qtbot.addWidget(view)
+
     np.random.seed(0)
     data = np.random.random((15, 10, 15))
     viewer.add_image(data)
@@ -332,17 +346,4 @@
     assert after == before + nframes
     # make sure the stop button actually worked
     qtbot.wait(interval * 1.1)
-    assert after == view.dims.dims.point[axis]
-=======
-    viewer.add_image(image.copy())
-    datamean = viewer.layers[0].data.mean()
-    assert datamean == imean
-    # toggle dimensions
-    viewer.dims.ndisplay = 3
-    datamean = viewer.layers[0].data.mean()
-    assert datamean == imean
-    # back to 2D
-    viewer.dims.ndisplay = 2
-    datamean = viewer.layers[0].data.mean()
-    assert datamean == imean
->>>>>>> f747495f
+    assert after == view.dims.dims.point[axis]