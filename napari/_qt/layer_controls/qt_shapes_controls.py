from collections.abc import Iterable

import numpy as np
from qtpy.QtCore import Qt
from qtpy.QtWidgets import (
    QButtonGroup,
    QCheckBox,
    QGridLayout,
    QLabel,
    QSlider,
)

from ...layers.shapes._shapes_constants import Mode
from ...utils.events import disconnect_events
from ..utils import disable_with_opacity, qt_signals_blocked
from ..widgets.qt_color_swatch import QColorSwatchEdit
from ..widgets.qt_mode_buttons import QtModePushButton, QtModeRadioButton
from .qt_layer_controls_base import QtLayerControls


class QtShapesControls(QtLayerControls):
    """Qt view and controls for the napari Shapes layer.

    Parameters
    ----------
    layer : napari.layers.Shapes
        An instance of a napari Shapes layer.

    Attributes
    ----------
    button_group : qtpy.QtWidgets.QButtonGroup
        Button group for shapes layer modes
        (SELECT, DIRECT, PAN_ZOOM, ADD_RECTANGLE, ADD_ELLIPSE, ADD_LINE,
        ADD_PATH, ADD_POLYGON, VERTEX_INSERT, VERTEX_REMOVE).
    delete_button : qtpy.QtWidgets.QtModePushButton
        Button to delete selected shapes
    direct_button : qtpy.QtWidgets.QtModeRadioButton
        Button to select individual vertices in shapes.
    edgeColorSwatch : qtpy.QtWidgets.QFrame
        Thumbnail display of points edge color.
    edgeComboBox : qtpy.QtWidgets.QComboBox
        Drop down list allowing user to set edge color of points.
    ellipse_button : qtpy.QtWidgets.QtModeRadioButton
        Button to add ellipses to shapes layer.
    faceColorSwatch : qtpy.QtWidgets.QFrame
        Thumbnail display of points face color.
    faceComboBox : qtpy.QtWidgets.QComboBox
        Drop down list allowing user to set face color of points.
    grid_layout : qtpy.QtWidgets.QGridLayout
        Layout of Qt widget controls for the layer.
    layer : napari.layers.Shapes
        An instance of a napari Shapes layer.
    line_button : qtpy.QtWidgets.QtModeRadioButton
        Button to add lines to shapes layer.
    move_back_button : qtpy.QtWidgets.QtModePushButton
        Button to move selected shape(s) to the back.
    move_front_button : qtpy.QtWidgets.QtModePushButton
        Button to move shape(s) to the front.
    panzoom_button : qtpy.QtWidgets.QtModeRadioButton
        Button to pan/zoom shapes layer.
    path_button : qtpy.QtWidgets.QtModeRadioButton
        Button to add paths to shapes layer.
    polygon_button : qtpy.QtWidgets.QtModeRadioButton
        Button to add polygons to shapes layer.
    rectangle_button : qtpy.QtWidgets.QtModeRadioButton
        Button to add rectangles to shapes layer.
    select_button : qtpy.QtWidgets.QtModeRadioButton
        Button to select shapes.
    vertex_insert_button : qtpy.QtWidgets.QtModeRadioButton
        Button to insert vertex into shape.
    vertex_remove_button : qtpy.QtWidgets.QtModeRadioButton
        Button to remove vertex from shapes.
    widthSlider : qtpy.QtWidgets.QSlider
        Slider controlling line edge width of shapes.

    Raises
    ------
    ValueError
        Raise error if shapes mode is not recognized.
    """

    def __init__(self, layer):
        super().__init__(layer)

        self.layer.events.mode.connect(self._on_mode_change)
        self.layer.events.edge_width.connect(self._on_edge_width_change)
        self.layer.events.current_edge_color.connect(
            self._on_current_edge_color_change
        )
        self.layer.events.current_face_color.connect(
            self._on_current_face_color_change
        )
        self.layer.events.editable.connect(self._on_editable_change)
        self.layer.text.events.visible.connect(self._on_text_visibility_change)

        sld = QSlider(Qt.Horizontal)
        sld.setFocusPolicy(Qt.NoFocus)
        sld.setMinimum(0)
        sld.setMaximum(40)
        sld.setSingleStep(1)
        value = self.layer.current_edge_width
        if isinstance(value, Iterable):
            if isinstance(value, list):
                value = np.asarray(value)
            value = value.mean()
        sld.setValue(int(value))
        sld.valueChanged.connect(self.changeWidth)
        self.widthSlider = sld

        self.select_button = QtModeRadioButton(
            layer, 'select', Mode.SELECT, tooltip='Select shapes'
        )
        self.direct_button = QtModeRadioButton(
            layer, 'direct', Mode.DIRECT, tooltip='Select vertices'
        )
        self.panzoom_button = QtModeRadioButton(
            layer, 'zoom', Mode.PAN_ZOOM, tooltip='Pan/zoom', checked=True
        )
        self.rectangle_button = QtModeRadioButton(
            layer, 'rectangle', Mode.ADD_RECTANGLE, tooltip='Add rectangles'
        )
        self.ellipse_button = QtModeRadioButton(
            layer, 'ellipse', Mode.ADD_ELLIPSE, tooltip='Add ellipses'
        )
        self.line_button = QtModeRadioButton(
            layer, 'line', Mode.ADD_LINE, tooltip='Add lines'
        )
        self.path_button = QtModeRadioButton(
            layer, 'path', Mode.ADD_PATH, tooltip='Add paths'
        )
        self.polygon_button = QtModeRadioButton(
            layer, 'polygon', Mode.ADD_POLYGON, tooltip='Add polygons'
        )
        self.vertex_insert_button = QtModeRadioButton(
            layer, 'vertex_insert', Mode.VERTEX_INSERT, tooltip='Insert vertex'
        )
        self.vertex_remove_button = QtModeRadioButton(
            layer, 'vertex_remove', Mode.VERTEX_REMOVE, tooltip='Remove vertex'
        )

        self.move_front_button = QtModePushButton(
            layer,
            'move_front',
            slot=self.layer.move_to_front,
            tooltip='Move to front',
        )
        self.move_back_button = QtModePushButton(
            layer,
            'move_back',
            slot=self.layer.move_to_back,
            tooltip='Move to back',
        )
        self.delete_button = QtModePushButton(
            layer,
            'delete_shape',
            slot=self.layer.remove_selected,
            tooltip='Delete selected shapes',
        )

        self.button_group = QButtonGroup(self)
        self.button_group.addButton(self.select_button)
        self.button_group.addButton(self.direct_button)
        self.button_group.addButton(self.panzoom_button)
        self.button_group.addButton(self.rectangle_button)
        self.button_group.addButton(self.ellipse_button)
        self.button_group.addButton(self.line_button)
        self.button_group.addButton(self.path_button)
        self.button_group.addButton(self.polygon_button)
        self.button_group.addButton(self.vertex_insert_button)
        self.button_group.addButton(self.vertex_remove_button)

        button_grid = QGridLayout()
        button_grid.addWidget(self.vertex_remove_button, 0, 2)
        button_grid.addWidget(self.vertex_insert_button, 0, 3)
        button_grid.addWidget(self.delete_button, 0, 4)
        button_grid.addWidget(self.direct_button, 0, 5)
        button_grid.addWidget(self.select_button, 0, 6)
        button_grid.addWidget(self.panzoom_button, 0, 7)
        button_grid.addWidget(self.move_back_button, 1, 1)
        button_grid.addWidget(self.move_front_button, 1, 2)
        button_grid.addWidget(self.ellipse_button, 1, 3)
        button_grid.addWidget(self.rectangle_button, 1, 4)
        button_grid.addWidget(self.polygon_button, 1, 5)
        button_grid.addWidget(self.line_button, 1, 6)
        button_grid.addWidget(self.path_button, 1, 7)
        button_grid.setContentsMargins(5, 0, 0, 5)
        button_grid.setColumnStretch(0, 1)
        button_grid.setSpacing(4)

        self.faceColorEdit = QColorSwatchEdit(
            initial_color=self.layer.current_face_color,
            tooltip='click to set current face color',
        )
        self._on_current_face_color_change()
        self.edgeColorEdit = QColorSwatchEdit(
            initial_color=self.layer.current_edge_color,
            tooltip='click to set current edge color',
        )
        self._on_current_edge_color_change()
        self.faceColorEdit.color_changed.connect(self.changeFaceColor)
        self.edgeColorEdit.color_changed.connect(self.changeEdgeColor)

        text_disp_cb = QCheckBox()
        text_disp_cb.setToolTip('toggle text visibility')
        text_disp_cb.setChecked(self.layer.text.visible)
        text_disp_cb.stateChanged.connect(self.change_text_visibility)
        self.textDispCheckBox = text_disp_cb

        # grid_layout created in QtLayerControls
        # addWidget(widget, row, column, [row_span, column_span])
        self.grid_layout.addLayout(button_grid, 0, 0, 1, 2)
        self.grid_layout.addWidget(QLabel('opacity:'), 1, 0)
        self.grid_layout.addWidget(self.opacitySlider, 1, 1)
        self.grid_layout.addWidget(QLabel('edge width:'), 2, 0)
        self.grid_layout.addWidget(self.widthSlider, 2, 1)
        self.grid_layout.addWidget(QLabel('blending:'), 3, 0)
        self.grid_layout.addWidget(self.blendComboBox, 3, 1)
        self.grid_layout.addWidget(QLabel('face color:'), 4, 0)
        self.grid_layout.addWidget(self.faceColorEdit, 4, 1)
        self.grid_layout.addWidget(QLabel('edge color:'), 5, 0)
        self.grid_layout.addWidget(self.edgeColorEdit, 5, 1)
        self.grid_layout.addWidget(QLabel('display text:'), 6, 0)
        self.grid_layout.addWidget(self.textDispCheckBox, 6, 1)
        self.grid_layout.setRowStretch(7, 1)
        self.grid_layout.setColumnStretch(1, 1)
        self.grid_layout.setSpacing(4)

<<<<<<< HEAD
    def set_mode(self, event):
        """"Update ticks in checkbox widgets when shapes layer mode changed.
=======
    def mouseMoveEvent(self, event):
        """On mouse move, update layer mode status.

        Parameters
        ----------
        event : qtpy.QtCore.QEvent
            Event from the Qt context.
        """
        self.layer.status = str(self.layer.mode)

    def _on_mode_change(self, event):
        """Update ticks in checkbox widgets when shapes layer mode changed.
>>>>>>> afc71799

        Available modes for shapes layer are:
        * SELECT
        * DIRECT
        * PAN_ZOOM
        * ADD_RECTANGLE
        * ADD_ELLIPSE
        * ADD_LINE
        * ADD_PATH
        * ADD_POLYGON
        * VERTEX_INSERT
        * VERTEX_REMOVE

        Parameters
        ----------
        event : napari.utils.event.Event
            The napari event that triggered this method.

        Raises
        ------
        ValueError
            Raise error if event.mode is not ADD, PAN_ZOOM, or SELECT.
        """
        mode_buttons = {
            Mode.SELECT: self.select_button,
            Mode.DIRECT: self.direct_button,
            Mode.PAN_ZOOM: self.panzoom_button,
            Mode.ADD_RECTANGLE: self.rectangle_button,
            Mode.ADD_ELLIPSE: self.ellipse_button,
            Mode.ADD_LINE: self.line_button,
            Mode.ADD_PATH: self.path_button,
            Mode.ADD_POLYGON: self.polygon_button,
            Mode.VERTEX_INSERT: self.vertex_insert_button,
            Mode.VERTEX_REMOVE: self.vertex_remove_button,
        }

        if event.mode in mode_buttons:
            mode_buttons[event.mode].setChecked(True)
        else:
            raise ValueError(f"Mode '{event.mode}'not recognized")

    def changeFaceColor(self, color: np.ndarray):
        """Change face color of shapes.

        Parameters
        ----------
        color : np.ndarray
            Face color for shapes, color name or hex string.
            Eg: 'white', 'red', 'blue', '#00ff00', etc.
        """
        with self.layer.events.current_face_color.blocker():
            self.layer.current_face_color = color

    def changeEdgeColor(self, color: np.ndarray):
        """Change edge color of shapes.

        Parameters
        ----------
        color : np.ndarray
            Edge color for shapes, color name or hex string.
            Eg: 'white', 'red', 'blue', '#00ff00', etc.
        """
        with self.layer.events.current_edge_color.blocker():
            self.layer.current_edge_color = color

    def changeWidth(self, value):
        """Change edge line width of shapes on the layer model.

        Parameters
        ----------
        value : float
            Line width of shapes.
        """
        self.layer.current_edge_width = float(value) / 2

    def changeOpacity(self, value):
        """Change opacity value of shapes on the layer model.

        Parameters
        ----------
        value : float
            Opacity value for shapes.
            Input range 0 - 100 (transparent to fully opaque).
        """
        with self.layer.events.blocker(self._on_opacity_change):
            self.layer.opacity = value / 100

    def change_text_visibility(self, state):
        """Toggle the visibiltiy of the text.

        Parameters
        ----------
        state : QCheckBox
            Checkbox indicating if text is visible.
        """
        if state == Qt.Checked:
            self.layer.text.visible = True
        else:
            self.layer.text.visible = False

    def _on_text_visibility_change(self, event):
        """Receive layer model text visibiltiy change change event and update checkbox.

        Parameters
        ----------
        event : qtpy.QtCore.QEvent
            Event from the Qt context.
        """
        with self.layer.text.events.visible.blocker():
            self.textDispCheckBox.setChecked(self.layer.text.visible)

    def _on_edge_width_change(self, event=None):
        """Receive layer model edge line width change event and update slider.

        Parameters
        ----------
        event : napari.utils.event.Event, optional
            The napari event that triggered this method, by default None.
        """
        with self.layer.events.edge_width.blocker():
            value = self.layer.current_edge_width
            value = np.clip(int(2 * value), 0, 40)
            self.widthSlider.setValue(value)

    def _on_current_edge_color_change(self, event=None):
        """Receive layer model edge color change event and update color swatch.

        Parameters
        ----------
        event : napari.utils.event.Event, optional
            The napari event that triggered this method, by default None.
        """
        with qt_signals_blocked(self.edgeColorEdit):
            self.edgeColorEdit.setColor(self.layer.current_edge_color)

    def _on_current_face_color_change(self, event=None):
        """Receive layer model face color change event and update color swatch.

        Parameters
        ----------
        event : napari.utils.event.Event, optional
            The napari event that triggered this method, by default None.
        """
        with qt_signals_blocked(self.faceColorEdit):
            self.faceColorEdit.setColor(self.layer.current_face_color)

    def _on_editable_change(self, event=None):
        """Receive layer model editable change event & enable/disable buttons.

        Parameters
        ----------
        event : napari.utils.event.Event, optional
            The napari event that triggered this method, by default None.
        """
        disable_with_opacity(
            self,
            [
                'select_button',
                'direct_button',
                'rectangle_button',
                'ellipse_button',
                'line_button',
                'path_button',
                'polygon_button',
                'vertex_remove_button',
                'vertex_insert_button',
                'delete_button',
                'move_back_button',
                'move_front_button',
            ],
            self.layer.editable,
        )

    def close(self):
        """Disconnect events when widget is closing."""
        disconnect_events(self.layer.text.events, self)
        super().close()<|MERGE_RESOLUTION|>--- conflicted
+++ resolved
@@ -225,23 +225,8 @@
         self.grid_layout.setColumnStretch(1, 1)
         self.grid_layout.setSpacing(4)
 
-<<<<<<< HEAD
-    def set_mode(self, event):
-        """"Update ticks in checkbox widgets when shapes layer mode changed.
-=======
-    def mouseMoveEvent(self, event):
-        """On mouse move, update layer mode status.
-
-        Parameters
-        ----------
-        event : qtpy.QtCore.QEvent
-            Event from the Qt context.
-        """
-        self.layer.status = str(self.layer.mode)
-
     def _on_mode_change(self, event):
         """Update ticks in checkbox widgets when shapes layer mode changed.
->>>>>>> afc71799
 
         Available modes for shapes layer are:
         * SELECT
