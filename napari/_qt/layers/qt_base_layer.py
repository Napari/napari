from qtpy.QtCore import Qt
from qtpy.QtWidgets import QSlider, QGridLayout, QFrame, QComboBox

from ...layers.base._base_constants import Blending
<<<<<<< HEAD
from ...utils.events import Event, EmitterGroup
=======
>>>>>>> 3b92d9cb


class QtLayerControls(QFrame):
    """Superclass for all the other LayerControl classes.

    This class is never directly instantiated anywhere.

    Parameters
    ----------
    layer : napari.layers.Layer
        An instance of a napari layer.

    Attributes
    ----------
    blendComboBox : qtpy.QtWidgets.QComboBox
        Drowpdown widget to select blending mode of layer.
    grid_layout : qtpy.QtWidgets.QGridLayout
        Layout of Qt widget controls for the layer.
    layer : napari.layers.Layer
        An instance of a napari layer.
    opacitySlider : qtpy.QtWidgets.QSlider
        Slider controlling opacity of the layer.
    """

    def __init__(self, layer):
        super().__init__()

        self.layer = layer
        layer.events.blending.connect(self._on_blending_change)
        layer.events.opacity.connect(self._on_opacity_change)
        self.setObjectName('layer')
        self.setMouseTracking(True)

        self.grid_layout = QGridLayout(self)
        self.grid_layout.setContentsMargins(0, 0, 0, 0)
        self.grid_layout.setSpacing(2)
        self.grid_layout.setColumnMinimumWidth(0, 86)
        self.grid_layout.setColumnStretch(1, 1)
        self.setLayout(self.grid_layout)

        sld = QSlider(Qt.Horizontal, parent=self)
        sld.setFocusPolicy(Qt.NoFocus)
        sld.setMinimum(0)
        sld.setMaximum(100)
        sld.setSingleStep(1)
        sld.valueChanged.connect(self.changeOpacity)
        self.opacitySlider = sld
        self._on_opacity_change()

        blend_comboBox = QComboBox(self)
        blend_comboBox.addItems(Blending.keys())
        index = blend_comboBox.findText(
            self.layer.blending, Qt.MatchFixedString
        )
        blend_comboBox.setCurrentIndex(index)
        blend_comboBox.activated[str].connect(self.changeBlending)
        self.blendComboBox = blend_comboBox

    def changeOpacity(self, value):
        """Change opacity value on the layer model.

        Parameters
        ----------
        value : float
            Opacity value for shapes.
            Input range 0 - 100 (transparent to fully opaque).
        """
        with self.layer.events.blocker(self._on_opacity_change):
            self.layer.opacity = value / 100

    def changeBlending(self, text):
        """Change blending mode on the layer model.

        Parameters
        ----------
        text : str
            Name of blending mode, eg: 'translucent', 'additive', 'opaque'.
        """
        self.layer.blending = text

    def _on_opacity_change(self, event=None):
        """Receive layer model opacity change event and update opacity slider.

        Parameters
        ----------
        event : qtpy.QtCore.QEvent, optional.
            Event from the Qt context, by default None.
        """
        with self.layer.events.opacity.blocker():
            self.opacitySlider.setValue(self.layer.opacity * 100)

    def _on_blending_change(self, event=None):
        """Receive layer model blending mode change event and update slider.

        Parameters
        ----------
        event : qtpy.QtCore.QEvent, optional.
            Event from the Qt context, by default None.
        """
        with self.layer.events.blending.blocker():
            index = self.blendComboBox.findText(
                self.layer.blending, Qt.MatchFixedString
            )
            self.blendComboBox.setCurrentIndex(index)<|MERGE_RESOLUTION|>--- conflicted
+++ resolved
@@ -2,10 +2,6 @@
 from qtpy.QtWidgets import QSlider, QGridLayout, QFrame, QComboBox
 
 from ...layers.base._base_constants import Blending
-<<<<<<< HEAD
-from ...utils.events import Event, EmitterGroup
-=======
->>>>>>> 3b92d9cb
 
 
 class QtLayerControls(QFrame):
