from qtpy.QtCore import Qt
from qtpy.QtWidgets import QComboBox, QLabel, QSlider

from ...layers.image._constants import (
    ComplexRendering,
    Interpolation,
    Rendering,
)
from .qt_image_base_layer import QtBaseImageControls


class QtImageControls(QtBaseImageControls):
    def __init__(self, layer):
        super().__init__(layer)

        self.layer.events.interpolation.connect(self._on_interpolation_change)
        self.layer.events.rendering.connect(self._on_rendering_change)
        self.layer.events.complex_func.connect(self._on_complex_func_change)
        self.layer.events.iso_threshold.connect(self._on_iso_threshold_change)
        self.layer.events.attenuation.connect(self._on_attenuation_change)
        self.layer.dims.events.ndisplay.connect(self._on_ndisplay_change)
        self.layer.events.data.connect(self._on_data_change)

        interp_comboBox = QComboBox()
        interp_comboBox.addItems(Interpolation.keys())
        index = interp_comboBox.findText(
            self.layer.interpolation, Qt.MatchFixedString
        )
        interp_comboBox.setCurrentIndex(index)
        interp_comboBox.activated[str].connect(self.changeInterpolation)
        self.interpComboBox = interp_comboBox
        self.interpLabel = QLabel('interpolation:')

        renderComboBox = QComboBox()
        renderComboBox.addItems(Rendering.keys())
        index = renderComboBox.findText(
            self.layer.rendering, Qt.MatchFixedString
        )
        renderComboBox.setCurrentIndex(index)
        renderComboBox.activated[str].connect(self.changeRendering)
        self.renderComboBox = renderComboBox
        self.renderLabel = QLabel('rendering:')

        sld = QSlider(Qt.Horizontal)
        sld.setFocusPolicy(Qt.NoFocus)
        sld.setMinimum(0)
        sld.setMaximum(100)
        sld.setSingleStep(1)
        sld.setValue(self.layer.iso_threshold * 100)
<<<<<<< HEAD
        sld.valueChanged[int].connect(
            lambda value=sld: self.changeIsoTheshold(value)
        )
        self.isoThesholdSilder = sld
        self.isoThesholdLabel = QLabel('iso threshold:')

        # complex value combo
        comboBox = QComboBox()
        comboBox.addItems(ComplexRendering.lower_members())
        comboBox.currentTextChanged.connect(self.changeComplex)
        self.complexComboBox = comboBox
        self.complexLabel = QLabel('complex:')

        self._on_ndisplay_change(None)
        self._on_data_change(None)
=======
        sld.valueChanged.connect(self.changeIsoThreshold)
        self.isoThresholdSlider = sld
        self.isoThresholdLabel = QLabel('iso threshold:')

        sld = QSlider(Qt.Horizontal)
        sld.setFocusPolicy(Qt.NoFocus)
        sld.setMinimum(0)
        sld.setMaximum(200)
        sld.setSingleStep(1)
        sld.setValue(self.layer.attenuation * 100)
        sld.valueChanged.connect(self.changeAttenuation)
        self.attenuationSlider = sld
        self.attenuationLabel = QLabel('attenuation:')
        self._on_ndisplay_change()
>>>>>>> bd538488

        # grid_layout created in QtLayerControls
        # addWidget(widget, row, column, [row_span, column_span])
        self.grid_layout.addWidget(QLabel('opacity:'), 0, 0)
        self.grid_layout.addWidget(self.opacitySlider, 0, 1, 1, 2)
        self.grid_layout.addWidget(QLabel('contrast limits:'), 1, 0)
        self.grid_layout.addWidget(self.contrastLimitsSlider, 1, 1, 1, 2)
        self.grid_layout.addWidget(QLabel('gamma:'), 2, 0)
        self.grid_layout.addWidget(self.gammaSlider, 2, 1, 1, 2)
        self.grid_layout.addWidget(self.isoThresholdLabel, 3, 0)
        self.grid_layout.addWidget(self.isoThresholdSlider, 3, 1, 1, 2)
        self.grid_layout.addWidget(self.attenuationLabel, 3, 0)
        self.grid_layout.addWidget(self.attenuationSlider, 3, 1, 1, 2)
        self.grid_layout.addWidget(QLabel('colormap:'), 4, 0)
        self.grid_layout.addWidget(self.colormapComboBox, 4, 2)
        self.grid_layout.addWidget(self.colorbarLabel, 4, 1)
        self.grid_layout.addWidget(QLabel('blending:'), 5, 0)
        self.grid_layout.addWidget(self.blendComboBox, 5, 1, 1, 2)
        self.grid_layout.addWidget(self.renderLabel, 6, 0)
        self.grid_layout.addWidget(self.renderComboBox, 6, 1, 1, 2)
        self.grid_layout.addWidget(self.interpLabel, 7, 0)
        self.grid_layout.addWidget(self.interpComboBox, 7, 1, 1, 2)
        self.grid_layout.addWidget(self.complexLabel, 8, 0)
        self.grid_layout.addWidget(self.complexComboBox, 8, 1, 1, 2)
        self.grid_layout.setRowStretch(8, 1)
        self.grid_layout.setColumnStretch(1, 1)
        self.grid_layout.setVerticalSpacing(4)

    def changeInterpolation(self, text):
        self.layer.interpolation = text

    def changeRendering(self, text):
        self.layer.rendering = text
        self._toggle_rendering_parameter_visbility()

    def changeIsoThreshold(self, value):
        with self.layer.events.blocker(self._on_iso_threshold_change):
            self.layer.iso_threshold = value / 100

    def changeComplex(self, text):
        # checking because it's possible that a custom function name has been
        # set
        if text in ComplexRendering.lower_members():
            self.layer.complex_func = text

    def _on_iso_threshold_change(self, event):
        with self.layer.events.iso_threshold.blocker():
            self.isoThresholdSlider.setValue(self.layer.iso_threshold * 100)

    def changeAttenuation(self, value):
        with self.layer.events.blocker(self._on_attenuation_change):
            self.layer.attenuation = value / 100

    def _on_attenuation_change(self, event):
        with self.layer.events.attenuation.blocker():
            self.attenuationSlider.setValue(self.layer.attenuation * 100)

    def _on_interpolation_change(self, event):
        with self.layer.events.interpolation.blocker():
            index = self.interpComboBox.findText(
                self.layer.interpolation, Qt.MatchFixedString
            )
            self.interpComboBox.setCurrentIndex(index)

    def _on_rendering_change(self, event):
        with self.layer.events.rendering.blocker():
            index = self.renderComboBox.findText(
                self.layer.rendering, Qt.MatchFixedString
            )
            self.renderComboBox.setCurrentIndex(index)
            self._toggle_rendering_parameter_visbility()

<<<<<<< HEAD
    def _on_complex_func_change(self, event):
        # because self.layer.events.complex_func allows for custom functions
        # there is extra logic here to update the combo box if an unidentified
        # function has been set.  We remove them when deselected.
        valid = ComplexRendering.lower_members()
        for i in reversed(range(self.complexComboBox.count())):
            if self.complexComboBox.itemText(i) not in valid:
                self.complexComboBox.removeItem(i)

        func = self.layer.complex_func
        if isinstance(func, ComplexRendering):
            text = self.layer.complex_func.name.lower()
        else:
            text = self.layer.complex_func.__name__.lower()
            if self.complexComboBox.findText(text) == -1:
                self.complexComboBox.addItem(text)

        with self.layer.events.complex_func.blocker():
            self.complexComboBox.setCurrentText(text)

    def _toggle_iso_threhold_visbility(self):
=======
    def _toggle_rendering_parameter_visbility(self):
>>>>>>> bd538488
        rendering = self.layer.rendering
        if isinstance(rendering, str):
            rendering = Rendering(rendering)
        if rendering == Rendering.ISO:
            self.isoThresholdSlider.show()
            self.isoThresholdLabel.show()
        else:
            self.isoThresholdSlider.hide()
            self.isoThresholdLabel.hide()
        if rendering == Rendering.ATTENUATED_MIP:
            self.attenuationSlider.show()
            self.attenuationLabel.show()
        else:
            self.attenuationSlider.hide()
            self.attenuationLabel.hide()

    def _on_ndisplay_change(self, event=None):
        if self.layer.dims.ndisplay == 2:
            self.isoThresholdSlider.hide()
            self.isoThresholdLabel.hide()
            self.attenuationSlider.hide()
            self.attenuationLabel.hide()
            self.renderComboBox.hide()
            self.renderLabel.hide()
            self.interpComboBox.show()
            self.interpLabel.show()
        else:
            self.renderComboBox.show()
            self.renderLabel.show()
            self.interpComboBox.hide()
            self.interpLabel.hide()
<<<<<<< HEAD
            self._toggle_iso_threhold_visbility()

    def _on_data_change(self, event):
        if self.layer.iscomplex:
            self.complexComboBox.show()
            self.complexLabel.show()
        else:
            self.complexComboBox.hide()
            self.complexLabel.hide()
=======
            self._toggle_rendering_parameter_visbility()
>>>>>>> bd538488
<|MERGE_RESOLUTION|>--- conflicted
+++ resolved
@@ -47,23 +47,6 @@
         sld.setMaximum(100)
         sld.setSingleStep(1)
         sld.setValue(self.layer.iso_threshold * 100)
-<<<<<<< HEAD
-        sld.valueChanged[int].connect(
-            lambda value=sld: self.changeIsoTheshold(value)
-        )
-        self.isoThesholdSilder = sld
-        self.isoThesholdLabel = QLabel('iso threshold:')
-
-        # complex value combo
-        comboBox = QComboBox()
-        comboBox.addItems(ComplexRendering.lower_members())
-        comboBox.currentTextChanged.connect(self.changeComplex)
-        self.complexComboBox = comboBox
-        self.complexLabel = QLabel('complex:')
-
-        self._on_ndisplay_change(None)
-        self._on_data_change(None)
-=======
         sld.valueChanged.connect(self.changeIsoThreshold)
         self.isoThresholdSlider = sld
         self.isoThresholdLabel = QLabel('iso threshold:')
@@ -78,7 +61,16 @@
         self.attenuationSlider = sld
         self.attenuationLabel = QLabel('attenuation:')
         self._on_ndisplay_change()
->>>>>>> bd538488
+
+        # complex value combo
+        comboBox = QComboBox()
+        comboBox.addItems(ComplexRendering.lower_members())
+        comboBox.currentTextChanged.connect(self.changeComplex)
+        self.complexComboBox = comboBox
+        self.complexLabel = QLabel('complex:')
+
+        self._on_ndisplay_change()
+        self._on_data_change()
 
         # grid_layout created in QtLayerControls
         # addWidget(widget, row, column, [row_span, column_span])
@@ -151,7 +143,6 @@
             self.renderComboBox.setCurrentIndex(index)
             self._toggle_rendering_parameter_visbility()
 
-<<<<<<< HEAD
     def _on_complex_func_change(self, event):
         # because self.layer.events.complex_func allows for custom functions
         # there is extra logic here to update the combo box if an unidentified
@@ -172,10 +163,7 @@
         with self.layer.events.complex_func.blocker():
             self.complexComboBox.setCurrentText(text)
 
-    def _toggle_iso_threhold_visbility(self):
-=======
     def _toggle_rendering_parameter_visbility(self):
->>>>>>> bd538488
         rendering = self.layer.rendering
         if isinstance(rendering, str):
             rendering = Rendering(rendering)
@@ -207,16 +195,12 @@
             self.renderLabel.show()
             self.interpComboBox.hide()
             self.interpLabel.hide()
-<<<<<<< HEAD
-            self._toggle_iso_threhold_visbility()
-
-    def _on_data_change(self, event):
+            self._toggle_rendering_parameter_visbility()
+
+    def _on_data_change(self, event=None):
         if self.layer.iscomplex:
             self.complexComboBox.show()
             self.complexLabel.show()
         else:
             self.complexComboBox.hide()
-            self.complexLabel.hide()
-=======
-            self._toggle_rendering_parameter_visbility()
->>>>>>> bd538488
+            self.complexLabel.hide()