from qtpy.QtCore import Qt
from qtpy.QtWidgets import QComboBox, QHBoxLayout, QLabel, QSlider

from ...layers.image._image_constants import (
    Interpolation,
    Interpolation3D,
    Rendering,
)
from .qt_image_base_layer import QtBaseImageControls
<<<<<<< HEAD
from ...utils.events import Event
=======
>>>>>>> 3b92d9cb


class QtImageControls(QtBaseImageControls):
    """Qt view and controls for the napari Image layer.

    Parameters
    ----------
    layer : napari.layers.Image
        An instance of a napari Image layer.

    Attributes
    ----------
    attenuationSlider : qtpy.QtWidgets.QSlider
        Slider controlling attenuation rate for `attenuated_mip` mode.
    attenuationLabel : qtpy.QtWidgets.QLabel
        Label for the attenuation slider widget.
    grid_layout : qtpy.QtWidgets.QGridLayout
        Layout of Qt widget controls for the layer.
    interpComboBox : qtpy.QtWidgets.QComboBox
        Dropdown menu to select the interpolation mode for image display.
    interpLabel : qtpy.QtWidgets.QLabel
        Label for the interpolation dropdown menu.
    isoThresholdSlider : qtpy.QtWidgets.QSlider
        Slider controlling the isosurface threshold value for rendering.
    isoThresholdLabel : qtpy.QtWidgets.QLabel
        Label for the isosurface threshold slider widget.
    layer : napari.layers.Image
        An instance of a napari Image layer.
    renderComboBox : qtpy.QtWidgets.QComboBox
        Dropdown menu to select the rendering mode for image display.
    renderLabel : qtpy.QtWidgets.QLabel
        Label for the rendering mode dropdown menu.
    """

    def __init__(self, layer):
        super().__init__(layer)

        self.layer.events.interpolation.connect(self._on_interpolation_change)
        self.layer.events.rendering.connect(self._on_rendering_change)
        self.layer.events.iso_threshold.connect(self._on_iso_threshold_change)
        self.layer.events.attenuation.connect(self._on_attenuation_change)
        self.layer.dims.events.ndisplay.connect(self._on_ndisplay_change)

        self.interpComboBox = QComboBox(self)
        self.interpComboBox.activated[str].connect(self.changeInterpolation)
        self.interpLabel = QLabel('interpolation:')

        renderComboBox = QComboBox(self)
        renderComboBox.addItems(Rendering.keys())
        index = renderComboBox.findText(
            self.layer.rendering, Qt.MatchFixedString
        )
        renderComboBox.setCurrentIndex(index)
        renderComboBox.activated[str].connect(self.changeRendering)
        self.renderComboBox = renderComboBox
        self.renderLabel = QLabel('rendering:')

        sld = QSlider(Qt.Horizontal, parent=self)
        sld.setFocusPolicy(Qt.NoFocus)
        sld.setMinimum(0)
        sld.setMaximum(100)
        sld.setSingleStep(1)
        sld.setValue(int(self.layer.iso_threshold * 100))
        sld.valueChanged.connect(self.changeIsoThreshold)
        self.isoThresholdSlider = sld
        self.isoThresholdLabel = QLabel('iso threshold:')

        sld = QSlider(Qt.Horizontal, parent=self)
        sld.setFocusPolicy(Qt.NoFocus)
        sld.setMinimum(0)
        sld.setMaximum(200)
        sld.setSingleStep(1)
        sld.setValue(int(self.layer.attenuation * 100))
        sld.valueChanged.connect(self.changeAttenuation)
        self.attenuationSlider = sld
        self.attenuationLabel = QLabel('attenuation:')
        self._on_ndisplay_change()

        colormap_layout = QHBoxLayout()
        colormap_layout.addWidget(self.colorbarLabel)
        colormap_layout.addWidget(self.colormapComboBox)
        colormap_layout.addStretch(1)

        # grid_layout created in QtLayerControls
        # addWidget(widget, row, column, [row_span, column_span])
        self.grid_layout.addWidget(QLabel('opacity:'), 0, 0)
        self.grid_layout.addWidget(self.opacitySlider, 0, 1)
        self.grid_layout.addWidget(QLabel('contrast limits:'), 1, 0)
        self.grid_layout.addWidget(self.contrastLimitsSlider, 1, 1)
        self.grid_layout.addWidget(QLabel('gamma:'), 2, 0)
        self.grid_layout.addWidget(self.gammaSlider, 2, 1)
        self.grid_layout.addWidget(QLabel('colormap:'), 3, 0)
        self.grid_layout.addLayout(colormap_layout, 3, 1)
        self.grid_layout.addWidget(QLabel('blending:'), 4, 0)
        self.grid_layout.addWidget(self.blendComboBox, 4, 1)
        self.grid_layout.addWidget(self.interpLabel, 5, 0)
        self.grid_layout.addWidget(self.interpComboBox, 5, 1)
        self.grid_layout.addWidget(self.renderLabel, 6, 0)
        self.grid_layout.addWidget(self.renderComboBox, 6, 1)
        self.grid_layout.addWidget(self.isoThresholdLabel, 7, 0)
        self.grid_layout.addWidget(self.isoThresholdSlider, 7, 1)
        self.grid_layout.addWidget(self.attenuationLabel, 8, 0)
        self.grid_layout.addWidget(self.attenuationSlider, 8, 1)
        self.grid_layout.setRowStretch(9, 1)
        self.grid_layout.setColumnStretch(1, 1)
        self.grid_layout.setSpacing(4)

    def changeInterpolation(self, text):
        """Change interpolation mode for image display.

        Parameters
        ----------
        text : str
            Interpolation mode used by vispy. Must be one of our supported
            modes:
            'bessel', 'bicubic', 'bilinear', 'blackman', 'catrom', 'gaussian',
            'hamming', 'hanning', 'hermite', 'kaiser', 'lanczos', 'mitchell',
            'nearest', 'spline16', 'spline36'
        """
        self.layer.interpolation = text

    def changeRendering(self, text):
        """Change rendering mode for image display.

        Parameters
        ----------
        text : str
            Rendering mode used by vispy.
            Selects a preset rendering mode in vispy that determines how
            volume is displayed:
            * translucent: voxel colors are blended along the view ray until
              the result is opaque.
            * mip: maxiumum intensity projection. Cast a ray and display the
              maximum value that was encountered.
            * additive: voxel colors are added along the view ray until
              the result is saturated.
            * iso: isosurface. Cast a ray until a certain threshold is
              encountered. At that location, lighning calculations are
              performed to give the visual appearance of a surface.
            * attenuated_mip: attenuated maxiumum intensity projection. Cast a
              ray and attenuate values based on integral of encountered values,
              display the maximum value that was encountered after attenuation.
              This will make nearer objects appear more prominent.
        """
        self.layer.rendering = text
        self._toggle_rendering_parameter_visbility()

    def changeIsoThreshold(self, value):
        """Change isosurface threshold on the layer model.

        Parameters
        ----------
        value : float
            Threshold for isosurface.
        """
        with self.layer.events.blocker(self._on_iso_threshold_change):
            self.layer.iso_threshold = value / 100

    def _on_iso_threshold_change(self, event):
        """Receive layer model isosurface change event and update the slider.

        Parameters
        ----------
        event : qtpy.QtCore.QEvent
            Event from the Qt context.
        """
        with self.layer.events.iso_threshold.blocker():
            self.isoThresholdSlider.setValue(self.layer.iso_threshold * 100)

    def changeAttenuation(self, value):
        """Change attenuation rate for attenuated maximum intensity projection.

        Parameters
        ----------
        value : Float
            Attenuation rate for attenuated maximum intensity projection.
        """
        with self.layer.events.blocker(self._on_attenuation_change):
            self.layer.attenuation = value / 100

    def _on_attenuation_change(self, event):
        """Receive layer model attenuation change event and update the slider.

        Parameters
        ----------
        event : qtpy.QtCore.QEvent
            Event from the Qt context.
        """
        with self.layer.events.attenuation.blocker():
            self.attenuationSlider.setValue(self.layer.attenuation * 100)

    def _on_interpolation_change(self, event):
        """Receive layer interpolation change event and update dropdown menu.

        Parameters
        ----------
        event : qtpy.QtCore.QEvent
            Event from the Qt context.
        """
        with self.layer.events.interpolation.blocker():
            index = self.interpComboBox.findText(
                self.layer.interpolation, Qt.MatchFixedString
            )
            self.interpComboBox.setCurrentIndex(index)

    def _on_rendering_change(self, event):
        """Receive layer model rendering change event and update dropdown menu.

        Parameters
        ----------
        event : qtpy.QtCore.QEvent
            Event from the Qt context.
        """
        with self.layer.events.rendering.blocker():
            index = self.renderComboBox.findText(
                self.layer.rendering, Qt.MatchFixedString
            )
            self.renderComboBox.setCurrentIndex(index)
            self._toggle_rendering_parameter_visbility()

    def _toggle_rendering_parameter_visbility(self):
        """Hide isosurface rendering parameters if they aren't needed."""
        rendering = Rendering(self.layer.rendering)
        if rendering == Rendering.ISO:
            self.isoThresholdSlider.show()
            self.isoThresholdLabel.show()
        else:
            self.isoThresholdSlider.hide()
            self.isoThresholdLabel.hide()
        if rendering == Rendering.ATTENUATED_MIP:
            self.attenuationSlider.show()
            self.attenuationLabel.show()
        else:
            self.attenuationSlider.hide()
            self.attenuationLabel.hide()

    def _update_interpolation_combo(self):
        self.interpComboBox.clear()
        interp_enum = (
            Interpolation3D if self.layer.dims.ndisplay == 3 else Interpolation
        )
        self.interpComboBox.addItems(interp_enum.keys())
        index = self.interpComboBox.findText(
            self.layer.interpolation, Qt.MatchFixedString
        )
        self.interpComboBox.setCurrentIndex(index)

    def _on_ndisplay_change(self, event=None):
        """Toggle between 2D and 3D visualization modes.

        Parameters
        ----------
        event : qtpy.QtCore.QEvent, optional
            Event from the Qt context, default is None.
        """
        self._update_interpolation_combo()
        if self.layer.dims.ndisplay == 2:
            self.isoThresholdSlider.hide()
            self.isoThresholdLabel.hide()
            self.attenuationSlider.hide()
            self.attenuationLabel.hide()
            self.renderComboBox.hide()
            self.renderLabel.hide()
        else:
            self.renderComboBox.show()
            self.renderLabel.show()
            self._toggle_rendering_parameter_visbility()<|MERGE_RESOLUTION|>--- conflicted
+++ resolved
@@ -7,10 +7,6 @@
     Rendering,
 )
 from .qt_image_base_layer import QtBaseImageControls
-<<<<<<< HEAD
-from ...utils.events import Event
-=======
->>>>>>> 3b92d9cb
 
 
 class QtImageControls(QtBaseImageControls):
