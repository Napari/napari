from qtpy.QtCore import Qt
from qtpy.QtWidgets import QLabel, QComboBox, QSlider, QHBoxLayout
from .qt_image_base_layer import QtBaseImageControls
from ...layers.image._constants import Interpolation, Rendering


class QtImageControls(QtBaseImageControls):
    """Qt view and controls for the napari Image layer.

    Parameters
    ----------
    layer : napari.layers.Image
        An instance of a napari Image layer.

    Attributes
    ----------
    attenuationSlider : qtpy.QtWidgets.QSlider
        Slider controlling attenuation rate for `attenuated_mip` mode.
    attenuationLabel : qtpy.QtWidgets.QLabel
        Label for the attenuation slider widget.
    grid_layout : qtpy.QtWidgets.QGridLayout
        Layout of Qt widget controls for the layer.
    interpComboBox : qtpy.QtWidgets.QComboBox
        Dropdown menu to select the interpolation mode for image display.
    interpLabel : qtpy.QtWidgets.QLabel
        Label for the interpolation dropdown menu.
    isoThresholdSlider : qtpy.QtWidgets.QSlider
        Slider controlling the isosurface threshold value for rendering.
    isoThresholdLabel : qtpy.QtWidgets.QLabel
        Label for the isosurface threshold slider widget.
    layer : napari.layers.Image
        An instance of a napari Image layer.
    renderComboBox : qtpy.QtWidgets.QComboBox
        Dropdown menu to select the rendering mode for image display.
    renderLabel : qtpy.QtWidgets.QLabel
        Label for the rendering mode dropdown menu.
    """

    def __init__(self, layer):
        super().__init__(layer)

        self.layer.events.interpolation.connect(self._on_interpolation_change)
        self.layer.events.rendering.connect(self._on_rendering_change)
        self.layer.events.iso_threshold.connect(self._on_iso_threshold_change)
        self.layer.events.attenuation.connect(self._on_attenuation_change)
        self.layer.dims.events.ndisplay.connect(self._on_ndisplay_change)

        interp_comboBox = QComboBox()
        interp_comboBox.addItems(Interpolation.keys())
        index = interp_comboBox.findText(
            self.layer.interpolation, Qt.MatchFixedString
        )
        interp_comboBox.setCurrentIndex(index)
        interp_comboBox.activated[str].connect(self.changeInterpolation)
        self.interpComboBox = interp_comboBox
        self.interpLabel = QLabel('interpolation:')

        renderComboBox = QComboBox()
        renderComboBox.addItems(Rendering.keys())
        index = renderComboBox.findText(
            self.layer.rendering, Qt.MatchFixedString
        )
        renderComboBox.setCurrentIndex(index)
        renderComboBox.activated[str].connect(self.changeRendering)
        self.renderComboBox = renderComboBox
        self.renderLabel = QLabel('rendering:')

        sld = QSlider(Qt.Horizontal)
        sld.setFocusPolicy(Qt.NoFocus)
        sld.setMinimum(0)
        sld.setMaximum(100)
        sld.setSingleStep(1)
        sld.setValue(self.layer.iso_threshold * 100)
        sld.valueChanged.connect(self.changeIsoThreshold)
        self.isoThresholdSlider = sld
        self.isoThresholdLabel = QLabel('iso threshold:')

        sld = QSlider(Qt.Horizontal)
        sld.setFocusPolicy(Qt.NoFocus)
        sld.setMinimum(0)
        sld.setMaximum(200)
        sld.setSingleStep(1)
        sld.setValue(self.layer.attenuation * 100)
        sld.valueChanged.connect(self.changeAttenuation)
        self.attenuationSlider = sld
        self.attenuationLabel = QLabel('attenuation:')
        self._on_ndisplay_change()

        colormap_layout = QHBoxLayout()
        colormap_layout.addWidget(self.colorbarLabel)
        colormap_layout.addWidget(self.colormapComboBox)
        colormap_layout.addStretch(1)

        # grid_layout created in QtLayerControls
        # addWidget(widget, row, column, [row_span, column_span])
        self.grid_layout.addWidget(QLabel('opacity:'), 0, 0)
        self.grid_layout.addWidget(self.opacitySlider, 0, 1)
        self.grid_layout.addWidget(QLabel('contrast limits:'), 1, 0)
        self.grid_layout.addWidget(self.contrastLimitsSlider, 1, 1)
        self.grid_layout.addWidget(QLabel('gamma:'), 2, 0)
        self.grid_layout.addWidget(self.gammaSlider, 2, 1)
        self.grid_layout.addWidget(QLabel('colormap:'), 3, 0)
        self.grid_layout.addLayout(colormap_layout, 3, 1)
        self.grid_layout.addWidget(QLabel('blending:'), 4, 0)
        self.grid_layout.addWidget(self.blendComboBox, 4, 1)
        self.grid_layout.addWidget(self.renderLabel, 5, 0)
        self.grid_layout.addWidget(self.renderComboBox, 5, 1)
        self.grid_layout.addWidget(self.interpLabel, 6, 0)
        self.grid_layout.addWidget(self.interpComboBox, 6, 1)
        self.grid_layout.addWidget(self.isoThresholdLabel, 7, 0)
        self.grid_layout.addWidget(self.isoThresholdSlider, 7, 1)
        self.grid_layout.addWidget(self.attenuationLabel, 8, 0)
        self.grid_layout.addWidget(self.attenuationSlider, 8, 1)
        self.grid_layout.setRowStretch(9, 1)
        self.grid_layout.setColumnStretch(1, 1)
        self.grid_layout.setSpacing(4)

    def changeInterpolation(self, text):
        """Change interpolation mode for image display.

        Parameters
        ----------
        text : str
            Interpolation mode used by vispy. Must be one of our supported
            modes:
            'bessel', 'bicubic', 'bilinear', 'blackman', 'catrom', 'gaussian',
            'hamming', 'hanning', 'hermite', 'kaiser', 'lanczos', 'mitchell',
            'nearest', 'spline16', 'spline36'
        """
        self.layer.interpolation = text

    def changeRendering(self, text):
        """Change rendering mode for image display.

        Parameters
        ----------
        text : str
            Rendering mode used by vispy.
            Selects a preset rendering mode in vispy that determines how
            volume is displayed:
            * translucent: voxel colors are blended along the view ray until
              the result is opaque.
            * mip: maxiumum intensity projection. Cast a ray and display the
              maximum value that was encountered.
            * additive: voxel colors are added along the view ray until
              the result is saturated.
            * iso: isosurface. Cast a ray until a certain threshold is
              encountered. At that location, lighning calculations are
              performed to give the visual appearance of a surface.
            * attenuated_mip: attenuated maxiumum intensity projection. Cast a
              ray and attenuate values based on integral of encountered values,
              display the maximum value that was encountered after attenuation.
              This will make nearer objects appear more prominent.
        """
        self.layer.rendering = text
        self._toggle_rendering_parameter_visbility()

    def changeIsoThreshold(self, value):
        """Change isosurface threshold on the layer model.

        Parameters
        ----------
        value : float
            Threshold for isosurface.
        """
        with self.layer.events.blocker(self._on_iso_threshold_change):
            self.layer.iso_threshold = value / 100

    def _on_iso_threshold_change(self, event):
        """Receive layer model isosurface change event and update the slider.

        Parameters
        ----------
        event : qtpy.QtCore.QEvent
            Event from the Qt context.
        """
        with self.layer.events.iso_threshold.blocker():
            self.isoThresholdSlider.setValue(self.layer.iso_threshold * 100)

    def changeAttenuation(self, value):
        """Change attenuation rate for attenuated maximum intensity projection.

        Parameters
        ----------
        value : Float
            Attenuation rate for attenuated maximum intensity projection.
        """
        with self.layer.events.blocker(self._on_attenuation_change):
            self.layer.attenuation = value / 100

    def _on_attenuation_change(self, event):
        """Receive layer model attenuation change event and update the slider.

        Parameters
        ----------
        event : qtpy.QtCore.QEvent
            Event from the Qt context.
        """
        with self.layer.events.attenuation.blocker():
            self.attenuationSlider.setValue(self.layer.attenuation * 100)

    def _on_interpolation_change(self, event):
        """Receive layer interpolation change event and update dropdown menu.

        Parameters
        ----------
        event : qtpy.QtCore.QEvent
            Event from the Qt context.
        """
        with self.layer.events.interpolation.blocker():
            index = self.interpComboBox.findText(
                self.layer.interpolation, Qt.MatchFixedString
            )
            self.interpComboBox.setCurrentIndex(index)

    def _on_rendering_change(self, event):
        """Receive layer model rendering change event and update dropdown menu.

        Parameters
        ----------
        event : qtpy.QtCore.QEvent
            Event from the Qt context.
        """
        with self.layer.events.rendering.blocker():
            index = self.renderComboBox.findText(
                self.layer.rendering, Qt.MatchFixedString
            )
            self.renderComboBox.setCurrentIndex(index)
            self._toggle_rendering_parameter_visbility()

    def _toggle_rendering_parameter_visbility(self):
<<<<<<< HEAD
        rendering = Rendering(self.layer.rendering)
=======
        """Hide isosurface rendering parameters if they aren't needed."""
        rendering = self.layer.rendering
        if isinstance(rendering, str):
            rendering = Rendering(rendering)
>>>>>>> 7d57fa53
        if rendering == Rendering.ISO:
            self.isoThresholdSlider.show()
            self.isoThresholdLabel.show()
        else:
            self.isoThresholdSlider.hide()
            self.isoThresholdLabel.hide()
        if rendering == Rendering.ATTENUATED_MIP:
            self.attenuationSlider.show()
            self.attenuationLabel.show()
        else:
            self.attenuationSlider.hide()
            self.attenuationLabel.hide()

    def _on_ndisplay_change(self, event=None):
        """Toggle between 2D and 3D visualization modes.

        Parameters
        ----------
        event : qtpy.QtCore.QEvent, optional
            Event from the Qt context, default is None.
        """
        if self.layer.dims.ndisplay == 2:
            self.isoThresholdSlider.hide()
            self.isoThresholdLabel.hide()
            self.attenuationSlider.hide()
            self.attenuationLabel.hide()
            self.renderComboBox.hide()
            self.renderLabel.hide()
            self.interpComboBox.show()
            self.interpLabel.show()
        else:
            self.renderComboBox.show()
            self.renderLabel.show()
            self.interpComboBox.hide()
            self.interpLabel.hide()
            self._toggle_rendering_parameter_visbility()<|MERGE_RESOLUTION|>--- conflicted
+++ resolved
@@ -229,14 +229,8 @@
             self._toggle_rendering_parameter_visbility()
 
     def _toggle_rendering_parameter_visbility(self):
-<<<<<<< HEAD
+        """Hide isosurface rendering parameters if they aren't needed."""
         rendering = Rendering(self.layer.rendering)
-=======
-        """Hide isosurface rendering parameters if they aren't needed."""
-        rendering = self.layer.rendering
-        if isinstance(rendering, str):
-            rendering = Rendering(rendering)
->>>>>>> 7d57fa53
         if rendering == Rendering.ISO:
             self.isoThresholdSlider.show()
             self.isoThresholdLabel.show()
