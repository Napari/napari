from qtpy.QtCore import Qt
from qtpy.QtWidgets import (
    QLabel,
    QComboBox,
    QSlider,
    QCheckBox,
    QButtonGroup,
    QRadioButton,
    QPushButton,
    QFrame,
    QHBoxLayout,
)

from .qt_base_layer import QtLayerControls
from ...layers.points._constants import Mode, Symbol


class QtPointsControls(QtLayerControls):
    def __init__(self, layer):
        super().__init__(layer)

        self.layer.events.mode.connect(self.set_mode)
        self.layer.events.n_dimensional.connect(self._on_n_dim_change)
        self.layer.events.symbol.connect(self._on_symbol_change)
        self.layer.events.size.connect(self._on_size_change)
        self.layer.events.edge_color.connect(self._on_edge_color_change)
        self.layer.events.face_color.connect(self._on_face_color_change)
        self.layer.events.editable.connect(self._on_editable_change)

        sld = QSlider(Qt.Horizontal)
        sld.setFocusPolicy(Qt.NoFocus)
        sld.setMinimum(1)
        sld.setMaximum(100)
        sld.setSingleStep(1)
        value = self.layer.current_size
        sld.setValue(int(value))
        sld.valueChanged[int].connect(lambda value=sld: self.changeSize(value))
        self.sizeSlider = sld

        face_comboBox = QComboBox()
        colors = self.layer._colors
        for c in colors:
            face_comboBox.addItem(c)
        face_comboBox.activated[str].connect(
            lambda text=face_comboBox: self.changeFaceColor(text)
        )
        self.faceComboBox = face_comboBox
        self.faceColorSwatch = QFrame()
        self.faceColorSwatch.setObjectName('swatch')
        self.faceColorSwatch.setToolTip('Face color swatch')
        self._on_face_color_change(None)

        edge_comboBox = QComboBox()
        colors = self.layer._colors
        for c in colors:
            edge_comboBox.addItem(c)
        edge_comboBox.activated[str].connect(
            lambda text=edge_comboBox: self.changeEdgeColor(text)
        )
        self.edgeComboBox = edge_comboBox
        self.edgeColorSwatch = QFrame()
        self.edgeColorSwatch.setObjectName('swatch')
        self.edgeColorSwatch.setToolTip('Edge color swatch')
        self._on_edge_color_change(None)

        symbol_comboBox = QComboBox()
        for s in Symbol:
            symbol_comboBox.addItem(str(s))
        index = symbol_comboBox.findText(
            self.layer.symbol, Qt.MatchFixedString
        )
        symbol_comboBox.setCurrentIndex(index)
        symbol_comboBox.activated[str].connect(
            lambda text=symbol_comboBox: self.changeSymbol(text)
        )
        self.symbolComboBox = symbol_comboBox

        ndim_cb = QCheckBox()
        ndim_cb.setToolTip('N-dimensional points')
        ndim_cb.setChecked(self.layer.n_dimensional)
        ndim_cb.stateChanged.connect(
            lambda state=ndim_cb: self.change_ndim(state)
        )
        self.ndimCheckBox = ndim_cb

        self.select_button = QtSelectButton(layer)
        self.addition_button = QtAdditionButton(layer)
        self.panzoom_button = QtPanZoomButton(layer)
        self.delete_button = QtDeletePointsButton(layer)

        self.button_group = QButtonGroup(self)
        self.button_group.addButton(self.select_button)
        self.button_group.addButton(self.addition_button)
        self.button_group.addButton(self.panzoom_button)

        button_row = QHBoxLayout()
        button_row.addWidget(self.delete_button)
        button_row.addWidget(self.addition_button)
        button_row.addWidget(self.select_button)
        button_row.addWidget(self.panzoom_button)
        button_row.addStretch(1)
        button_row.setSpacing(4)

        # grid_layout created in QtLayerControls
        # addWidget(widget, row, column, [row_span, column_span])
        self.grid_layout.addLayout(button_row, 0, 1, 1, 2)
        self.grid_layout.addWidget(QLabel('opacity:'), 1, 0)
        self.grid_layout.addWidget(self.opacitySlider, 1, 1, 1, 2)
        self.grid_layout.addWidget(QLabel('point size:'), 2, 0)
        self.grid_layout.addWidget(self.sizeSlider, 2, 1, 1, 2)
        self.grid_layout.addWidget(QLabel('blending:'), 3, 0)
        self.grid_layout.addWidget(self.blendComboBox, 3, 1, 1, 2)
        self.grid_layout.addWidget(QLabel('symbol:'), 4, 0)
        self.grid_layout.addWidget(self.symbolComboBox, 4, 1, 1, 2)
        self.grid_layout.addWidget(QLabel('face color:'), 5, 0)
        self.grid_layout.addWidget(self.faceComboBox, 5, 2)
        self.grid_layout.addWidget(self.faceColorSwatch, 5, 1)
        self.grid_layout.addWidget(QLabel('edge color:'), 6, 0)
        self.grid_layout.addWidget(self.edgeComboBox, 6, 2)
        self.grid_layout.addWidget(self.edgeColorSwatch, 6, 1)
        self.grid_layout.addWidget(QLabel('n-dim:'), 7, 0)
        self.grid_layout.addWidget(self.ndimCheckBox, 7, 1)
        self.grid_layout.setRowStretch(8, 1)
        self.grid_layout.setColumnStretch(1, 1)
        self.grid_layout.setSpacing(4)

    def mouseMoveEvent(self, event):
        self.layer.status = self.layer.mode

    def set_mode(self, event):
        mode = event.mode
        if mode == Mode.ADD:
            self.addition_button.setChecked(True)
        elif mode == Mode.SELECT:
            self.select_button.setChecked(True)
        elif mode == Mode.PAN_ZOOM:
            self.panzoom_button.setChecked(True)
        else:
            raise ValueError("Mode not recongnized")

    def changeFaceColor(self, text):
        self.layer.current_face_color = text

    def changeEdgeColor(self, text):
        self.layer.current_edge_color = text

    def changeSymbol(self, text):
        self.layer.symbol = text

    def changeSize(self, value):
        self.layer.current_size = value

    def change_ndim(self, state):
        if state == Qt.Checked:
            self.layer.n_dimensional = True
        else:
            self.layer.n_dimensional = False

    def _on_n_dim_change(self, event):
        with self.layer.events.n_dimensional.blocker():
            self.ndimCheckBox.setChecked(self.layer.n_dimensional)

    def _on_symbol_change(self, event):
        with self.layer.events.symbol.blocker():
            index = self.symbolComboBox.findText(
                self.layer.symbol, Qt.MatchFixedString
            )
            self.symbolComboBox.setCurrentIndex(index)

    def _on_size_change(self, event):
        with self.layer.events.size.blocker():
            value = self.layer.current_size
            self.sizeSlider.setValue(int(value))

    def _on_edge_color_change(self, event):
        color = self.layer.edge_color
        with self.layer.events.edge_color.blocker():
<<<<<<< HEAD
            index = self.edgeComboBox.findText(color, Qt.MatchFixedString)
            self.edgeComboBox.setCurrentIndex(index)
=======
            index = self.edgeComboBox.findText(
                self.layer.current_edge_color, Qt.MatchFixedString
            )
            self.edgeComboBox.setCurrentIndex(index)
        color = Color(self.layer.current_edge_color).hex
>>>>>>> 8cd1f4bd
        self.edgeColorSwatch.setStyleSheet("background-color: " + color)

    def _on_face_color_change(self, event):
        color = self.layer.face_color
        with self.layer.events.face_color.blocker():
<<<<<<< HEAD
            index = self.faceComboBox.findText(color, Qt.MatchFixedString)
            self.faceComboBox.setCurrentIndex(index)
=======
            index = self.faceComboBox.findText(
                self.layer.current_face_color, Qt.MatchFixedString
            )
            self.faceComboBox.setCurrentIndex(index)
        color = Color(self.layer.current_face_color).hex
>>>>>>> 8cd1f4bd
        self.faceColorSwatch.setStyleSheet("background-color: " + color)

    def _on_editable_change(self, event):
        self.select_button.setEnabled(self.layer.editable)
        self.addition_button.setEnabled(self.layer.editable)
        self.delete_button.setEnabled(self.layer.editable)


class QtPanZoomButton(QRadioButton):
    def __init__(self, layer):
        super().__init__()

        self.layer = layer
        self.setToolTip('Pan/zoom')
        self.setChecked(True)
        self.toggled.connect(lambda state=self: self._set_mode(state))
        self.setFixedWidth(28)

    def _set_mode(self, bool):
        with self.layer.events.mode.blocker():
            if bool:
                self.layer.mode = Mode.PAN_ZOOM


class QtSelectButton(QRadioButton):
    def __init__(self, layer):
        super().__init__()

        self.layer = layer
        self.setToolTip('Select points')
        self.setChecked(False)
        self.toggled.connect(lambda state=self: self._set_mode(state))
        self.setFixedWidth(28)

    def _set_mode(self, bool):
        with self.layer.events.mode.blocker():
            if bool:
                self.layer.mode = Mode.SELECT


class QtAdditionButton(QRadioButton):
    def __init__(self, layer):
        super().__init__()

        self.layer = layer
        self.setToolTip('Add points')
        self.setChecked(False)
        self.toggled.connect(lambda state=self: self._set_mode(state))
        self.setFixedWidth(28)

    def _set_mode(self, bool):
        with self.layer.events.mode.blocker():
            if bool:
                self.layer.mode = Mode.ADD


class QtDeletePointsButton(QPushButton):
    def __init__(self, layer):
        super().__init__()

        self.layer = layer
        self.setFixedWidth(28)
        self.setFixedHeight(28)
        self.setToolTip('Delete selected points')
        self.clicked.connect(self.layer.remove_selected)<|MERGE_RESOLUTION|>--- conflicted
+++ resolved
@@ -175,31 +175,15 @@
     def _on_edge_color_change(self, event):
         color = self.layer.edge_color
         with self.layer.events.edge_color.blocker():
-<<<<<<< HEAD
             index = self.edgeComboBox.findText(color, Qt.MatchFixedString)
             self.edgeComboBox.setCurrentIndex(index)
-=======
-            index = self.edgeComboBox.findText(
-                self.layer.current_edge_color, Qt.MatchFixedString
-            )
-            self.edgeComboBox.setCurrentIndex(index)
-        color = Color(self.layer.current_edge_color).hex
->>>>>>> 8cd1f4bd
         self.edgeColorSwatch.setStyleSheet("background-color: " + color)
 
     def _on_face_color_change(self, event):
         color = self.layer.face_color
         with self.layer.events.face_color.blocker():
-<<<<<<< HEAD
             index = self.faceComboBox.findText(color, Qt.MatchFixedString)
             self.faceComboBox.setCurrentIndex(index)
-=======
-            index = self.faceComboBox.findText(
-                self.layer.current_face_color, Qt.MatchFixedString
-            )
-            self.faceComboBox.setCurrentIndex(index)
-        color = Color(self.layer.current_face_color).hex
->>>>>>> 8cd1f4bd
         self.faceColorSwatch.setStyleSheet("background-color: " + color)
 
     def _on_editable_change(self, event):
