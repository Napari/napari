--- conflicted
+++ resolved
@@ -582,63 +582,6 @@
   padding: 20px;
 }
 
-<<<<<<< HEAD
-/*  TreeView Styles */
-
-QTreeView {
-  margin-right: 4px;
-  min-width: 200px;
-}
-
-QTreeView::item {
-  padding: 4px;
-}
-
-QtLayerTreeView::item {
-  margin: 2px 0px 2px 32px;
-  background-color: {{ foreground }};
-  border-top-right-radius: 2px;
-  border-bottom-right-radius: 2px;
-  border: 1px solid {{ foreground }};
-}
-
-QtLayerTreeView::item:hover {
-  border: 1px solid {{ highlight }};
-}
-
-QtLayerTreeView::item::text {
-  font-size: 8px;
-}
-
-QTreeView::branch:closed:has-children {
-  image: url(":/themes/{{ folder }}/caret-right.svg");
-  padding: 6px;
-}
-QTreeView::branch:open:has-children {
-  image: url(":/themes/{{ folder }}/caret-down.svg");
-  padding: 5px;
-}
-QTreeView::branch:selected {
-  background-color: {{ background }};
-}
-
-QTreeView::item:selected:active{
-  background: qlineargradient(x1: 0, y1: 0, x2: 0, y2: 1, stop: 0 {{ current }}, stop: 1 {{ darken(current, 15) }});
-}
-
-QTreeView::item:selected:!active {
-  background: qlineargradient(x1: 0, y1: 0, x2: 0, y2: 1, stop: 0 {{ darken(current, 10) }}, stop: 1 {{ darken(current, 25) }});
-}
-
-QTreeView::indicator{
-  width: 16px;
-  height: 16px;
-  position: absolute;
-  left: 0px;
-}
-
-QTreeView QLineEdit {
-=======
 
 QtFontSizePreview {
   border: 1px solid {{ foreground }};
@@ -719,26 +662,11 @@
 
 
 QtListView QLineEdit {
->>>>>>> 103b54ce
   background-color: {{ darken(current, 20) }};
   selection-background-color: {{ lighten(current, 20) }};
   font-size: 12px;
 }
 
-<<<<<<< HEAD
-/* the first one is the "partially checked" state */
-QtLayerTreeView::indicator {
-  image: url(":/themes/{{ folder }}/visibility_off.svg");
-}
-
-QtLayerTreeView::indicator:unchecked {
-  image: url(":/themes/{{ folder }}/2D.svg");
-}
-
-QtLayerTreeView::indicator:checked {
-  image: url(":/themes/{{ folder }}/visibility.svg");
-}
-=======
 QtLayerList::item {
   margin: 2px 2px 2px 28px;
   border-top-right-radius: 2px;
@@ -761,5 +689,4 @@
 
 QtLayerList::indicator:checked {
   image: url(":/themes/{{ folder }}/visibility.svg");
-}
->>>>>>> 103b54ce
+}