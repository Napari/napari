from qtpy.QtCore import QPoint, Qt
from qtpy.QtGui import QCursor, QGuiApplication
from qtpy.QtWidgets import QDialog, QFrame, QVBoxLayout


class QtPopup(QDialog):
    """A generic popup window.

    The seemingly extra frame here is to allow rounded corners on a truly
    transparent background.  New items should be added to QtPopup.frame

    +----------------------------------
    | Dialog
    |  +-------------------------------
    |  | QVBoxLayout
    |  |  +----------------------------
    |  |  | QFrame
    |  |  |  +-------------------------
    |  |  |  |
    |  |  |  |  (add a new layout here)
    """

    def __init__(self, parent):
        super().__init__(parent)
        self.setObjectName("QtModalPopup")
        self.setModal(False)  # if False, then clicking anywhere else closes it
        self.setWindowFlags(Qt.Popup | Qt.FramelessWindowHint)
        self.setLayout(QVBoxLayout())

        self.frame = QFrame()
        self.frame.setObjectName("QtPopupFrame")
        self.layout().addWidget(self.frame)
        self.layout().setContentsMargins(0, 0, 0, 0)

    def show_above_mouse(self, *args):
        pos = QCursor().pos()  # mouse position
        szhint = self.sizeHint()
        pos -= QPoint(szhint.width() / 2, szhint.height() + 14)
        self.move(pos)
        self.show()

<<<<<<< HEAD
    def show_right_of_mouse(self, *args):
        pos = QCursor().pos()  # mouse position
        szhint = self.sizeHint()
        pos -= QPoint(-14, szhint.height() / 4)
        self.move(pos)
=======
    def show_at(self, position='top', *, win_ratio=0.9, min_length=0):
        """Show popup at a position relative to the QMainWindow.

        Parameters
        ----------
        position : {str, tuple}, optional
            position in the QMainWindow to show the pop, by default 'top'
            if str: must be one of {'top', 'bottom', 'left', 'right' }
            if tuple: must be length 4 with (left, top, width, height)
        win_ratio : float, optional
            Fraction of the width (for position = top/bottom) or height (for
            position = left/right) of the QMainWindow that the popup will
            occupy.  Only valid when isinstance(position, str).
            by default 0.9
        min_length : int, optional
            Minimum size of the long dimension (width for top/bottom or
            height fort left/right).

        Raises
        ------
        ValueError
            if position is a string and not one of
            {'top', 'bottom', 'left', 'right' }
        """
        if isinstance(position, str):
            window = self.parent().window() if self.parent() else None
            if not window:
                raise ValueError(
                    "Specifying position as a string is only posible if "
                    "the popup has a parent"
                )
            left = window.pos().x()
            top = window.pos().y()
            if position in ('top', 'bottom'):
                width = window.width() * win_ratio
                width = max(width, min_length)
                left += (window.width() - width) / 2
                height = self.sizeHint().height()
                top += (
                    24
                    if position == 'top'
                    else (window.height() - height - 12)
                )
            elif position in ('left', 'right'):
                height = window.height() * win_ratio
                height = max(height, min_length)
                # 22 is for the title bar
                top += 22 + (window.height() - height) / 2
                width = self.sizeHint().width()
                left += (
                    12 if position == 'left' else (window.width() - width - 12)
                )
            else:
                raise ValueError(
                    'position must be one of '
                    '["top", "left", "bottom", "right"]'
                )
        elif isinstance(position, (tuple, list)):
            assert len(position) == 4, '`position` argument must have length 4'
            left, top, width, height = position

        # necessary for transparent round corners
        self.resize(self.sizeHint())
        # make sure the popup is completely on the screen
        screen_size = QGuiApplication.screenAt(QCursor.pos()).size()
        left = max(min(screen_size.width() - width, left), 0)
        top = max(min(screen_size.height() - height, top), 0)
        self.setGeometry(left, top, width, height)
>>>>>>> bd538488
        self.show()

    def keyPressEvent(self, event):
        if event.key() in (Qt.Key_Return, Qt.Key_Enter):
            return self.close()
        super().keyPressEvent(event)<|MERGE_RESOLUTION|>--- conflicted
+++ resolved
@@ -39,13 +39,6 @@
         self.move(pos)
         self.show()
 
-<<<<<<< HEAD
-    def show_right_of_mouse(self, *args):
-        pos = QCursor().pos()  # mouse position
-        szhint = self.sizeHint()
-        pos -= QPoint(-14, szhint.height() / 4)
-        self.move(pos)
-=======
     def show_at(self, position='top', *, win_ratio=0.9, min_length=0):
         """Show popup at a position relative to the QMainWindow.
 
@@ -114,7 +107,6 @@
         left = max(min(screen_size.width() - width, left), 0)
         top = max(min(screen_size.height() - height, top), 0)
         self.setGeometry(left, top, width, height)
->>>>>>> bd538488
         self.show()
 
     def keyPressEvent(self, event):
