import os
import time

import numpy as np
import pytest

from napari import Viewer
from napari._tests.utils import (
    add_layer_by_type,
    check_viewer_functioning,
    check_view_transform_consistency,
    layer_test_data,
)


def test_viewer(make_test_viewer):
    """Test instantiating viewer."""
    viewer = make_test_viewer()
    view = viewer.window.qt_viewer

    assert viewer.title == 'napari'
    assert view.viewer == viewer

    assert len(viewer.layers) == 0
    assert view.layers.vbox_layout.count() == 2

    assert viewer.dims.ndim == 2
    assert view.dims.nsliders == viewer.dims.ndim
    assert np.sum(view.dims._displayed_sliders) == 0

    # Switch to 3D rendering mode and back to 2D rendering mode
    viewer.dims.ndisplay = 3
    assert viewer.dims.ndisplay == 3
    viewer.dims.ndisplay = 2
    assert viewer.dims.ndisplay == 2

    # Run all class key bindings
    for func in viewer.class_keymap.values():
        # skip fullscreen test locally
        if func.__name__ == 'toggle_fullscreen' and not os.getenv("CI"):
            continue

        func(viewer)
        # the `play` keybinding calls QtDims.play_dim(), which then creates a
        # new QThread. we must then run the keybinding a second time, which
        # will call QtDims.stop(), otherwise the thread will be killed at the
        # end of the test without cleanup, causing a segmentation fault.
        # (though the tests still pass)
        if func.__name__ == 'play':
            func(viewer)

    # the test for fullscreen that used to be here has been moved to the
    # Window.close() method.


@pytest.mark.run(order=1)  # provided by pytest-ordering
def test_no_qt_loop():
    """Test informative error raised when no Qt event loop exists.

    Logically, this test should go at the top of the file. Howveer, that
    resulted in tests passing when only this file was run, but failing when
    other tests involving Qt-bot were run before this file. Putting this test
    second provides a sanity check that pytest-ordering is correctly doing its
    magic.
    """
    with pytest.raises(RuntimeError):
        _ = Viewer()


@pytest.mark.parametrize('layer_class, data, ndim', layer_test_data)
@pytest.mark.parametrize('visible', [True, False])
def test_add_layer(make_test_viewer, layer_class, data, ndim, visible):
    viewer = make_test_viewer()
    layer = add_layer_by_type(viewer, layer_class, data, visible=visible)
    check_viewer_functioning(viewer, viewer.window.qt_viewer, data, ndim)

    # Run all class key bindings
    for func in layer.class_keymap.values():
        func(layer)


def test_screenshot(make_test_viewer):
    """Test taking a screenshot."""
    viewer = make_test_viewer()

    np.random.seed(0)
    # Add image
    data = np.random.random((10, 15))
    viewer.add_image(data)

    # Add labels
    data = np.random.randint(20, size=(10, 15))
    viewer.add_labels(data)

    # Add points
    data = 20 * np.random.random((10, 2))
    viewer.add_points(data)

    # Add vectors
    data = 20 * np.random.random((10, 2, 2))
    viewer.add_vectors(data)

    # Add shapes
    data = 20 * np.random.random((10, 4, 2))
    viewer.add_shapes(data)

    # Take screenshot of the image canvas only
    screenshot = viewer.screenshot(canvas_only=True)
    assert screenshot.ndim == 3

    # Take screenshot with the viewer included
    screenshot = viewer.screenshot(canvas_only=False)
    assert screenshot.ndim == 3


def test_update(make_test_viewer):
    data = np.random.random((512, 512))
    viewer = make_test_viewer()
    layer = viewer.add_image(data)

    def layer_update(*, update_period, num_updates):
        # number of times to update

        for k in range(num_updates):
            time.sleep(update_period)

            dat = np.random.random((512, 512))
            layer.data = dat

            assert layer.data.all() == dat.all()
            # if you're looking at this as an example,
            # it would be best to put a yield statement here...
            # but we're testing how it handles not having a yield statement

    # NOTE: The closure approach used here has the potential to throw an error:
    # "RuntimeError: Internal C++ object () already deleted."
    # if an enclosed object (like the layer here) is deleted in the main thread
    # and then subsequently called in the other thread.
    # Previously this error would have been invisible (raised only in the other
    # thread). But because this can make debugging hard, the new
    # `create_worker` approach reraises thread errors in the main thread by
    # default.  To make this test pass, we now need to explicitly use
    # `_ignore_errors=True`, because the `layer.data = dat` line will throw an
    # error when called after the main thread is closed.
    with pytest.warns(DeprecationWarning):
        viewer.update(
            layer_update,
            update_period=0.01,
            num_updates=100,
            _ignore_errors=True,
        )


def test_changing_theme(make_test_viewer):
    """Test instantiating viewer."""
    viewer = make_test_viewer()
    assert viewer.palette['folder'] == 'dark'

    viewer.theme = 'light'
    assert viewer.palette['folder'] == 'light'

    with pytest.raises(ValueError):
        viewer.theme = 'nonexistent_theme'


@pytest.mark.parametrize('layer_class, data, ndim', layer_test_data)
<<<<<<< HEAD
def test_roll_transpose_update(viewer_factory, layer_class, data, ndim):
=======
def test_roll_traspose_update(make_test_viewer, layer_class, data, ndim):
>>>>>>> a483f16e
    """Check that transpose and roll preserve correct transform sequence."""

    viewer = make_test_viewer()

    np.random.seed(0)

    layer = add_layer_by_type(viewer, layer_class, data)

    # Set translations and scalings (match type of visual layer storing):
    transf_dict = {
        'translate': np.random.randint(0, 10, ndim).astype(np.float32),
        'scale': np.random.rand(ndim).astype(np.float32),
    }
    for k, val in transf_dict.items():
        setattr(layer, k, val)

    # Check consistency:
    check_view_transform_consistency(layer, viewer, transf_dict)

    # Roll dims and check again:
    viewer.dims._roll()
    check_view_transform_consistency(layer, viewer, transf_dict)

    # Transpose and check again:
    viewer.dims._transpose()
    check_view_transform_consistency(layer, viewer, transf_dict)<|MERGE_RESOLUTION|>--- conflicted
+++ resolved
@@ -164,11 +164,7 @@
 
 
 @pytest.mark.parametrize('layer_class, data, ndim', layer_test_data)
-<<<<<<< HEAD
-def test_roll_transpose_update(viewer_factory, layer_class, data, ndim):
-=======
-def test_roll_traspose_update(make_test_viewer, layer_class, data, ndim):
->>>>>>> a483f16e
+def test_roll_transpose_update(make_test_viewer, layer_class, data, ndim):
     """Check that transpose and roll preserve correct transform sequence."""
 
     viewer = make_test_viewer()
