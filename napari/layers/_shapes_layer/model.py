--- conflicted
+++ resolved
@@ -186,11 +186,6 @@
     _highlight_color = (0, 0.6, 1)
     _highlight_width = 1.5
 
-<<<<<<< HEAD
-    def __init__(self, data, *, shape_type='rectangle', edge_width=1,
-                 edge_color='black', face_color='white', opacity=0.7,
-                 z_index=0, ndim=2, broadcast=False, name=None):
-=======
     def __init__(
         self,
         data,
@@ -201,9 +196,10 @@
         face_color='white',
         opacity=0.7,
         z_index=0,
+        ndim=2,
+        broadcast=False,
         name=None,
     ):
->>>>>>> 51d83c17
 
         # Create a compound visual with the following four subvisuals:
         # Markers: corresponding to the vertices of the interaction box or the
@@ -218,16 +214,10 @@
         # Freeze refreshes to prevent drawing before the layer is constructed
         with self.freeze_refresh():
             # Add the shape data
-<<<<<<< HEAD
             self._input_ndim = ndim
             self._data = {(): ShapeList()}
             self.slice_data = self.data[()]
             self._broadcast = broadcast
-            self.add_shapes(data, shape_type=shape_type, edge_width=edge_width,
-                            edge_color=edge_color, face_color=face_color,
-                            opacity=opacity, z_index=z_index)
-=======
-            self._data = ShapeList()
             self.add_shapes(
                 data,
                 shape_type=shape_type,
@@ -237,7 +227,6 @@
                 opacity=opacity,
                 z_index=z_index,
             )
->>>>>>> 51d83c17
 
             # The following shape properties are for the new shapes that will
             # be drawn. Each shape has a corresponding property with the
@@ -292,20 +281,13 @@
             self._status = self.mode
             self._help = 'enter a selection mode to edit shape properties'
 
-<<<<<<< HEAD
-            self.events.add(mode=Event,
-                            edge_width=Event,
-                            edge_color=Event,
-                            face_color=Event,
-                            broadcast=Event)
-=======
             self.events.add(
                 mode=Event,
                 edge_width=Event,
                 edge_color=Event,
                 face_color=Event,
+                broadcast=Event,
             )
->>>>>>> 51d83c17
 
             self._qt_properties = QtShapesLayer(self)
             self._qt_controls = QtShapesControls(self)
@@ -434,57 +416,45 @@
         self._selected_box = self.interaction_box(selected_shapes)
 
         # Update properties based on selected shapes
-<<<<<<< HEAD
-        face_colors = list(set([self.slice_data.shapes[i]._face_color_name for
-                                i in selected_shapes]))
-=======
         face_colors = list(
             set(
-                [self.data.shapes[i]._face_color_name for i in selected_shapes]
+                [
+                    self.slice_data.shapes[i]._face_color_name
+                    for i in selected_shapes
+                ]
             )
         )
->>>>>>> 51d83c17
         if len(face_colors) == 1:
             face_color = face_colors[0]
             with self.block_update_properties():
                 self.face_color = face_color
 
-<<<<<<< HEAD
-        edge_colors = list(set([self.slice_data.shapes[i]._edge_color_name for
-                                i in selected_shapes]))
-=======
         edge_colors = list(
             set(
-                [self.data.shapes[i]._edge_color_name for i in selected_shapes]
+                [
+                    self.slice_data.shapes[i]._edge_color_name
+                    for i in selected_shapes
+                ]
             )
         )
->>>>>>> 51d83c17
         if len(edge_colors) == 1:
             edge_color = edge_colors[0]
             with self.block_update_properties():
                 self.edge_color = edge_color
 
-<<<<<<< HEAD
-        edge_width = list(set([self.slice_data.shapes[i].edge_width for i in
-                          selected_shapes]))
-=======
         edge_width = list(
-            set([self.data.shapes[i].edge_width for i in selected_shapes])
+            set(
+                [self.slice_data.shapes[i].edge_width for i in selected_shapes]
+            )
         )
->>>>>>> 51d83c17
         if len(edge_width) == 1:
             edge_width = edge_width[0]
             with self.block_update_properties():
                 self.edge_width = edge_width
 
-<<<<<<< HEAD
-        opacities = list(set([self.slice_data.shapes[i].opacity for i in
-                         selected_shapes]))
-=======
         opacities = list(
-            set([self.data.shapes[i].opacity for i in selected_shapes])
+            set([self.slice_data.shapes[i].opacity for i in selected_shapes])
         )
->>>>>>> 51d83c17
         if len(opacities) == 1:
             opacity = opacities[0]
             with self.block_update_properties():
@@ -575,10 +545,10 @@
         else:
             slice_shape = tuple(np.max(self.slice_data._vertices, axis=0) + 1)
 
-        if len(self.data.keys()) == 1: # or self.broadcast is True:
+        if len(self.data.keys()) == 1:  # or self.broadcast is True:
             # If in broadcast mode or only broadcast shapes are present
             # return the shape padded to the necessary dimensions
-            return (1,) * (self._input_ndim-2) + slice_shape
+            return (1,) * (self._input_ndim - 2) + slice_shape
         else:
             slice_keys = list(self.data.keys())
             slice_keys.remove(())
@@ -654,7 +624,6 @@
             return
 
         if np.array(data[0]).ndim == 1:
-<<<<<<< HEAD
             # If a single array for a shape has been passed turn into list
             data = [data]
 
@@ -666,9 +635,15 @@
         edge_colors = ensure_iterable(edge_color, color=True)
         face_colors = ensure_iterable(face_color, color=True)
 
-        for d, st, ew, ec, fc, o, z, in zip(data, shape_types, edge_widths,
-                                            edge_colors, face_colors,
-                                            opacities, z_indices):
+        for d, st, ew, ec, fc, o, z in zip(
+            data,
+            shape_types,
+            edge_widths,
+            edge_colors,
+            face_colors,
+            opacities,
+            z_indices,
+        ):
             shape_cls = self.slice_data._types[st]
 
             # Slice data by 2D plane.
@@ -676,8 +651,14 @@
             # A False slice_key means the shape is invalid as it is not
             # confined to a single plane
             if slice_key is not False:
-                shape = shape_cls(data_2D, edge_width=ew, edge_color=ec,
-                                  face_color=fc, opacity=o, z_index=z)
+                shape = shape_cls(
+                    data_2D,
+                    edge_width=ew,
+                    edge_color=ec,
+                    face_color=fc,
+                    opacity=o,
+                    z_index=z,
+                )
                 # If data is being drawn in gui it will already be 2D and so
                 # should just be added to the current ShapeList
                 if slice_key == ():
@@ -687,55 +668,6 @@
                 else:
                     self.data[slice_key] = ShapeList()
                     self.data[slice_key].add(shape)
-=======
-            # If a single array for a shape has been passed
-            if shape_type in self.data._types.keys():
-                shape_cls = self.data._types[shape_type]
-                shape = shape_cls(
-                    data,
-                    edge_width=edge_width,
-                    edge_color=edge_color,
-                    face_color=face_color,
-                    opacity=opacity,
-                    z_index=z_index,
-                )
-            else:
-                raise ValueError(
-                    """shape_type not recognized, must be one of
-                                 "{'line', 'rectangle', 'ellipse', 'path',
-                                 'polygon'}"
-                                 """
-                )
-            self.data.add(shape)
-        else:
-            # Turn input arguments into iterables
-            shape_types = ensure_iterable(shape_type)
-            edge_widths = ensure_iterable(edge_width)
-            opacities = ensure_iterable(opacity)
-            z_indices = ensure_iterable(z_index)
-            edge_colors = ensure_iterable(edge_color, color=True)
-            face_colors = ensure_iterable(face_color, color=True)
-
-            for d, st, ew, ec, fc, o, z in zip(
-                data,
-                shape_types,
-                edge_widths,
-                edge_colors,
-                face_colors,
-                opacities,
-                z_indices,
-            ):
-                shape_cls = self.data._types[st]
-                shape = shape_cls(
-                    d,
-                    edge_width=ew,
-                    edge_color=ec,
-                    face_color=fc,
-                    opacity=o,
-                    z_index=z,
-                )
-                self.data.add(shape)
->>>>>>> 51d83c17
 
     def _set_view_slice(self):
         """Set the view given the slicing indices."""
@@ -747,14 +679,14 @@
                     slice_key = ()
                     if not self.slice_data == self.data[slice_key]:
                         self.slice_data = self.data[slice_key]
-                        #self._finish_drawing()
+                        # self._finish_drawing()
                 else:
                     slice_key = self.indices[:-2]
                     if slice_key not in self.data:
                         self.data[slice_key] = ShapeList()
                     if not self.slice_data == self.data[slice_key]:
                         self.slice_data = self.data[slice_key]
-                        #self._finish_drawing()
+                        # self._finish_drawing()
 
         z_order = self.slice_data._mesh.triangles_z_order
         faces = self.slice_data._mesh.triangles[z_order]
@@ -843,16 +775,10 @@
             else:
                 index = self._hover_shape
 
-<<<<<<< HEAD
             centers, offsets, triangles = self.slice_data.outline(index)
-            vertices = centers + (self.scale_factor * self._highlight_width *
-                                  offsets)
-=======
-            centers, offsets, triangles = self.data.outline(index)
             vertices = centers + (
                 self.scale_factor * self._highlight_width * offsets
             )
->>>>>>> 51d83c17
             vertices = vertices[:, ::-1]
         else:
             vertices = None
@@ -1016,15 +942,17 @@
         self._hover_shape = None
         self._hover_vertex = None
         if self._is_creating is True and self._mode == Mode.ADD_PATH:
-            vertices = self.slice_data._vertices[self.slice_data._index
-                                                 == index]
+            vertices = self.slice_data._vertices[
+                self.slice_data._index == index
+            ]
             if len(vertices) <= 2:
                 self.slice_data.remove(index)
             else:
                 self.slice_data.edit(index, vertices[:-1])
         if self._is_creating is True and self._mode == Mode.ADD_POLYGON:
-            vertices = self.slice_data._vertices[self.slice_data._index
-                                                 == index]
+            vertices = self.slice_data._vertices[
+                self.slice_data._index == index
+            ]
             if len(vertices) <= 2:
                 self.slice_data.remove(index)
         self._is_creating = False
@@ -1148,8 +1076,9 @@
                 if len(matches) > 0:
                     index = inds.nonzero()[0][matches[-1]]
                     shape = self.slice_data._index[index]
-                    _, idx = np.unique(self.slice_data._index,
-                                       return_index=True)
+                    _, idx = np.unique(
+                        self.slice_data._index, return_index=True
+                    )
                     return shape, index - idx[shape]
 
         # Check if mouse inside shape
@@ -1204,30 +1133,19 @@
     def _copy_shapes(self):
         """Copy selected shapes to clipboard.
         """
-<<<<<<< HEAD
-        self._clipboard = ([deepcopy(self.slice_data.shapes[i]) for i in
-                           self._selected_shapes])
-=======
         self._clipboard = [
-            deepcopy(self.data.shapes[i]) for i in self._selected_shapes
+            deepcopy(self.slice_data.shapes[i]) for i in self._selected_shapes
         ]
->>>>>>> 51d83c17
 
     def _paste_shapes(self):
         """Paste any shapes from clipboard and then selects them.
         """
         cur_shapes = self._nshapes_view
         for s in self._clipboard:
-<<<<<<< HEAD
             self.slice_data.add(s)
-        self.selected_shapes = list(range(cur_shapes,
-                                    cur_shapes+len(self._clipboard)))
-=======
-            self.data.add(s)
         self.selected_shapes = list(
             range(cur_shapes, cur_shapes + len(self._clipboard))
         )
->>>>>>> 51d83c17
         self.move_to_front()
         self._copy_shapes()
 
@@ -1317,14 +1235,9 @@
                     c, s = np.cos(angle), np.sin(angle)
                     if angle == 0:
                         for index in self.selected_shapes:
-<<<<<<< HEAD
-                            self.slice_data.scale(index, scale,
-                                            center=self._fixed_vertex)
-=======
-                            self.data.scale(
+                            self.slice_data.scale(
                                 index, scale, center=self._fixed_vertex
                             )
->>>>>>> 51d83c17
                         self._scale_box(scale, center=self._fixed_vertex)
                     else:
                         rotation = np.array([[c, s], [-s, c]])
@@ -1332,20 +1245,12 @@
                         inv_rot = np.array([[c, -s], [s, c]])
                         transform = rotation @ scale_mat @ inv_rot
                         for index in self.selected_shapes:
-<<<<<<< HEAD
                             self.slice_data.shift(index, -self._fixed_vertex)
                             self.slice_data.transform(index, transform)
                             self.slice_data.shift(index, self._fixed_vertex)
-                        self._transform_box(transform,
-                                            center=self._fixed_vertex)
-=======
-                            self.data.shift(index, -self._fixed_vertex)
-                            self.data.transform(index, transform)
-                            self.data.shift(index, self._fixed_vertex)
                         self._transform_box(
                             transform, center=self._fixed_vertex
                         )
->>>>>>> 51d83c17
                     self.refresh()
                 elif vertex == 8:
                     # Rotation handle is being dragged so rotate object
@@ -1374,14 +1279,9 @@
                         angle = new_angle - fixed_angle
 
                     for index in self.selected_shapes:
-<<<<<<< HEAD
-                        self.slice_data.rotate(index, angle,
-                                         center=self._fixed_vertex)
-=======
-                        self.data.rotate(
+                        self.slice_data.rotate(
                             index, angle, center=self._fixed_vertex
                         )
->>>>>>> 51d83c17
                     self._rotate_box(angle, center=self._fixed_vertex)
                     self.refresh()
             else:
@@ -1407,8 +1307,9 @@
                         indices = self.slice_data._index == index
                         vertices = self.slice_data._vertices[indices]
                         vertices[vertex] = coord
-                        self.slice_data.edit(index, vertices,
-                                             new_type=new_type)
+                        self.slice_data.edit(
+                            index, vertices, new_type=new_type
+                        )
                         shapes = self.selected_shapes
                         self._selected_box = self.interaction_box(shapes)
                         self.refresh()
@@ -1470,21 +1371,24 @@
 
         if self.ndim == 2:
             # For 2D shapes just convert current view to masks
-            masks = self.slice_data.to_masks(mask_shape=mask_shape,
-                                             shape_type=shape_type)
+            masks = self.slice_data.to_masks(
+                mask_shape=mask_shape, shape_type=shape_type
+            )
         elif self.broadcast:
             # For broadcast shapes convert current view to masks and
             # broadcast across sliced dimensions
-            slices = self.slice_data.to_masks(mask_shape=mask_shape[-2:],
-                                              shape_type=shape_type)
+            slices = self.slice_data.to_masks(
+                mask_shape=mask_shape[-2:], shape_type=shape_type
+            )
             masks = [np.broadcast_to(m, mask_shape) for m in slices]
         else:
             # For nD insert each keyed slice into correct place in volume
             masks = []
             for slice_key, data in self.data.items():
                 if len(slice_key) > 0:
-                    slices = data.to_masks(mask_shape=mask_shape[-2:],
-                                           shape_type=shape_type)
+                    slices = data.to_masks(
+                        mask_shape=mask_shape[-2:], shape_type=shape_type
+                    )
                     for m in slices:
                         vol = np.zeros(mask_shape)
                         vol[slice_key] = m
@@ -1524,8 +1428,9 @@
         if self.broadcast or self.ndim == 2:
             # For broadcast shapes or 2D shapes convert current view to labels
             # and broadcast across sliced dimensions
-            labels = self.slice_data.to_labels(labels_shape=labels_shape[-2:],
-                                               shape_type=shape_type)
+            labels = self.slice_data.to_labels(
+                labels_shape=labels_shape[-2:], shape_type=shape_type
+            )
             labels = np.broadcast_to(labels, labels_shape)
         else:
             # For nD insert each keyed slice into correct place in volume
@@ -1534,8 +1439,9 @@
             nshapes = 0
             for slice_key, data in self.data.items():
                 if len(slice_key) > 0:
-                    slices = data.to_labels(labels_shape=labels_shape[-2:],
-                                            shape_type=shape_type)
+                    slices = data.to_labels(
+                        labels_shape=labels_shape[-2:], shape_type=shape_type
+                    )
                     slices[slices > 0] += nshapes
                     labels[slice_key] = slices
                     nshapes += len(data.shapes)
@@ -1629,14 +1535,6 @@
             elif self._mode == Mode.ADD_LINE:
                 data = np.array([coord, coord + size])
                 shape_type = 'line'
-<<<<<<< HEAD
-            self.add_shapes(data, shape_type=shape_type,
-                            edge_width=self.edge_width,
-                            edge_color=self.edge_color,
-                            face_color=self.face_color,
-                            opacity=self.opacity, z_index=new_z_index)
-            self.selected_shapes = [self._nshapes_view-1]
-=======
             self.add_shapes(
                 data,
                 shape_type=shape_type,
@@ -1646,8 +1544,7 @@
                 opacity=self.opacity,
                 z_index=new_z_index,
             )
-            self.selected_shapes = [len(self.data.shapes) - 1]
->>>>>>> 51d83c17
+            self.selected_shapes = [self._nshapes_view - 1]
             ind = 4
             self._moving_shape = self.selected_shapes[0]
             self._moving_vertex = ind
@@ -1660,17 +1557,7 @@
             if self._is_creating is False:
                 # Start drawing a path
                 data = np.array([coord, coord])
-<<<<<<< HEAD
                 new_z_index = max(self.slice_data._z_index, default=-1) + 1
-                self.add_shapes(data, shape_type='path',
-                                edge_width=self.edge_width,
-                                edge_color=self.edge_color,
-                                face_color=self.face_color,
-                                opacity=self.opacity,
-                                z_index=new_z_index)
-                self.selected_shapes = [self._nshapes_view-1]
-=======
-                new_z_index = max(self.data._z_index, default=-1) + 1
                 self.add_shapes(
                     data,
                     shape_type='path',
@@ -1680,8 +1567,7 @@
                     opacity=self.opacity,
                     z_index=new_z_index,
                 )
-                self.selected_shapes = [len(self.data.shapes) - 1]
->>>>>>> 51d83c17
+                self.selected_shapes = [self._nshapes_view - 1]
                 ind = 1
                 self._moving_shape = self.selected_shapes[0]
                 self._moving_vertex = ind
@@ -1696,14 +1582,10 @@
                     new_type = Polygon
                 else:
                     new_type = None
-<<<<<<< HEAD
-                vertices = self.slice_data._vertices[self.slice_data._index
-                                                     == index]
-                vertices = np.concatenate((vertices, [coord]),  axis=0)
-=======
-                vertices = self.data._vertices[self.data._index == index]
+                vertices = self.slice_data._vertices[
+                    self.slice_data._index == index
+                ]
                 vertices = np.concatenate((vertices, [coord]), axis=0)
->>>>>>> 51d83c17
                 # Change the selected vertex
                 self._moving_vertex = self._moving_vertex + 1
                 self._hover_vertex = self._hover_vertex + 1
@@ -1725,8 +1607,9 @@
                     # Adding vertex to ellipse not implemented
                     pass
                 else:
-                    vertices = self.slice_data._vertices[self.slice_data._index
-                                                         == index]
+                    vertices = self.slice_data._vertices[
+                        self.slice_data._index == index
+                    ]
                     # Find which edge new vertex should inserted along
                     closed = shape_type != Path
                     n = len(vertices)
@@ -1756,13 +1639,8 @@
                 return
             ind, loc = point_to_lines(coord, all_lines)
             index = all_lines_shape[ind][0]
-<<<<<<< HEAD
-            ind = all_lines_shape[ind][1]+1
+            ind = all_lines_shape[ind][1] + 1
             shape_type = type(self.slice_data.shapes[index])
-=======
-            ind = all_lines_shape[ind][1] + 1
-            shape_type = type(self.data.shapes[index])
->>>>>>> 51d83c17
             if shape_type == Line:
                 # Adding vertex to line turns it into a path
                 new_type = Path
@@ -1772,8 +1650,9 @@
             else:
                 new_type = None
             closed = shape_type != Path
-            vertices = self.slice_data._vertices[self.slice_data._index
-                                                 == index]
+            vertices = self.slice_data._vertices[
+                self.slice_data._index == index
+            ]
             if closed is not True:
                 if int(ind) == 1 and loc < 0:
                     ind = 0
@@ -1798,8 +1677,9 @@
                 if shape_type == Ellipse:
                     # Removing vertex from ellipse not implemented
                     return
-                vertices = self.slice_data._vertices[self.slice_data._index
-                                                     == index]
+                vertices = self.slice_data._vertices[
+                    self.slice_data._index == index
+                ]
                 if len(vertices) <= 2:
                     # If only 2 vertices present, remove whole shape
                     with self.freeze_refresh():
@@ -1825,8 +1705,9 @@
                     # Remove clicked on vertex
                     vertices = np.delete(vertices, vertex, axis=0)
                     with self.freeze_refresh():
-                        self.slice_data.edit(index, vertices,
-                                             new_type=new_type)
+                        self.slice_data.edit(
+                            index, vertices, new_type=new_type
+                        )
                         shapes = self.selected_shapes
                         self._selected_box = self.interaction_box(shapes)
                 shape, vertex = self._shape_at(coord)
@@ -1937,7 +1818,8 @@
                     self.selected_shapes = []
             elif self._is_selecting:
                 self.selected_shapes = self.slice_data.shapes_in_box(
-                    self._drag_box)
+                    self._drag_box
+                )
                 self._is_selecting = False
                 self._set_highlight()
             self._is_moving = False
@@ -1959,7 +1841,8 @@
                     self.selected_shapes = []
             elif self._is_selecting:
                 self.selected_shapes = self.slice_data.shapes_in_box(
-                    self._drag_box)
+                    self._drag_box
+                )
                 self._is_selecting = False
                 self._set_highlight()
             self._is_moving = False
