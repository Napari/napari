--- conflicted
+++ resolved
@@ -1,10 +1,7 @@
 from abc import ABC, abstractmethod
 from contextlib import contextmanager
-<<<<<<< HEAD
 from xml.etree.ElementTree import Element, tostring
-=======
 import numpy as np
->>>>>>> e41f3719
 
 import weakref
 
