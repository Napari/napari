import warnings
from copy import copy, deepcopy
from itertools import cycle
from typing import Dict, Optional, Tuple, Union

import numpy as np
from vispy.color import get_color_names
from vispy.color.colormap import Colormap

from ...types import ValidColormapArg
from ...utils.colormaps import ensure_colormap_tuple
from ...utils.colormaps.standardize_color import (
    hex_to_name,
    rgb_to_hex,
    transform_color,
)
<<<<<<< HEAD
from ..utils.color_transformations import transform_color_cycle, ColorType
from ...utils.events import Event
=======
from ...utils.event import Event
from ...utils.misc import ensure_iterable
from ...utils.status_messages import format_float
from ..base import Layer
from ..utils.color_transformations import (
    ColorType,
    normalize_and_broadcast_colors,
    transform_color_cycle,
    transform_color_with_defaults,
)
>>>>>>> 4cbe40dd
from ..utils.layer_utils import (
    dataframe_to_properties,
    guess_continuous,
    map_property,
)
from ..utils.text import TextManager
from ._shape_list import ShapeList
from ._shapes_constants import (
    BACKSPACE,
    Box,
    ColorMode,
    Mode,
    ShapeType,
    shape_classes,
)
from ._shapes_models import Ellipse, Polygon, Rectangle
from ._shapes_mouse_bindings import (
    add_ellipse,
    add_line,
    add_path_polygon,
    add_path_polygon_creating,
    add_rectangle,
    highlight,
    select,
    vertex_insert,
    vertex_remove,
)
from ._shapes_utils import create_box, get_shape_ndim

DEFAULT_COLOR_CYCLE = np.array([[1, 0, 1, 1], [0, 1, 0, 1]])


class Shapes(Layer):
    """Shapes layer.

    Parameters
    ----------
    data : list or array
        List of shape data, where each element is an (N, D) array of the
        N vertices of a shape in D dimensions. Can be an 3-dimensional
        array if each shape has the same number of vertices.
    ndim : int
        Number of dimensions for shapes. When data is not None, ndim must be D.
        An empty shapes layer can be instantiated with arbitrary ndim.
    properties : dict {str: array (N,)}, DataFrame
        Properties for each shape. Each property should be an array of length N,
        where N is the number of shapes.
    text : str, dict
        Text to be displayed with the shapes. If text is set to a key in properties,
        the value of that property will be displayed. Multiple properties can be
        composed using f-string-like syntax (e.g., '{property_1}, {float_property:.2f}).
        A dictionary can be provided with keyword arguments to set the text values
        and display properties. See TextManager.__init__() for the valid keyword arguments.
        For example usage, see /napari/examples/add_shapes_with_text.py.
    shape_type : string or list
        String of shape shape_type, must be one of "{'line', 'rectangle',
        'ellipse', 'path', 'polygon'}". If a list is supplied it must be
        the same length as the length of `data` and each element will be
        applied to each shape otherwise the same value will be used for all
        shapes.
    edge_width : float or list
        Thickness of lines and edges. If a list is supplied it must be the
        same length as the length of `data` and each element will be
        applied to each shape otherwise the same value will be used for all
        shapes.
    edge_color : str, array-like
        If string can be any color name recognized by vispy or hex value if
        starting with `#`. If array-like must be 1-dimensional array with 3
        or 4 elements. If a list is supplied it must be the same length as
        the length of `data` and each element will be applied to each shape
        otherwise the same value will be used for all shapes.
    edge_color_cycle : np.ndarray, list
        Cycle of colors (provided as string name, RGB, or RGBA) to map to edge_color if a
        categorical attribute is used color the vectors.
    edge_colormap : str, vispy.color.colormap.Colormap
        Colormap to set edge_color if a continuous attribute is used to set face_color.
        See vispy docs for details: http://vispy.org/color.html#vispy.color.Colormap
    edge_contrast_limits : None, (float, float)
        clims for mapping the property to a color map. These are the min and max value
        of the specified property that are mapped to 0 and 1, respectively.
        The default value is None. If set the none, the clims will be set to
        (property.min(), property.max())
    face_color : str, array-like
        If string can be any color name recognized by vispy or hex value if
        starting with `#`. If array-like must be 1-dimensional array with 3
        or 4 elements. If a list is supplied it must be the same length as
        the length of `data` and each element will be applied to each shape
        otherwise the same value will be used for all shapes.
    face_color_cycle : np.ndarray, list
        Cycle of colors (provided as string name, RGB, or RGBA) to map to face_color if a
        categorical attribute is used color the vectors.
    face_colormap : str, vispy.color.colormap.Colormap
        Colormap to set face_color if a continuous attribute is used to set face_color.
        See vispy docs for details: http://vispy.org/color.html#vispy.color.Colormap
    face_contrast_limits : None, (float, float)
        clims for mapping the property to a color map. These are the min and max value
        of the specified property that are mapped to 0 and 1, respectively.
        The default value is None. If set the none, the clims will be set to
        (property.min(), property.max())
    z_index : int or list
        Specifier of z order priority. Shapes with higher z order are
        displayed ontop of others. If a list is supplied it must be the
        same length as the length of `data` and each element will be
        applied to each shape otherwise the same value will be used for all
        shapes.
    name : str
        Name of the layer.
    metadata : dict
        Layer metadata.
    scale : tuple of float
        Scale factors for the layer.
    translate : tuple of float
        Translation values for the layer.
    opacity : float
        Opacity of the layer visual, between 0.0 and 1.0.
    blending : str
        One of a list of preset blending modes that determines how RGB and
        alpha values of the layer visual get mixed. Allowed values are
        {'opaque', 'translucent', and 'additive'}.
    visible : bool
        Whether the layer visual is currently being displayed.

    Attributes
    ----------
    data : (N, ) list of array
        List of shape data, where each element is an (N, D) array of the
        N vertices of a shape in D dimensions.
    properties : dict {str: array (N,)}, DataFrame
        Properties for each shape. Each property should be an array of length N,
        where N is the number of shapes.
    text : str, dict
        Text to be displayed with the shapes. If text is set to a key in properties,
        the value of that property will be displayed. Multiple properties can be
        composed using f-string-like syntax (e.g., '{property_1}, {float_property:.2f}).
        For example usage, see /napari/examples/add_shapes_with_text.py.
    shape_type : (N, ) list of str
        Name of shape type for each shape.
    edge_color : str, array-like
        Color of the shape border. Numeric color values should be RGB(A).
    face_color : str, array-like
        Color of the shape face. Numeric color values should be RGB(A).
    edge_width : (N, ) list of float
        Edge width for each shape.
    z_index : (N, ) list of int
        z-index for each shape.
    current_edge_width : float
        Thickness of lines and edges of the next shape to be added or the
        currently selected shape.
    current_edge_color : str
        Color of the edge of the next shape to be added or the currently
        selected shape.
    current_face_color : str
        Color of the face of the next shape to be added or the currently
        selected shape.
    selected_data : set
        List of currently selected shapes.
    nshapes : int
        Total number of shapes.
    mode : Mode
        Interactive mode. The normal, default mode is PAN_ZOOM, which
        allows for normal interactivity with the canvas.

        The SELECT mode allows for entire shapes to be selected, moved and
        resized.

        The DIRECT mode allows for shapes to be selected and their individual
        vertices to be moved.

        The VERTEX_INSERT and VERTEX_REMOVE modes allow for individual
        vertices either to be added to or removed from shapes that are already
        selected. Note that shapes cannot be selected in this mode.

        The ADD_RECTANGLE, ADD_ELLIPSE, ADD_LINE, ADD_PATH, and ADD_POLYGON
        modes all allow for their corresponding shape type to be added.

    Extended Summary
    ----------
    _data_dict : Dict of ShapeList
        Dictionary containing all the shape data indexed by slice tuple
    _data_view : ShapeList
        Object containing the currently viewed shape data.
    _mode_history : Mode
        Interactive mode captured on press of <space>.
    _selected_data_history : set
        Set of currently selected captured on press of <space>.
    _selected_data_stored : set
        Set of selected previously displayed. Used to prevent rerendering the
        same highlighted shapes when no data has changed.
    _selected_box : None | np.ndarray
        `None` if no shapes are selected, otherwise a 10x2 array of vertices of
        the interaction box. The first 8 points are the corners and midpoints
        of the box. The 9th point is the center of the box, and the last point
        is the location of the rotation handle that can be used to rotate the
        box.
    _drag_start : None | np.ndarray
        If a drag has been started and is in progress then a length 2 array of
        the initial coordinates of the drag. `None` otherwise.
    _drag_box : None | np.ndarray
        If a drag box is being created to select shapes then this is a 2x2
        array of the two extreme corners of the drag. `None` otherwise.
    _drag_box_stored : None | np.ndarray
        If a drag box is being created to select shapes then this is a 2x2
        array of the two extreme corners of the drag that have previously been
        rendered. `None` otherwise. Used to prevent rerendering the same
        drag box when no data has changed.
    _is_moving : bool
        Bool indicating if any shapes are currently being moved.
    _is_selecting : bool
        Bool indicating if a drag box is currently being created in order to
        select shapes.
    _is_creating : bool
        Bool indicating if any shapes are currently being created.
    _fixed_aspect : bool
        Bool indicating if aspect ratio of shapes should be preserved on
        resizing.
    _aspect_ratio : float
        Value of aspect ratio to be preserved if `_fixed_aspect` is `True`.
    _fixed_vertex : None | np.ndarray
        If a scaling or rotation is in progress then a length 2 array of the
        coordinates that are remaining fixed during the move. `None` otherwise.
    _fixed_index : int
        If a scaling or rotation is in progress then the index of the vertex of
        the boudning box that is remaining fixed during the move. `None`
        otherwise.
    _update_properties : bool
        Bool indicating if properties are to allowed to update the selected
        shapes when they are changed. Blocking this prevents circular loops
        when shapes are selected and the properties are changed based on that
        selection
    _clipboard : dict
        Dict of shape objects that are to be used during a copy and paste.
    _colors : list
        List of supported vispy color names.
    _vertex_size : float
        Size of the vertices of the shapes and boudning box in Canvas
        coordinates.
    _rotation_handle_length : float
        Length of the rotation handle of the boudning box in Canvas
        coordinates.
    _input_ndim : int
        Dimensions of shape data.
    """

    _colors = get_color_names()
    _vertex_size = 10
    _rotation_handle_length = 20
    _highlight_color = (0, 0.6, 1)
    _highlight_width = 1.5

    def __init__(
        self,
        data=None,
        *,
        ndim=None,
        properties=None,
        text=None,
        shape_type='rectangle',
        edge_width=1,
        edge_color='black',
        edge_color_cycle=None,
        edge_colormap='viridis',
        edge_contrast_limits=None,
        face_color='white',
        face_color_cycle=None,
        face_colormap='viridis',
        face_contrast_limits=None,
        z_index=0,
        name=None,
        metadata=None,
        scale=None,
        translate=None,
        opacity=0.7,
        blending='translucent',
        visible=True,
    ):
        if data is None:
            if ndim is None:
                ndim = 2
            data = np.empty((0, 0, ndim))
        else:
            data_ndim = get_shape_ndim(data)
            if ndim is not None and ndim != data_ndim:
                raise ValueError("Shape dimensions must be equal to ndim")
            ndim = data_ndim

        super().__init__(
            data,
            ndim=ndim,
            name=name,
            metadata=metadata,
            scale=scale,
            translate=translate,
            opacity=opacity,
            blending=blending,
            visible=visible,
        )

        self.events.add(
            mode=Event,
            edge_width=Event,
            edge_color=Event,
            face_color=Event,
            current_edge_color=Event,
            current_face_color=Event,
            current_properties=Event,
            highlight=Event,
        )

        self._display_order_stored = []
        self._ndisplay_stored = self.dims.ndisplay
        self.dims.clip = False

        # Save the properties
        if properties is None:
            self._properties = {}
            self._property_choices = {}
        elif len(data) > 0:
            properties, _ = dataframe_to_properties(properties)
            self._properties = self._validate_properties(properties, len(data))
            self._property_choices = {
                k: np.unique(v) for k, v in properties.items()
            }
        elif len(data) == 0:
            self._property_choices = {
                k: np.asarray(v) for k, v in properties.items()
            }
            empty_properties = {
                k: np.empty(0, dtype=v.dtype)
                for k, v in self._property_choices.items()
            }
            self._properties = empty_properties

        # make the text
        if text is None or isinstance(text, (list, np.ndarray, str)):
            self._text = TextManager(text, len(data), self.properties)
        elif isinstance(text, dict):
            copied_text = deepcopy(text)
            copied_text['properties'] = self.properties
            copied_text['n_text'] = len(data)
            self._text = TextManager(**copied_text)
        else:
            raise TypeError('text should be a string, array, or dict')

        # The following shape properties are for the new shapes that will
        # be drawn. Each shape has a corresponding property with the
        # value for itself
        if np.isscalar(edge_width):
            self._current_edge_width = edge_width
        else:
            self._current_edge_width = 1

        self._data_view = ShapeList(ndisplay=self.dims.ndisplay)
        self._data_view.slice_key = np.array(self.dims.indices)[
            list(self.dims.not_displayed)
        ]

        self._value = (None, None)
        self._value_stored = (None, None)
        self._moving_value = (None, None)
        self._selected_data = set()
        self._selected_data_stored = set()
        self._selected_data_history = set()
        self._selected_box = None

        self._drag_start = None
        self._fixed_vertex = None
        self._fixed_aspect = False
        self._aspect_ratio = 1
        self._is_moving = False
        self._fixed_index = 0
        self._is_selecting = False
        self._drag_box = None
        self._drag_box_stored = None
        self._is_creating = False
        self._clipboard = {}

        self._mode = Mode.PAN_ZOOM
        self._mode_history = self._mode
        self._status = self.mode
        self._help = 'enter a selection mode to edit shape properties'

        self.events.deselect.connect(self._finish_drawing)
        self.events.face_color.connect(self._update_thumbnail)
        self.events.edge_color.connect(self._update_thumbnail)

        self._init_shapes(
            data,
            shape_type=shape_type,
            edge_width=edge_width,
            edge_color=edge_color,
            edge_color_cycle=edge_color_cycle,
            edge_colormap=edge_colormap,
            edge_contrast_limits=edge_contrast_limits,
            face_color=face_color,
            face_color_cycle=face_color_cycle,
            face_colormap=face_colormap,
            face_contrast_limits=face_contrast_limits,
            z_index=z_index,
        )

        # set the current_* properties
        if len(data) > 0:
            self._current_edge_color = self.edge_color[-1]
            self._current_face_color = self.face_color[-1]
            self.current_properties = {
                k: np.asarray([v[-1]]) for k, v in self.properties.items()
            }
        elif len(data) == 0 and self.properties:
            self.current_properties = {
                k: np.asarray([v[0]])
                for k, v in self._property_choices.items()
            }
            self._initialize_current_color_for_empty_layer(edge_color, 'edge')
            self._initialize_current_color_for_empty_layer(face_color, 'face')
        elif len(data) == 0 and len(self.properties) == 0:
            self._current_edge_color = transform_color_with_defaults(
                num_entries=1,
                colors=edge_color,
                elem_name="edge_color",
                default="black",
            )
            self._current_face_color = transform_color_with_defaults(
                num_entries=1,
                colors=face_color,
                elem_name="face_color",
                default="black",
            )
            self.current_properties = {}

        # Trigger generation of view slice and thumbnail
        self._update_dims()

    def _initialize_current_color_for_empty_layer(
        self, color: ColorType, attribute: str
    ):
        """Initialize current_{edge,face}_color when starting with empty layer.

        Parameters
        ----------
        color : (N, 4) array or str
            The value for setting edge or face_color
        attribute : str in {'edge', 'face'}
            The name of the attribute to set the color of.
            Should be 'edge' for edge_color or 'face' for face_color.
        """
        color_mode = getattr(self, f'_{attribute}_color_mode')
        if color_mode == ColorMode.DIRECT:
            curr_color = transform_color_with_defaults(
                num_entries=1,
                colors=color,
                elem_name=f'{attribute}_color',
                default="white",
            )

        elif color_mode == ColorMode.CYCLE:
            color_cycle = getattr(self, f'_{attribute}_color_cycle')
            curr_color = transform_color(next(color_cycle))

            # add the new color cycle mapping
            color_property = getattr(self, f'_{attribute}_color_property')
            prop_value = self._property_choices[color_property][0]
            color_cycle_map = getattr(self, f'{attribute}_color_cycle_map')
            color_cycle_map[prop_value] = np.squeeze(curr_color)
            setattr(self, f'{attribute}_color_cycle_map', color_cycle_map)

        elif color_mode == ColorMode.COLORMAP:
            color_property = getattr(self, f'_{attribute}_color_property')
            prop_value = self._property_choices[color_property][0]
            colormap = getattr(self, f'{attribute}_colormap')
            contrast_limits = getattr(self, f'_{attribute}_contrast_limits')
            curr_color, _ = map_property(
                prop=prop_value,
                colormap=colormap[1],
                contrast_limits=contrast_limits,
            )
        setattr(self, f'_current_{attribute}_color', curr_color)

    @property
    def data(self):
        """list: Each element is an (N, D) array of the vertices of a shape."""
        return self._data_view.data

    @data.setter
    def data(self, data, shape_type='rectangle'):
        self._finish_drawing()
        self._data_view = ShapeList()
        self.add(data, shape_type=shape_type)

        adding = len(data)
        # handle case where data is just a single shape
        if np.asarray(data[0]).ndim == 1:
            adding = 1
        self.text.add(self.current_properties, adding)

        self._update_dims()
        self.events.data()

    @property
    def properties(self) -> Dict[str, np.ndarray]:
        """dict {str: np.ndarray (N,)}, DataFrame: Annotations for each shape"""
        return self._properties

    @properties.setter
    def properties(self, properties: Dict[str, np.ndarray]):
        if not isinstance(properties, dict):
            properties, _ = dataframe_to_properties(properties)
        self._properties = self._validate_properties(properties)
        if self._face_color_property and (
            self._face_color_property not in self._properties
        ):
            self._face_color_property = ''
            warnings.warn(
                'property used for face_color dropped', RuntimeWarning
            )

        if self._edge_color_property and (
            self._edge_color_property not in self._properties
        ):
            self._edge_color_property = ''
            warnings.warn(
                'property used for edge_color dropped', RuntimeWarning
            )

        if self.text.values is not None:
            self.refresh_text()

    def _get_ndim(self):
        """Determine number of dimensions of the layer."""
        if self.nshapes == 0:
            ndim = self.ndim
        else:
            ndim = self.data[0].shape[1]
        return ndim

    @property
    def _extent_data(self) -> np.ndarray:
        """Extent of layer in data coordinates.

        Returns
        -------
        extent_data : array, shape (2, D)
        """
        if len(self.data) == 0:
            extrema = np.full((2, self.ndim), np.nan)
        else:
            maxs = np.max([np.max(d, axis=0) for d in self.data], axis=0)
            mins = np.min([np.min(d, axis=0) for d in self.data], axis=0)
            extrema = np.vstack([mins, maxs])
        return extrema

    @property
    def nshapes(self):
        """int: Total number of shapes."""
        return len(self._data_view.shapes)

    @property
    def current_edge_width(self):
        """float: Width of shape edges including lines and paths."""
        return self._current_edge_width

    @current_edge_width.setter
    def current_edge_width(self, edge_width):
        self._current_edge_width = edge_width
        if self._update_properties:
            for i in self.selected_data:
                self._data_view.update_edge_width(i, edge_width)
        self.status = format_float(self.current_edge_width)
        self.events.edge_width()

    @property
    def current_edge_color(self):
        """str: color of shape edges including lines and paths."""
        hex_ = rgb_to_hex(self._current_edge_color)[0]
        return hex_to_name.get(hex_, hex_)

    @current_edge_color.setter
    def current_edge_color(self, edge_color):
        self._current_edge_color = transform_color(edge_color)
        if self._update_properties:
            for i in self.selected_data:
                self._data_view.update_edge_color(i, self._current_edge_color)
        self.events.edge_color()
        self.events.current_edge_color()

    @property
    def current_face_color(self):
        """str: color of shape faces."""
        hex_ = rgb_to_hex(self._current_face_color)[0]
        return hex_to_name.get(hex_, hex_)

    @current_face_color.setter
    def current_face_color(self, face_color):
        self._current_face_color = transform_color(face_color)
        if self._update_properties:
            for i in self.selected_data:
                self._data_view.update_face_color(i, self._current_face_color)
        self.events.face_color()
        self.events.current_face_color()

    @property
    def current_properties(self) -> Dict[str, np.ndarray]:
        """dict{str: np.ndarray(1,)}: properties for the next added shape."""
        return self._current_properties

    @current_properties.setter
    def current_properties(self, current_properties):
        self._current_properties = current_properties

        if (
            self._update_properties
            and len(self.selected_data) > 0
            and self._mode in [Mode.SELECT, Mode.PAN_ZOOM]
        ):
            props = self.properties
            for k in props:
                props[k][list(self.selected_data)] = current_properties[k]
            self.properties = props

            self.refresh_colors()
        self.events.current_properties()

    @property
    def shape_type(self):
        """list of str: name of shape type for each shape."""
        return self._data_view.shape_types

    @property
    def edge_color(self):
        """(N x 4) np.ndarray: Array of RGBA face colors for each shape"""
        return self._data_view.edge_color

    @edge_color.setter
    def edge_color(self, edge_color):
        self._set_color(edge_color, 'edge')
        self.events.edge_color()

    @property
    def edge_color_cycle(self) -> np.ndarray:
        """Union[list, np.ndarray] :  Color cycle for edge_color.

        Can be a list of colors defined by name, RGB or RGBA
        """
        return self._edge_color_cycle_values

    @edge_color_cycle.setter
    def edge_color_cycle(self, edge_color_cycle: Union[list, np.ndarray]):
        self._set_color_cycle(edge_color_cycle, 'edge')

    @property
    def edge_colormap(self) -> Tuple[str, Colormap]:
        """Return the colormap to map a property to an edge color.

        Returns
        -------
        colormap_name : str
            The name of the current colormap.
        colormap : vispy.color.Colormap
            The vispy colormap object.
        """
        return self._edge_colormap_name, self._edge_colormap

    @edge_colormap.setter
    def edge_colormap(self, colormap: ValidColormapArg):
        name, cmap = ensure_colormap_tuple(colormap)
        self._edge_colormap_name = name
        self._edge_colormap = cmap

    @property
    def edge_contrast_limits(self) -> Tuple[float, float]:
        """ None, (float, float): contrast limits for mapping
        the edge_color colormap property to 0 and 1
        """
        return self._edge_contrast_limits

    @edge_contrast_limits.setter
    def edge_contrast_limits(
        self, contrast_limits: Union[None, Tuple[float, float]]
    ):
        self._edge_contrast_limits = contrast_limits

    @property
    def edge_color_mode(self) -> str:
        """str: Edge color setting mode

        DIRECT (default mode) allows each shape color to be set arbitrarily

        CYCLE allows the color to be set via a color cycle over an attribute

        COLORMAP allows color to be set via a color map over an attribute
        """
        return str(self._edge_color_mode)

    @edge_color_mode.setter
    def edge_color_mode(self, edge_color_mode: Union[str, ColorMode]):
        self._set_color_mode(edge_color_mode, 'edge')

    @property
    def face_color(self):
        """(N x 4) np.ndarray: Array of RGBA face colors for each shape"""
        return self._data_view.face_color

    @face_color.setter
    def face_color(self, face_color):
        self._set_color(face_color, 'face')
        self.events.face_color()

    @property
    def face_color_cycle(self) -> np.ndarray:
        """Union[np.ndarray, cycle]:  Color cycle for face_color
        Can be a list of colors defined by name, RGB or RGBA
        """
        return self._face_color_cycle_values

    @face_color_cycle.setter
    def face_color_cycle(self, face_color_cycle: Union[np.ndarray, cycle]):
        self._set_color_cycle(face_color_cycle, 'face')

    @property
    def face_colormap(self) -> Tuple[str, Colormap]:
        """Return the colormap to be applied to a property to get the edge color.

        Returns
        -------
        colormap_name : str
            The name of the current colormap.
        colormap : vispy.color.Colormap
            The vispy colormap object.
        """
        return self._face_colormap_name, self._face_colormap

    @face_colormap.setter
    def face_colormap(self, colormap: ValidColormapArg):
        name, cmap = ensure_colormap_tuple(colormap)
        self._face_colormap_name = name
        self._face_colormap = cmap

    @property
    def face_contrast_limits(self) -> Union[None, Tuple[float, float]]:
        """None, (float, float) : clims for mapping the face_color
        colormap property to 0 and 1
        """
        return self._face_contrast_limits

    @face_contrast_limits.setter
    def face_contrast_limits(
        self, contrast_limits: Union[None, Tuple[float, float]]
    ):
        self._face_contrast_limits = contrast_limits

    @property
    def face_color_mode(self) -> str:
        """str: Face color setting mode

        DIRECT (default mode) allows each shape color to be set arbitrarily

        CYCLE allows the color to be set via a color cycle over an attribute

        COLORMAP allows color to be set via a color map over an attribute
        """
        return str(self._face_color_mode)

    @face_color_mode.setter
    def face_color_mode(self, face_color_mode):
        self._set_color_mode(face_color_mode, 'face')

    def _set_color_mode(
        self, color_mode: Union[ColorMode, str], attribute: str
    ):
        """ Set the face_color_mode or edge_color_mode property

        Parameters
        ----------
        color_mode : str, ColorMode
            The value for setting edge or face_color_mode. If color_mode is a string,
            it should be one of: 'direct', 'cycle', or 'colormap'
        attribute : str in {'edge', 'face'}
            The name of the attribute to set the color of.
            Should be 'edge' for edge_colo_moder or 'face' for face_color_mode.
        """
        color_mode = ColorMode(color_mode)

        if color_mode == ColorMode.DIRECT:
            setattr(self, f'_{attribute}_color_mode', color_mode)
        elif color_mode in (ColorMode.CYCLE, ColorMode.COLORMAP):
            color_property = getattr(self, f'_{attribute}_color_property')
            if color_property == '':
                if self.properties:
                    new_color_property = next(iter(self.properties))
                    setattr(
                        self,
                        f'_{attribute}_color_property',
                        new_color_property,
                    )
                    warnings.warn(
                        f'_{attribute}_color_property was not set, '
                        f'setting to: {new_color_property}'
                    )
                else:
                    raise ValueError(
                        'There must be a valid Shapes.properties to use '
                        f'{color_mode}'
                    )

            # ColorMode.COLORMAP can only be applied to numeric properties
            color_property = getattr(self, f'_{attribute}_color_property')
            if (color_mode == ColorMode.COLORMAP) and not issubclass(
                self.properties[color_property].dtype.type, np.number
            ):
                raise TypeError(
                    'selected property must be numeric to use ColorMode.COLORMAP'
                )
            setattr(self, f'_{attribute}_color_mode', color_mode)
            self.refresh_colors()

    def _set_color_cycle(self, color_cycle: np.ndarray, attribute: str):
        """ Set the face_color_cycle or edge_color_cycle property

        Parameters
        ----------
        color_cycle : (N, 4) or (N, 1) array
            The value for setting edge or face_color_cycle
        attribute : str in {'edge', 'face'}
            The name of the attribute to set the color of.
            Should be 'edge' for edge_color or 'face' for face_color.
        """
        transformed_color_cycle, transformed_colors = transform_color_cycle(
            color_cycle=color_cycle,
            elem_name=f'{attribute}_color_cycle',
            default="white",
        )
        setattr(self, f'_{attribute}_color_cycle_values', transformed_colors)
        setattr(self, f'_{attribute}_color_cycle', transformed_color_cycle)

        if self._update_properties is True:
            color_mode = getattr(self, f'_{attribute}_color_mode')
            if color_mode == ColorMode.CYCLE:
                self.refresh_colors(update_color_mapping=True)

    @property
    def edge_width(self):
        """list of float: edge width for each shape."""
        return self._data_view.edge_widths

    @property
    def z_index(self):
        """list of int: z_index for each shape."""
        return self._data_view.z_indices

    @property
    def selected_data(self):
        """set: set of currently selected shapes."""
        return self._selected_data

    @selected_data.setter
    def selected_data(self, selected_data):
        self._selected_data = set(selected_data)
        self._selected_box = self.interaction_box(self._selected_data)

        # Update properties based on selected shapes
        if len(selected_data) > 0:
            selected_data_indices = list(selected_data)
            selected_face_colors = self._data_view._face_color[
                selected_data_indices
            ]
            face_colors = np.unique(selected_face_colors, axis=0)
            if len(face_colors) == 1:
                face_color = face_colors[0]
                with self.block_update_properties():
                    self.current_face_color = face_color

            selected_edge_colors = self._data_view._edge_color[
                selected_data_indices
            ]
            edge_colors = np.unique(selected_edge_colors, axis=0)
            if len(edge_colors) == 1:
                edge_color = edge_colors[0]
                with self.block_update_properties():
                    self.current_edge_color = edge_color

            edge_width = list(
                set(
                    [
                        self._data_view.shapes[i].edge_width
                        for i in selected_data
                    ]
                )
            )
            if len(edge_width) == 1:
                edge_width = edge_width[0]
                with self.block_update_properties():
                    self.current_edge_width = edge_width
            properties = {
                k: np.unique(v[selected_data_indices], axis=0)
                for k, v in self.properties.items()
            }
            n_unique_properties = np.array(
                [len(v) for v in properties.values()]
            )
            if np.all(n_unique_properties == 1):
                with self.block_update_properties():
                    self.current_properties = properties

    def _set_color(self, color, attribute: str):
        """ Set the face_color or edge_color property

        Parameters
        ----------
        color : (N, 4) array or str
            The value for setting edge or face_color
        attribute : str in {'edge', 'face'}
            The name of the attribute to set the color of.
            Should be 'edge' for edge_color or 'face' for face_color.
        """
        if self._is_color_mapped(color):
            if guess_continuous(self.properties[color]):
                setattr(self, f'_{attribute}_color_mode', ColorMode.COLORMAP)
            else:
                setattr(self, f'_{attribute}_color_mode', ColorMode.CYCLE)
            setattr(self, f'_{attribute}_color_property', color)
            self.refresh_colors()

        else:
            if len(self.data) > 0:
                transformed_color = transform_color_with_defaults(
                    num_entries=len(self.data),
                    colors=color,
                    elem_name="face_color",
                    default="white",
                )
                colors = normalize_and_broadcast_colors(
                    len(self.data), transformed_color
                )
            else:
                colors = np.empty((0, 4))

            setattr(self._data_view, f'{attribute}_color', colors)
            setattr(self, f'_{attribute}_color_mode', ColorMode.DIRECT)

            color_event = getattr(self.events, f'{attribute}_color')
            color_event()

    def refresh_colors(self, update_color_mapping: bool = False):
        """Calculate and update face and edge colors if using a cycle or color map

        Parameters
        ----------
        update_color_mapping : bool
            If set to True, the function will recalculate the color cycle map
            or colormap (whichever is being used). If set to False, the function
            will use the current color cycle map or color map. For example, if you
            are adding/modifying shapes and want them to be colored with the same
            mapping as the other shapes (i.e., the new shapes shouldn't affect
            the color cycle map or colormap), set update_color_mapping=False.
            Default value is False.
        """

        self._refresh_color('face', update_color_mapping)
        self._refresh_color('edge', update_color_mapping)

    def _refresh_color(
        self, attribute: str, update_color_mapping: bool = False
    ):
        """Calculate and update face or edge colors if using a cycle or color map

        Parameters
        ----------
        attribute : str  in {'edge', 'face'}
            The name of the attribute to set the color of.
            Should be 'edge' for edge_color or 'face' for face_color.
        update_color_mapping : bool
            If set to True, the function will recalculate the color cycle map
            or colormap (whichever is being used). If set to False, the function
            will use the current color cycle map or color map. For example, if you
            are adding/modifying shapes and want them to be colored with the same
            mapping as the other shapes (i.e., the new shapes shouldn't affect
            the color cycle map or colormap), set update_color_mapping=False.
            Default value is False.
        """
        if self._update_properties:
            color_mode = getattr(self, f'_{attribute}_color_mode')
            if color_mode in [ColorMode.CYCLE, ColorMode.COLORMAP]:
                colors = self._map_color(attribute, update_color_mapping)
                setattr(self._data_view, f'{attribute}_color', colors)

                color_event = getattr(self.events, f'{attribute}_color')
                color_event()

    def _initialize_color(self, color, attribute: str, n_shapes: int):
        """ Get the face/edge colors the Shapes layer will be initialized with

        Parameters
        ----------
        color : (N, 4) array or str
            The value for setting edge or face_color
        attribute : str in {'edge', 'face'}
            The name of the attribute to set the color of.
            Should be 'edge' for edge_color or 'face' for face_color.

        Returns
        -------
        init_colors : (N, 4) array or str
            The calculated values for setting edge or face_color
        """
        if self._is_color_mapped(color):
            if guess_continuous(self.properties[color]):
                setattr(self, f'_{attribute}_color_mode', ColorMode.COLORMAP)
            else:
                setattr(self, f'_{attribute}_color_mode', ColorMode.CYCLE)
            setattr(self, f'_{attribute}_color_property', color)
            init_colors = self._map_color(
                attribute, update_color_mapping=False
            )

        else:
            if n_shapes > 0:
                transformed_color = transform_color_with_defaults(
                    num_entries=n_shapes,
                    colors=color,
                    elem_name="face_color",
                    default="white",
                )
                init_colors = normalize_and_broadcast_colors(
                    n_shapes, transformed_color
                )
            else:
                init_colors = np.empty((0, 4))

            setattr(self, f'_{attribute}_color_mode', ColorMode.DIRECT)

        return init_colors

    def _map_color(self, attribute: str, update_color_mapping: bool = False):
        """Calculate the mapping for face or edge colors if using a cycle or color map

        Parameters
        ----------
        attribute : str  in {'edge', 'face'}
            The name of the attribute to set the color of.
            Should be 'edge' for edge_color or 'face' for face_color.
        update_color_mapping : bool
            If set to True, the function will recalculate the color cycle map
            or colormap (whichever is being used). If set to False, the function
            will use the current color cycle map or color map. For example, if you
            are adding/modifying shapes and want them to be colored with the same
            mapping as the other shapes (i.e., the new shapes shouldn't affect
            the color cycle map or colormap), set update_color_mapping=False.
            Default value is False.

        Returns
        -------
        colors : (N, 4) array or str
            The calculated values for setting edge or face_color
        """
        color_mode = getattr(self, f'_{attribute}_color_mode')
        if color_mode == ColorMode.CYCLE:
            color_property = getattr(self, f'_{attribute}_color_property')
            color_properties = self.properties[color_property]
            if update_color_mapping:
                color_cycle = getattr(self, f'_{attribute}_color_cycle')
                color_cycle_map = {
                    k: np.squeeze(transform_color(c))
                    for k, c in zip(np.unique(color_properties), color_cycle)
                }
                setattr(self, f'{attribute}_color_cycle_map', color_cycle_map)

            else:
                # add properties if they are not in the colormap
                # and update_color_mapping==False
                color_cycle_map = getattr(self, f'{attribute}_color_cycle_map')
                color_cycle_keys = [*color_cycle_map]
                props_in_map = np.in1d(color_properties, color_cycle_keys)
                if not np.all(props_in_map):
                    props_to_add = np.unique(
                        color_properties[np.logical_not(props_in_map)]
                    )
                    color_cycle = getattr(self, f'_{attribute}_color_cycle')
                    for prop in props_to_add:
                        color_cycle_map[prop] = np.squeeze(
                            transform_color(next(color_cycle))
                        )
                    setattr(
                        self, f'{attribute}_color_cycle_map', color_cycle_map,
                    )
            colors = np.array([color_cycle_map[x] for x in color_properties])
            if len(colors) == 0:
                colors = np.empty((0, 4))

        elif color_mode == ColorMode.COLORMAP:
            color_property = getattr(self, f'_{attribute}_color_property')
            color_properties = self.properties[color_property]
            if len(color_properties) > 0:
                contrast_limits = getattr(self, f'{attribute}_contrast_limits')
                colormap = getattr(self, f'{attribute}_colormap')
                if update_color_mapping or contrast_limits is None:

                    colors, contrast_limits = map_property(
                        prop=color_properties, colormap=colormap[1]
                    )
                    setattr(
                        self, f'{attribute}_contrast_limits', contrast_limits,
                    )
                else:

                    colors, _ = map_property(
                        prop=color_properties,
                        colormap=colormap[1],
                        contrast_limits=contrast_limits,
                    )
            else:
                colors = np.empty((0, 4))

        return colors

    def _get_new_shape_color(self, adding: int, attribute: str):
        """Get the color for the shape(s) to be added.

        Parameters
        ----------
        adding : int
            the number of shapes that were added
            (and thus the number of color entries to add)
        attribute : str in {'edge', 'face'}
            The name of the attribute to set the color of.
            Should be 'edge' for edge_color_mode or 'face' for face_color_mode.

        Returns
        -------
        new_colors : (N, 4) array
            (Nx4) RGBA array of colors for the N new shapes
        """
        color_mode = getattr(self, f'_{attribute}_color_mode')
        if color_mode == ColorMode.DIRECT:
            current_face_color = getattr(self, f'_current_{attribute}_color')
            new_colors = np.tile(current_face_color, (adding, 1))
        elif color_mode == ColorMode.CYCLE:
            property_name = getattr(self, f'_{attribute}_color_property')
            color_property_value = self.current_properties[property_name][0]

            # check if the new color property is in the cycle map
            # and add it if it is not
            color_cycle_map = getattr(self, f'{attribute}_color_cycle_map')
            color_cycle_keys = [*color_cycle_map]
            if color_property_value not in color_cycle_keys:
                color_cycle = getattr(self, f'_{attribute}_color_cycle')
                color_cycle_map[color_property_value] = np.squeeze(
                    transform_color(next(color_cycle))
                )

                setattr(self, f'{attribute}_color_cycle_map', color_cycle_map)

            new_colors = np.tile(
                color_cycle_map[color_property_value], (adding, 1)
            )
        elif color_mode == ColorMode.COLORMAP:
            property_name = getattr(self, f'_{attribute}_color_property')
            color_property_value = self.current_properties[property_name][0]
            colormap = getattr(self, f'{attribute}_colormap')
            contrast_limits = getattr(self, f'_{attribute}_contrast_limits')

            fc, _ = map_property(
                prop=color_property_value,
                colormap=colormap[1],
                contrast_limits=contrast_limits,
            )
            new_colors = np.tile(fc, (adding, 1))

        return new_colors

    def _is_color_mapped(self, color):
        """ determines if the new color argument is for directly setting or cycle/colormap"""
        if isinstance(color, str):
            if color in self.properties:
                return True
            else:
                return False
        elif isinstance(color, (list, np.ndarray)):
            return False
        else:
            raise ValueError(
                'face_color should be the name of a color, an array of colors, or the name of an property'
            )

    def _get_state(self):
        """Get dictionary of layer state.

        Returns
        -------
        state : dict
            Dictionary of layer state.
        """
        state = self._get_base_state()
        state.update(
            {
                'ndim': self.ndim,
                'properties': self.properties,
                'text': self.text._get_state(),
                'shape_type': self.shape_type,
                'opacity': self.opacity,
                'z_index': self.z_index,
                'edge_width': self.edge_width,
                'face_color': self.face_color,
                'face_color_cycle': self.face_color_cycle,
                'face_colormap': self.face_colormap[0],
                'face_contrast_limits': self.face_contrast_limits,
                'edge_color': self.edge_color,
                'edge_color_cycle': self.edge_color_cycle,
                'edge_colormap': self.edge_colormap[0],
                'edge_contrast_limits': self.edge_contrast_limits,
                'data': self.data,
            }
        )
        return state

    @property
    def _indices_view(self):
        return np.where(self._data_view._displayed)[0]

    @property
    def _view_text(self) -> np.ndarray:
        """Get the values of the text elements in view

        Returns
        -------
        text : (N x 1) np.ndarray
            Array of text strings for the N text elements in view
        """
        return self.text.view_text(self._indices_view)

    @property
    def _view_text_coords(self) -> np.ndarray:
        """Get the coordinates of the text elements in view

        Returns
        -------
        text_coords : (N x D) np.ndarray
            Array of coordindates for the N text elements in view
        """
        return self.text.compute_text_coords(
            self._data_view.data, self.dims.ndisplay
        )

    @property
    def mode(self):
        """MODE: Interactive mode. The normal, default mode is PAN_ZOOM, which
        allows for normal interactivity with the canvas.

        The SELECT mode allows for entire shapes to be selected, moved and
        resized.

        The DIRECT mode allows for shapes to be selected and their individual
        vertices to be moved.

        The VERTEX_INSERT and VERTEX_REMOVE modes allow for individual
        vertices either to be added to or removed from shapes that are already
        selected. Note that shapes cannot be selected in this mode.

        The ADD_RECTANGLE, ADD_ELLIPSE, ADD_LINE, ADD_PATH, and ADD_POLYGON
        modes all allow for their corresponding shape type to be added.
        """
        return str(self._mode)

    @mode.setter
    def mode(self, mode):
        mode = Mode(mode)

        if not self.editable:
            mode = Mode.PAN_ZOOM

        if mode == self._mode:
            return
        old_mode = self._mode

        if old_mode in [Mode.SELECT, Mode.DIRECT]:
            self.mouse_drag_callbacks.remove(select)
            self.mouse_move_callbacks.remove(highlight)
        elif old_mode == Mode.VERTEX_INSERT:
            self.mouse_drag_callbacks.remove(vertex_insert)
            self.mouse_move_callbacks.remove(highlight)
        elif old_mode == Mode.VERTEX_REMOVE:
            self.mouse_drag_callbacks.remove(vertex_remove)
            self.mouse_move_callbacks.remove(highlight)
        elif old_mode == Mode.ADD_RECTANGLE:
            self.mouse_drag_callbacks.remove(add_rectangle)
        elif old_mode == Mode.ADD_ELLIPSE:
            self.mouse_drag_callbacks.remove(add_ellipse)
        elif old_mode == Mode.ADD_LINE:
            self.mouse_drag_callbacks.remove(add_line)
        elif old_mode in [Mode.ADD_PATH, Mode.ADD_POLYGON]:
            self.mouse_drag_callbacks.remove(add_path_polygon)
            self.mouse_move_callbacks.remove(add_path_polygon_creating)

        if mode == Mode.PAN_ZOOM:
            self.cursor = 'standard'
            self.interactive = True
            self.help = 'enter a selection mode to edit shape properties'
        elif mode in [Mode.SELECT, Mode.DIRECT]:
            self.cursor = 'pointing'
            self.interactive = False
            self.help = (
                'hold <space> to pan/zoom, '
                f'press <{BACKSPACE}> to remove selected'
            )
            self.mouse_drag_callbacks.append(select)
            self.mouse_move_callbacks.append(highlight)
        elif mode in [Mode.VERTEX_INSERT, Mode.VERTEX_REMOVE]:
            self.cursor = 'cross'
            self.interactive = False
            self.help = 'hold <space> to pan/zoom'
            if mode == Mode.VERTEX_INSERT:
                self.mouse_drag_callbacks.append(vertex_insert)
            else:
                self.mouse_drag_callbacks.append(vertex_remove)
            self.mouse_move_callbacks.append(highlight)
        elif mode in [Mode.ADD_RECTANGLE, Mode.ADD_ELLIPSE, Mode.ADD_LINE]:
            self.cursor = 'cross'
            self.interactive = False
            self.help = 'hold <space> to pan/zoom'
            if mode == Mode.ADD_RECTANGLE:
                self.mouse_drag_callbacks.append(add_rectangle)
            elif mode == Mode.ADD_ELLIPSE:
                self.mouse_drag_callbacks.append(add_ellipse)
            elif mode == Mode.ADD_LINE:
                self.mouse_drag_callbacks.append(add_line)
        elif mode in [Mode.ADD_PATH, Mode.ADD_POLYGON]:
            self.cursor = 'cross'
            self.interactive = False
            self.help = (
                'hold <space> to pan/zoom, ' 'press <esc> to finish drawing'
            )
            self.mouse_drag_callbacks.append(add_path_polygon)
            self.mouse_move_callbacks.append(add_path_polygon_creating)
        else:
            raise ValueError("Mode not recognized")

        self.status = str(mode)
        self._mode = mode

        draw_modes = [
            Mode.SELECT,
            Mode.DIRECT,
            Mode.VERTEX_INSERT,
            Mode.VERTEX_REMOVE,
        ]

        self.events.mode(mode=mode)
        if not (mode in draw_modes and old_mode in draw_modes):
            self._finish_drawing()
        self.refresh()

    def _set_editable(self, editable=None):
        """Set editable mode based on layer properties."""
        if editable is None:
            if self.dims.ndisplay == 3:
                self.editable = False
            else:
                self.editable = True

        if not self.editable:
            self.mode = Mode.PAN_ZOOM

    def add(
        self,
        data,
        *,
        shape_type='rectangle',
        edge_width=None,
        edge_color=None,
        face_color=None,
        z_index=None,
    ):
        """Add shapes to the current layer.

        Parameters
        ----------
        data : list or array
            List of shape data, where each element is an (N, D) array of the
            N vertices of a shape in D dimensions. Can be an 3-dimensional
            array if each shape has the same number of vertices.
        shape_type : string | list
            String of shape shape_type, must be one of "{'line', 'rectangle',
            'ellipse', 'path', 'polygon'}". If a list is supplied it must be
            the same length as the length of `data` and each element will be
            applied to each shape otherwise the same value will be used for all
            shapes.
        edge_width : float | list
            thickness of lines and edges. If a list is supplied it must be the
            same length as the length of `data` and each element will be
            applied to each shape otherwise the same value will be used for all
            shapes.
        edge_color : str | tuple | list
            If string can be any color name recognized by vispy or hex value if
            starting with `#`. If array-like must be 1-dimensional array with 3
            or 4 elements. If a list is supplied it must be the same length as
            the length of `data` and each element will be applied to each shape
            otherwise the same value will be used for all shapes.
        face_color : str | tuple | list
            If string can be any color name recognized by vispy or hex value if
            starting with `#`. If array-like must be 1-dimensional array with 3
            or 4 elements. If a list is supplied it must be the same length as
            the length of `data` and each element will be applied to each shape
            otherwise the same value will be used for all shapes.
        z_index : int | list
            Specifier of z order priority. Shapes with higher z order are
            displayed ontop of others. If a list is supplied it must be the
            same length as the length of `data` and each element will be
            applied to each shape otherwise the same value will be used for all
            shapes.
        """
        if edge_width is None:
            edge_width = self.current_edge_width

        if np.array(data[0]).ndim == 1:
            # If a single array for a shape
            n_new_shapes = 1
        else:
            n_new_shapes = len(data)

        if edge_color is None:
            edge_color = self._get_new_shape_color(
                n_new_shapes, attribute='edge'
            )
        if face_color is None:
            face_color = self._get_new_shape_color(
                n_new_shapes, attribute='face'
            )
        if self._data_view is not None:
            z_index = z_index or max(self._data_view._z_index, default=-1) + 1
        else:
            z_index = z_index or 0

        if n_new_shapes > 0:
            for k in self.properties:
                new_property = np.repeat(
                    self.current_properties[k], n_new_shapes, axis=0
                )
                self.properties[k] = np.concatenate(
                    (self.properties[k], new_property), axis=0
                )
            self.text.add(self.current_properties, n_new_shapes)

            self._add_shapes(
                data,
                shape_type=shape_type,
                edge_width=edge_width,
                edge_color=edge_color,
                face_color=face_color,
                z_index=z_index,
            )

    def _init_shapes(
        self,
        data,
        *,
        shape_type='rectangle',
        edge_width=None,
        edge_color=None,
        edge_color_cycle,
        edge_colormap,
        edge_contrast_limits,
        face_color=None,
        face_color_cycle,
        face_colormap,
        face_contrast_limits,
        z_index=None,
    ):
        """Add shapes to the data view.

        Parameters
        ----------
        data : list or array
            List of shape data, where each element is an (N, D) array of the
            N vertices of a shape in D dimensions. Can be an 3-dimensional
            array if each shape has the same number of vertices.
        shape_type : string | list
            String of shape shape_type, must be one of "{'line', 'rectangle',
            'ellipse', 'path', 'polygon'}". If a list is supplied it must be
            the same length as the length of `data` and each element will be
            applied to each shape otherwise the same value will be used for all
            shapes.
        edge_width : float | list
            thickness of lines and edges. If a list is supplied it must be the
            same length as the length of `data` and each element will be
            applied to each shape otherwise the same value will be used for all
            shapes.
        edge_color : str | tuple | list
            If string can be any color name recognized by vispy or hex value if
            starting with `#`. If array-like must be 1-dimensional array with 3
            or 4 elements. If a list is supplied it must be the same length as
            the length of `data` and each element will be applied to each shape
            otherwise the same value will be used for all shapes.
        face_color : str | tuple | list
            If string can be any color name recognized by vispy or hex value if
            starting with `#`. If array-like must be 1-dimensional array with 3
            or 4 elements. If a list is supplied it must be the same length as
            the length of `data` and each element will be applied to each shape
            otherwise the same value will be used for all shapes.
        z_index : int | list
            Specifier of z order priority. Shapes with higher z order are
            displayed ontop of others. If a list is supplied it must be the
            same length as the length of `data` and each element will be
            applied to each shape otherwise the same value will be used for all
            shapes.
        """

        n_shapes = len(data)
        with self.block_update_properties():
            self._edge_color_property = ''
            self.edge_color_cycle_map = {}
            self.edge_colormap = edge_colormap
            self._edge_contrast_limits = edge_contrast_limits
            if edge_color_cycle is None:
                edge_color_cycle = deepcopy(DEFAULT_COLOR_CYCLE)
            self.edge_color_cycle = edge_color_cycle
            edge_color = self._initialize_color(
                edge_color, attribute='edge', n_shapes=n_shapes
            )

            self._face_color_property = ''
            self.face_color_cycle_map = {}
            self.face_colormap = face_colormap
            self._face_contrast_limits = face_contrast_limits
            if face_color_cycle is None:
                face_color_cycle = deepcopy(DEFAULT_COLOR_CYCLE)
            self.face_color_cycle = face_color_cycle
            face_color = self._initialize_color(
                face_color, attribute='face', n_shapes=n_shapes
            )

        self._add_shapes(
            data,
            shape_type=shape_type,
            edge_width=edge_width,
            edge_color=edge_color,
            face_color=face_color,
            z_index=z_index,
        )

        self.refresh_colors()

    def _add_shapes(
        self,
        data,
        *,
        shape_type='rectangle',
        edge_width=None,
        edge_color=None,
        face_color=None,
        z_index=None,
    ):
        """Add shapes to the data view.

        Parameters
        ----------
        data : list or array
            List of shape data, where each element is an (N, D) array of the
            N vertices of a shape in D dimensions. Can be an 3-dimensional
            array if each shape has the same number of vertices.
        shape_type : string | list
            String of shape shape_type, must be one of "{'line', 'rectangle',
            'ellipse', 'path', 'polygon'}". If a list is supplied it must be
            the same length as the length of `data` and each element will be
            applied to each shape otherwise the same value will be used for all
            shapes.
        edge_width : float | list
            thickness of lines and edges. If a list is supplied it must be the
            same length as the length of `data` and each element will be
            applied to each shape otherwise the same value will be used for all
            shapes.
        edge_color : str | tuple | list
            If string can be any color name recognized by vispy or hex value if
            starting with `#`. If array-like must be 1-dimensional array with 3
            or 4 elements. If a list is supplied it must be the same length as
            the length of `data` and each element will be applied to each shape
            otherwise the same value will be used for all shapes.
        face_color : str | tuple | list
            If string can be any color name recognized by vispy or hex value if
            starting with `#`. If array-like must be 1-dimensional array with 3
            or 4 elements. If a list is supplied it must be the same length as
            the length of `data` and each element will be applied to each shape
            otherwise the same value will be used for all shapes.
        z_index : int | list
            Specifier of z order priority. Shapes with higher z order are
            displayed ontop of others. If a list is supplied it must be the
            same length as the length of `data` and each element will be
            applied to each shape otherwise the same value will be used for all
            shapes.
        """
        if edge_width is None:
            edge_width = self.current_edge_width
        if edge_color is None:
            edge_color = self._current_edge_color
        if face_color is None:
            face_color = self._current_face_color
        if self._data_view is not None:
            z_index = z_index or max(self._data_view._z_index, default=-1) + 1
        else:
            z_index = z_index or 0

        if len(data) > 0:
            if np.array(data[0]).ndim == 1:
                # If a single array for a shape has been passed turn into list
                data = [data]

            # transform the colors
            transformed_ec = transform_color_with_defaults(
                num_entries=len(data),
                colors=edge_color,
                elem_name="edge_color",
                default="white",
            )
            transformed_edge_color = normalize_and_broadcast_colors(
                len(data), transformed_ec
            )
            transformed_fc = transform_color_with_defaults(
                num_entries=len(data),
                colors=face_color,
                elem_name="face_color",
                default="white",
            )
            transformed_face_color = normalize_and_broadcast_colors(
                len(data), transformed_fc
            )

            # Turn input arguments into iterables
            shape_inputs = zip(
                data,
                ensure_iterable(shape_type),
                ensure_iterable(edge_width),
                transformed_edge_color,
                transformed_face_color,
                ensure_iterable(z_index),
            )

            for d, st, ew, ec, fc, z in shape_inputs:

                # A False slice_key means the shape is invalid as it is not
                # confined to a single plane
                shape_cls = shape_classes[ShapeType(st)]
                shape = shape_cls(
                    d,
                    edge_width=ew,
                    z_index=z,
                    dims_order=self.dims.order,
                    ndisplay=self.dims.ndisplay,
                )

                # Add shape
                self._data_view.add(shape, edge_color=ec, face_color=fc)

        self._display_order_stored = copy(self.dims.order)
        self._ndisplay_stored = copy(self.dims.ndisplay)
        self._update_dims()

    def _validate_properties(
        self, properties: Dict[str, np.ndarray], n_shapes: Optional[int] = None
    ) -> Dict[str, np.ndarray]:
        """Validates the type and size of the properties"""
        if n_shapes is None:
            n_shapes = len(self.data)
        for k, v in properties.items():
            if len(v) != n_shapes:
                raise ValueError(
                    'the number of properties must equal the number of shapes'
                )
            # ensure the property values are a numpy array
            if type(v) != np.ndarray:
                properties[k] = np.asarray(v)

        return properties

    @property
    def text(self) -> TextManager:
        """TextManager: The TextManager object containing the text properties"""
        return self._text

    @text.setter
    def text(self, text):
        self._text._set_text(
            text, n_text=len(self.data), properties=self.properties
        )

    def refresh_text(self):
        """Refresh the text values.

        This is generally used if the properties were updated without changing the data
        """
        self.text.refresh_text(self.properties)

    def _set_view_slice(self):
        """Set the view given the slicing indices."""
        if not self.dims.ndisplay == self._ndisplay_stored:
            self.selected_data = set()
            self._data_view.ndisplay = min(self.dims.ndim, self.dims.ndisplay)
            self._ndisplay_stored = copy(self.dims.ndisplay)
            self._clipboard = {}

        if not self.dims.order == self._display_order_stored:
            self.selected_data = set()
            self._data_view.update_dims_order(self.dims.order)
            self._display_order_stored = copy(self.dims.order)
            # Clear clipboard if dimensions swap
            self._clipboard = {}

        slice_key = np.array(self.dims.indices)[list(self.dims.not_displayed)]
        if not np.all(slice_key == self._data_view.slice_key):
            self.selected_data = set()
        self._data_view.slice_key = slice_key

    def interaction_box(self, index):
        """Create the interaction box around a shape or list of shapes.
        If a single index is passed then the boudning box will be inherited
        from that shapes interaction box. If list of indices is passed it will
        be computed directly.

        Parameters
        ----------
        index : int | list
            Index of a single shape, or a list of shapes around which to
            construct the interaction box

        Returns
        -------
        box : np.ndarray
            10x2 array of vertices of the interaction box. The first 8 points
            are the corners and midpoints of the box in clockwise order
            starting in the upper-left corner. The 9th point is the center of
            the box, and the last point is the location of the rotation handle
            that can be used to rotate the box
        """
        if isinstance(index, (list, np.ndarray, set)):
            if len(index) == 0:
                box = None
            elif len(index) == 1:
                box = copy(self._data_view.shapes[list(index)[0]]._box)
            else:
                indices = np.isin(self._data_view.displayed_index, list(index))
                box = create_box(self._data_view.displayed_vertices[indices])
        else:
            box = copy(self._data_view.shapes[index]._box)

        if box is not None:
            rot = box[Box.TOP_CENTER]
            length_box = np.linalg.norm(
                box[Box.BOTTOM_LEFT] - box[Box.TOP_LEFT]
            )
            if length_box > 0:
                r = self._rotation_handle_length * self.scale_factor
                rot = (
                    rot
                    - r
                    * (box[Box.BOTTOM_LEFT] - box[Box.TOP_LEFT])
                    / length_box
                )
            box = np.append(box, [rot], axis=0)

        return box

    def _outline_shapes(self):
        """Find outlines of any selected or hovered shapes.

        Returns
        -------
        vertices : None | np.ndarray
            Nx2 array of any vertices of outline or None
        triangles : None | np.ndarray
            Mx3 array of any indices of vertices for triangles of outline or
            None
        """
        if self._value is not None and (
            self._value[0] is not None or len(self.selected_data) > 0
        ):
            if len(self.selected_data) > 0:
                index = list(self.selected_data)
                if self._value[0] is not None:
                    if self._value[0] in index:
                        pass
                    else:
                        index.append(self._value[0])
                index.sort()
            else:
                index = self._value[0]

            centers, offsets, triangles = self._data_view.outline(index)
            vertices = centers + (
                self.scale_factor * self._highlight_width * offsets
            )
            vertices = vertices[:, ::-1]
        else:
            vertices = None
            triangles = None

        return vertices, triangles

    def _compute_vertices_and_box(self):
        """Compute location of highlight vertices and box for rendering.

        Returns
        -------
        vertices : np.ndarray
            Nx2 array of any vertices to be rendered as Markers
        face_color : str
            String of the face color of the Markers
        edge_color : str
            String of the edge color of the Markers and Line for the box
        pos : np.ndarray
            Nx2 array of vertices of the box that will be rendered using a
            Vispy Line
        width : float
            Width of the box edge
        """
        if len(self.selected_data) > 0:
            if self._mode == Mode.SELECT:
                # If in select mode just show the interaction boudning box
                # including its vertices and the rotation handle
                box = self._selected_box[Box.WITH_HANDLE]
                if self._value[0] is None:
                    face_color = 'white'
                elif self._value[1] is None:
                    face_color = 'white'
                else:
                    face_color = self._highlight_color
                edge_color = self._highlight_color
                vertices = box[:, ::-1]
                # Use a subset of the vertices of the interaction_box to plot
                # the line around the edge
                pos = box[Box.LINE_HANDLE][:, ::-1]
                width = 1.5
            elif self._mode in (
                [
                    Mode.DIRECT,
                    Mode.ADD_PATH,
                    Mode.ADD_POLYGON,
                    Mode.ADD_RECTANGLE,
                    Mode.ADD_ELLIPSE,
                    Mode.ADD_LINE,
                    Mode.VERTEX_INSERT,
                    Mode.VERTEX_REMOVE,
                ]
            ):
                # If in one of these mode show the vertices of the shape itself
                inds = np.isin(
                    self._data_view.displayed_index, list(self.selected_data)
                )
                vertices = self._data_view.displayed_vertices[inds][:, ::-1]
                # If currently adding path don't show box over last vertex
                if self._mode == Mode.ADD_PATH:
                    vertices = vertices[:-1]

                if self._value[0] is None:
                    face_color = 'white'
                elif self._value[1] is None:
                    face_color = 'white'
                else:
                    face_color = self._highlight_color
                edge_color = self._highlight_color
                pos = None
                width = 0
            else:
                # Otherwise show nothing
                vertices = np.empty((0, 2))
                face_color = 'white'
                edge_color = 'white'
                pos = None
                width = 0
        elif self._is_selecting:
            # If currently dragging a selection box just show an outline of
            # that box
            vertices = np.empty((0, 2))
            edge_color = self._highlight_color
            face_color = 'white'
            box = create_box(self._drag_box)
            width = 1.5
            # Use a subset of the vertices of the interaction_box to plot
            # the line around the edge
            pos = box[Box.LINE][:, ::-1]
        else:
            # Otherwise show nothing
            vertices = np.empty((0, 2))
            face_color = 'white'
            edge_color = 'white'
            pos = None
            width = 0

        return vertices, face_color, edge_color, pos, width

    def _set_highlight(self, force=False):
        """Render highlights of shapes.

        Includes boundaries, vertices, interaction boxes, and the drag
        selection box when appropriate.

        Parameters
        ----------
        force : bool
            Bool that forces a redraw to occur when `True`
        """
        # Check if any shape or vertex ids have changed since last call
        if (
            self.selected_data == self._selected_data_stored
            and np.all(self._value == self._value_stored)
            and np.all(self._drag_box == self._drag_box_stored)
        ) and not force:
            return
        self._selected_data_stored = copy(self.selected_data)
        self._value_stored = copy(self._value)
        self._drag_box_stored = copy(self._drag_box)
        self.events.highlight()

    def _finish_drawing(self, event=None):
        """Reset properties used in shape drawing."""
        index = copy(self._moving_value[0])
        self._is_moving = False
        self.selected_data = set()
        self._drag_start = None
        self._drag_box = None
        self._is_selecting = False
        self._fixed_vertex = None
        self._value = (None, None)
        self._moving_value = (None, None)
        if self._is_creating is True and self._mode == Mode.ADD_PATH:
            vertices = self._data_view.displayed_vertices[
                self._data_view.displayed_index == index
            ]
            if len(vertices) <= 2:
                self._data_view.remove(index)
            else:
                data_full = self.expand_shape(vertices)
                self._data_view.edit(index, data_full[:-1])
        if self._is_creating is True and self._mode == Mode.ADD_POLYGON:
            vertices = self._data_view.displayed_vertices[
                self._data_view.displayed_index == index
            ]
            if len(vertices) <= 3:
                self._data_view.remove(index)
            else:
                data_full = self.expand_shape(vertices)
                self._data_view.edit(index, data_full[:-1])
        self._is_creating = False
        self._update_dims()

    def _update_thumbnail(self, event=None):
        """Update thumbnail with current shapes and colors."""
        # calculate min vals for the vertices and pad with 0.5
        # the offset is needed to ensure that the top left corner of the shapes
        # corresponds to the top left corner of the thumbnail
        de = self._extent_data
        offset = np.array([de[0, d] for d in self.dims.displayed]) + 0.5
        # calculate range of values for the vertices and pad with 1
        # padding ensures the entire shape can be represented in the thumbnail
        # without getting clipped
        shape = np.ceil(
            [de[1, d] - de[0, d] + 1 for d in self.dims.displayed]
        ).astype(int)
        zoom_factor = np.divide(self._thumbnail_shape[:2], shape[-2:]).min()

        colormapped = self._data_view.to_colors(
            colors_shape=self._thumbnail_shape[:2],
            zoom_factor=zoom_factor,
            offset=offset[-2:],
        )

        self.thumbnail = colormapped

    def remove_selected(self):
        """Remove any selected shapes."""
        index = list(self.selected_data)
        to_remove = sorted(index, reverse=True)
        for ind in to_remove:
            self._data_view.remove(ind)

        if len(index) > 0:
            for k in self.properties:
                self.properties[k] = np.delete(
                    self.properties[k], index, axis=0
                )
            self.text.remove(index)
            self._data_view._edge_color = np.delete(
                self._data_view._edge_color, index, axis=0
            )
            self._data_view._face_color = np.delete(
                self._data_view._face_color, index, axis=0
            )
        self.selected_data = set()
        self._finish_drawing()

    def _rotate_box(self, angle, center=[0, 0]):
        """Perform a rotation on the selected box.

        Parameters
        ----------
        angle : float
            angle specifying rotation of shapes in degrees.
        center : list
            coordinates of center of rotation.
        """
        theta = np.radians(angle)
        transform = np.array(
            [[np.cos(theta), np.sin(theta)], [-np.sin(theta), np.cos(theta)]]
        )
        box = self._selected_box - center
        self._selected_box = box @ transform.T + center

    def _scale_box(self, scale, center=[0, 0]):
        """Perform a scaling on the selected box.

        Parameters
        ----------
        scale : float, list
            scalar or list specifying rescaling of shape.
        center : list
            coordinates of center of rotation.
        """
        if not isinstance(scale, (list, np.ndarray)):
            scale = [scale, scale]
        box = self._selected_box - center
        box = np.array(box * scale)
        if not np.all(box[Box.TOP_CENTER] == box[Box.HANDLE]):
            r = self._rotation_handle_length * self.scale_factor
            handle_vec = box[Box.HANDLE] - box[Box.TOP_CENTER]
            cur_len = np.linalg.norm(handle_vec)
            box[Box.HANDLE] = box[Box.TOP_CENTER] + r * handle_vec / cur_len
        self._selected_box = box + center

    def _transform_box(self, transform, center=[0, 0]):
        """Perform a linear transformation on the selected box.

        Parameters
        ----------
        transform : np.ndarray
            2x2 array specifying linear transform.
        center : list
            coordinates of center of rotation.
        """
        box = self._selected_box - center
        box = box @ transform.T
        if not np.all(box[Box.TOP_CENTER] == box[Box.HANDLE]):
            r = self._rotation_handle_length * self.scale_factor
            handle_vec = box[Box.HANDLE] - box[Box.TOP_CENTER]
            cur_len = np.linalg.norm(handle_vec)
            box[Box.HANDLE] = box[Box.TOP_CENTER] + r * handle_vec / cur_len
        self._selected_box = box + center

    def expand_shape(self, data):
        """Expand shape from 2D to the full data dims.

        Parameters
        ----------
        data : array
            2D data array of shape to be expanded.

        Returns
        -------
        data_full : array
            Full D dimensional data array of the shape.
        """
        if self.ndim == 2:
            data_full = data[:, self.dims.displayed_order]
        else:
            data_full = np.zeros((len(data), self.ndim), dtype=float)
            indices = np.array(self.dims.indices)
            data_full[:, self.dims.not_displayed] = indices[
                self.dims.not_displayed
            ]
            data_full[:, self.dims.displayed] = data

        return data_full

    def _get_value(self):
        """Determine if any shape at given coord using triangle meshes.

        Getting value is not supported yet for 3D meshes

        Returns
        -------
        shape : int | None
            Index of shape if any that is at the coordinates. Returns `None`
            if no shape is found.
        vertex : int | None
            Index of vertex if any that is at the coordinates. Returns `None`
            if no vertex is found.
        """
        if self.dims.ndisplay == 3:
            return (None, None)

        if self._is_moving:
            return self._moving_value

        coord = self.displayed_coordinates

        # Check selected shapes
        value = None
        selected_index = list(self.selected_data)
        if len(selected_index) > 0:
            if self._mode == Mode.SELECT:
                # Check if inside vertex of interaction box or rotation handle
                box = self._selected_box[Box.WITH_HANDLE]
                distances = abs(box - coord)

                # Get the vertex sizes
                sizes = self._vertex_size * self.scale_factor / 2

                # Check if any matching vertices
                matches = np.all(distances <= sizes, axis=1).nonzero()
                if len(matches[0]) > 0:
                    value = (selected_index[0], matches[0][-1])
            elif self._mode in (
                [Mode.DIRECT, Mode.VERTEX_INSERT, Mode.VERTEX_REMOVE]
            ):
                # Check if inside vertex of shape
                inds = np.isin(self._data_view.displayed_index, selected_index)
                vertices = self._data_view.displayed_vertices[inds]
                distances = abs(vertices - coord)

                # Get the vertex sizes
                sizes = self._vertex_size * self.scale_factor / 2

                # Check if any matching vertices
                matches = np.all(distances <= sizes, axis=1).nonzero()[0]
                if len(matches) > 0:
                    index = inds.nonzero()[0][matches[-1]]
                    shape = self._data_view.displayed_index[index]
                    vals, idx = np.unique(
                        self._data_view.displayed_index, return_index=True
                    )
                    shape_in_list = list(vals).index(shape)
                    value = (shape, index - idx[shape_in_list])

        if value is None:
            # Check if mouse inside shape
            shape = self._data_view.inside(coord)
            value = (shape, None)

        return value

    def move_to_front(self):
        """Moves selected objects to be displayed in front of all others."""
        if len(self.selected_data) == 0:
            return
        new_z_index = max(self._data_view._z_index) + 1
        for index in self.selected_data:
            self._data_view.update_z_index(index, new_z_index)
        self.refresh()

    def move_to_back(self):
        """Moves selected objects to be displayed behind all others."""
        if len(self.selected_data) == 0:
            return
        new_z_index = min(self._data_view._z_index) - 1
        for index in self.selected_data:
            self._data_view.update_z_index(index, new_z_index)
        self.refresh()

    def _copy_data(self):
        """Copy selected shapes to clipboard."""
        if len(self.selected_data) > 0:
            index = list(self.selected_data)
            self._clipboard = {
                'data': [
                    deepcopy(self._data_view.shapes[i])
                    for i in self._selected_data
                ],
                'edge_color': deepcopy(self._data_view._edge_color[index]),
                'face_color': deepcopy(self._data_view._face_color[index]),
                'properties': {
                    k: deepcopy(v[index]) for k, v in self.properties.items()
                },
                'indices': self.dims.indices,
            }
            if self.text.values is None:
                self._clipboard['text'] = None
            else:
                self._clipboard['text'] = deepcopy(self.text.values[index])
        else:
            self._clipboard = {}

    def _paste_data(self):
        """Paste any shapes from clipboard and then selects them."""
        cur_shapes = self.nshapes
        if len(self._clipboard.keys()) > 0:
            # Calculate offset based on dimension shifts
            offset = [
                self.dims.indices[i] - self._clipboard['indices'][i]
                for i in self.dims.not_displayed
            ]

            for k in self.properties:
                self.properties[k] = np.concatenate(
                    (self.properties[k], self._clipboard['properties'][k]),
                    axis=0,
                )

            # Add new shape data
            for i, s in enumerate(self._clipboard['data']):
                shape = deepcopy(s)
                data = copy(shape.data)
                data[:, self.dims.not_displayed] = data[
                    :, self.dims.not_displayed
                ] + np.array(offset)
                shape.data = data
                face_color = self._clipboard['face_color'][i]
                edge_color = self._clipboard['edge_color'][i]
                self._data_view.add(
                    shape, face_color=face_color, edge_color=edge_color
                )

            if self._clipboard['text'] is not None:
                self.text._values = np.concatenate(
                    (self.text.values, self._clipboard['text']), axis=0
                )

            self.selected_data = set(
                range(cur_shapes, cur_shapes + len(self._clipboard['data']))
            )

            self.move_to_front()

    def _move(self, coord):
        """Moves object at given mouse position and set of indices.

        Parameters
        ----------
        coord : sequence of two int
            Position of mouse cursor in image coordinates.
        """
        vertex = self._moving_value[1]
        if self._mode in (
            [Mode.SELECT, Mode.ADD_RECTANGLE, Mode.ADD_ELLIPSE, Mode.ADD_LINE]
        ):
            if len(self.selected_data) > 0:
                self._is_moving = True
                if vertex is None:
                    # Check where dragging box from to move whole object
                    if self._drag_start is None:
                        center = self._selected_box[Box.CENTER]
                        self._drag_start = coord - center
                    center = self._selected_box[Box.CENTER]
                    shift = coord - center - self._drag_start
                    for index in self.selected_data:
                        self._data_view.shift(index, shift)
                    self._selected_box = self._selected_box + shift
                    self.refresh()
                elif vertex < Box.LEN:
                    # Corner / edge vertex is being dragged so resize object
                    box = self._selected_box
                    if self._fixed_vertex is None:
                        self._fixed_index = (vertex + 4) % Box.LEN
                        self._fixed_vertex = box[self._fixed_index]

                    size = (
                        box[(self._fixed_index + 4) % Box.LEN]
                        - box[self._fixed_index]
                    )
                    offset = box[Box.HANDLE] - box[Box.CENTER]
                    offset = offset / np.linalg.norm(offset)
                    offset_perp = np.array([offset[1], -offset[0]])

                    fixed = self._fixed_vertex
                    new = list(coord)

                    if self._fixed_aspect and self._fixed_index % 2 == 0:
                        if (new - fixed)[0] == 0:
                            ratio = 1
                        else:
                            ratio = abs((new - fixed)[1] / (new - fixed)[0])
                        if ratio > self._aspect_ratio:
                            r = self._aspect_ratio / ratio
                            new[1] = fixed[1] + (new[1] - fixed[1]) * r
                        else:
                            r = ratio / self._aspect_ratio
                            new[0] = fixed[0] + (new[0] - fixed[0]) * r

                    if size @ offset == 0:
                        dist = 1
                    else:
                        dist = ((new - fixed) @ offset) / (size @ offset)

                    if size @ offset_perp == 0:
                        dist_perp = 1
                    else:
                        dist_perp = ((new - fixed) @ offset_perp) / (
                            size @ offset_perp
                        )

                    if self._fixed_index % 2 == 0:
                        # corner selected
                        scale = np.array([dist_perp, dist])
                    elif self._fixed_index % 4 == 3:
                        # top selected
                        scale = np.array([1, dist])
                    else:
                        # side selected
                        scale = np.array([dist_perp, 1])

                    # prevent box from shrinking below a threshold size
                    threshold = self._vertex_size * self.scale_factor / 8
                    scale[abs(scale * size[[1, 0]]) < threshold] = 1

                    # check orientation of box
                    angle = -np.arctan2(offset[0], -offset[1])
                    c, s = np.cos(angle), np.sin(angle)
                    if angle == 0:
                        for index in self.selected_data:
                            self._data_view.scale(
                                index, scale, center=self._fixed_vertex
                            )
                        self._scale_box(scale, center=self._fixed_vertex)
                    else:
                        rotation = np.array([[c, s], [-s, c]])
                        scale_mat = np.array([[scale[0], 0], [0, scale[1]]])
                        inv_rot = np.array([[c, -s], [s, c]])
                        transform = rotation @ scale_mat @ inv_rot
                        for index in self.selected_data:
                            self._data_view.shift(index, -self._fixed_vertex)
                            self._data_view.transform(index, transform)
                            self._data_view.shift(index, self._fixed_vertex)
                        self._transform_box(
                            transform, center=self._fixed_vertex
                        )
                    self.refresh()
                elif vertex == 8:
                    # Rotation handle is being dragged so rotate object
                    handle = self._selected_box[Box.HANDLE]
                    if self._drag_start is None:
                        self._fixed_vertex = self._selected_box[Box.CENTER]
                        offset = handle - self._fixed_vertex
                        self._drag_start = -np.degrees(
                            np.arctan2(offset[0], -offset[1])
                        )

                    new_offset = coord - self._fixed_vertex
                    new_angle = -np.degrees(
                        np.arctan2(new_offset[0], -new_offset[1])
                    )
                    fixed_offset = handle - self._fixed_vertex
                    fixed_angle = -np.degrees(
                        np.arctan2(fixed_offset[0], -fixed_offset[1])
                    )

                    if np.linalg.norm(new_offset) < 1:
                        angle = 0
                    elif self._fixed_aspect:
                        angle = np.round(new_angle / 45) * 45 - fixed_angle
                    else:
                        angle = new_angle - fixed_angle

                    for index in self.selected_data:
                        self._data_view.rotate(
                            index, angle, center=self._fixed_vertex
                        )
                    self._rotate_box(angle, center=self._fixed_vertex)
                    self.refresh()
            else:
                self._is_selecting = True
                if self._drag_start is None:
                    self._drag_start = coord
                self._drag_box = np.array([self._drag_start, coord])
                self._set_highlight()
        elif self._mode in [Mode.DIRECT, Mode.ADD_PATH, Mode.ADD_POLYGON]:
            if len(self.selected_data) > 0:
                if vertex is not None:
                    self._is_moving = True
                    index = self._moving_value[0]
                    shape_type = type(self._data_view.shapes[index])
                    if shape_type == Ellipse:
                        # DIRECT vertex moving of ellipse not implemented
                        pass
                    else:
                        if shape_type == Rectangle:
                            new_type = Polygon
                        else:
                            new_type = None
                        indices = self._data_view.displayed_index == index
                        vertices = self._data_view.displayed_vertices[indices]
                        vertices[vertex] = coord
                        data_full = self.expand_shape(vertices)
                        self._data_view.edit(
                            index, data_full, new_type=new_type
                        )
                        shapes = self.selected_data
                        self._selected_box = self.interaction_box(shapes)
                        self.refresh()
            else:
                self._is_selecting = True
                if self._drag_start is None:
                    self._drag_start = coord
                self._drag_box = np.array([self._drag_start, coord])
                self._set_highlight()
        elif self._mode in [Mode.VERTEX_INSERT, Mode.VERTEX_REMOVE]:
            if len(self.selected_data) > 0:
                pass
            else:
                self._is_selecting = True
                if self._drag_start is None:
                    self._drag_start = coord
                self._drag_box = np.array([self._drag_start, coord])
                self._set_highlight()

    def to_masks(self, mask_shape=None):
        """Return an array of binary masks, one for each shape.

        Parameters
        ----------
        mask_shape : np.ndarray | tuple | None
            tuple defining shape of mask to be generated. If non specified,
            takes the max of all the vertiecs

        Returns
        -------
        masks : np.ndarray
            Array where there is one binary mask for each shape
        """
        if mask_shape is None:
            mask_shape = self._extent_data[1] - self._extent_data[0]

        mask_shape = np.ceil(mask_shape).astype('int')
        masks = self._data_view.to_masks(mask_shape=mask_shape)

        return masks

    def to_labels(self, labels_shape=None):
        """Return an integer labels image.

        Parameters
        ----------
        labels_shape : np.ndarray | tuple | None
            Tuple defining shape of labels image to be generated. If non
            specified, takes the max of all the vertiecs

        Returns
        -------
        labels : np.ndarray
            Integer array where each value is either 0 for background or an
            integer up to N for points inside the shape at the index value - 1.
            For overlapping shapes z-ordering will be respected.
        """
        if labels_shape is None:
            labels_shape = self._extent_data[1] - self._extent_data[0]

        labels_shape = np.ceil(labels_shape).astype('int')
        labels = self._data_view.to_labels(labels_shape=labels_shape)

        return labels<|MERGE_RESOLUTION|>--- conflicted
+++ resolved
@@ -14,11 +14,7 @@
     rgb_to_hex,
     transform_color,
 )
-<<<<<<< HEAD
-from ..utils.color_transformations import transform_color_cycle, ColorType
 from ...utils.events import Event
-=======
-from ...utils.event import Event
 from ...utils.misc import ensure_iterable
 from ...utils.status_messages import format_float
 from ..base import Layer
@@ -28,7 +24,6 @@
     transform_color_cycle,
     transform_color_with_defaults,
 )
->>>>>>> 4cbe40dd
 from ..utils.layer_utils import (
     dataframe_to_properties,
     guess_continuous,
