import warnings
from contextlib import contextmanager
from copy import copy, deepcopy
from itertools import cycle
from time import sleep
from typing import Dict, Optional, Tuple, Union

import numpy as np
from vispy.color import get_color_names

from ...utils.colormaps import Colormap, ValidColormapArg, ensure_colormap
from ...utils.colormaps.standardize_color import (
    hex_to_name,
    rgb_to_hex,
    transform_color,
)
from ...utils.events import Event
from ...utils.misc import ensure_iterable
from ...utils.translations import trans
from ..base import Layer
from ..utils.color_manager_utils import guess_continuous, map_property
from ..utils.color_transformations import (
    ColorType,
    normalize_and_broadcast_colors,
    transform_color_cycle,
    transform_color_with_defaults,
)
from ..utils.layer_utils import dataframe_to_properties
from ..utils.text import TextManager
from ._shape_list import ShapeList
from ._shapes_constants import (
    BACKSPACE,
    Box,
    ColorMode,
    Mode,
    ShapeType,
    shape_classes,
)
from ._shapes_mouse_bindings import (
    add_ellipse,
    add_line,
    add_path_polygon,
    add_path_polygon_creating,
    add_rectangle,
    highlight,
    select,
    vertex_insert,
    vertex_remove,
)
from ._shapes_utils import (
    create_box,
    extract_shape_type,
    get_shape_ndim,
    number_of_shapes,
)

DEFAULT_COLOR_CYCLE = np.array([[1, 0, 1, 1], [0, 1, 0, 1]])


class Shapes(Layer):
    """Shapes layer.

    Parameters
    ----------
    data : list or array
        List of shape data, where each element is an (N, D) array of the
        N vertices of a shape in D dimensions. Can be an 3-dimensional
        array if each shape has the same number of vertices.
    ndim : int
        Number of dimensions for shapes. When data is not None, ndim must be D.
        An empty shapes layer can be instantiated with arbitrary ndim.
    properties : dict {str: array (N,)}, DataFrame
        Properties for each shape. Each property should be an array of length N,
        where N is the number of shapes.
    text : str, dict
        Text to be displayed with the shapes. If text is set to a key in properties,
        the value of that property will be displayed. Multiple properties can be
        composed using f-string-like syntax (e.g., '{property_1}, {float_property:.2f}).
        A dictionary can be provided with keyword arguments to set the text values
        and display properties. See TextManager.__init__() for the valid keyword arguments.
        For example usage, see /napari/examples/add_shapes_with_text.py.
    shape_type : string or list
        String of shape shape_type, must be one of "{'line', 'rectangle',
        'ellipse', 'path', 'polygon'}". If a list is supplied it must be
        the same length as the length of `data` and each element will be
        applied to each shape otherwise the same value will be used for all
        shapes.
    edge_width : float or list
        Thickness of lines and edges. If a list is supplied it must be the
        same length as the length of `data` and each element will be
        applied to each shape otherwise the same value will be used for all
        shapes.
    edge_color : str, array-like
        If string can be any color name recognized by vispy or hex value if
        starting with `#`. If array-like must be 1-dimensional array with 3
        or 4 elements. If a list is supplied it must be the same length as
        the length of `data` and each element will be applied to each shape
        otherwise the same value will be used for all shapes.
    edge_color_cycle : np.ndarray, list
        Cycle of colors (provided as string name, RGB, or RGBA) to map to edge_color if a
        categorical attribute is used color the vectors.
    edge_colormap : str, napari.utils.Colormap
        Colormap to set edge_color if a continuous attribute is used to set face_color.
    edge_contrast_limits : None, (float, float)
        clims for mapping the property to a color map. These are the min and max value
        of the specified property that are mapped to 0 and 1, respectively.
        The default value is None. If set the none, the clims will be set to
        (property.min(), property.max())
    face_color : str, array-like
        If string can be any color name recognized by vispy or hex value if
        starting with `#`. If array-like must be 1-dimensional array with 3
        or 4 elements. If a list is supplied it must be the same length as
        the length of `data` and each element will be applied to each shape
        otherwise the same value will be used for all shapes.
    face_color_cycle : np.ndarray, list
        Cycle of colors (provided as string name, RGB, or RGBA) to map to face_color if a
        categorical attribute is used color the vectors.
    face_colormap : str, napari.utils.Colormap
        Colormap to set face_color if a continuous attribute is used to set face_color.
    face_contrast_limits : None, (float, float)
        clims for mapping the property to a color map. These are the min and max value
        of the specified property that are mapped to 0 and 1, respectively.
        The default value is None. If set the none, the clims will be set to
        (property.min(), property.max())
    z_index : int or list
        Specifier of z order priority. Shapes with higher z order are
        displayed ontop of others. If a list is supplied it must be the
        same length as the length of `data` and each element will be
        applied to each shape otherwise the same value will be used for all
        shapes.
    name : str
        Name of the layer.
    metadata : dict
        Layer metadata.
    scale : tuple of float
        Scale factors for the layer.
    translate : tuple of float
        Translation values for the layer.
    rotate : float, 3-tuple of float, or n-D array.
        If a float convert into a 2D rotation matrix using that value as an
        angle. If 3-tuple convert into a 3D rotation matrix, using a yaw,
        pitch, roll convention. Otherwise assume an nD rotation. Angles are
        assumed to be in degrees. They can be converted from radians with
        np.degrees if needed.
    shear : 1-D array or n-D array
        Either a vector of upper triangular values, or an nD shear matrix with
        ones along the main diagonal.
    affine : n-D array or napari.utils.transforms.Affine
        (N+1, N+1) affine transformation matrix in homogeneous coordinates.
        The first (N, N) entries correspond to a linear transform and
        the final column is a lenght N translation vector and a 1 or a napari
        AffineTransform object. If provided then translate, scale, rotate, and
        shear values are ignored.
    opacity : float
        Opacity of the layer visual, between 0.0 and 1.0.
    blending : str
        One of a list of preset blending modes that determines how RGB and
        alpha values of the layer visual get mixed. Allowed values are
        {'opaque', 'translucent', and 'additive'}.
    visible : bool
        Whether the layer visual is currently being displayed.

    Attributes
    ----------
    data : (N, ) list of array
        List of shape data, where each element is an (N, D) array of the
        N vertices of a shape in D dimensions.
    properties : dict {str: array (N,)}, DataFrame
        Properties for each shape. Each property should be an array of length N,
        where N is the number of shapes.
    text : str, dict
        Text to be displayed with the shapes. If text is set to a key in properties,
        the value of that property will be displayed. Multiple properties can be
        composed using f-string-like syntax (e.g., '{property_1}, {float_property:.2f}).
        For example usage, see /napari/examples/add_shapes_with_text.py.
    shape_type : (N, ) list of str
        Name of shape type for each shape.
    edge_color : str, array-like
        Color of the shape border. Numeric color values should be RGB(A).
    face_color : str, array-like
        Color of the shape face. Numeric color values should be RGB(A).
    edge_width : (N, ) list of float
        Edge width for each shape.
    z_index : (N, ) list of int
        z-index for each shape.
    current_edge_width : float
        Thickness of lines and edges of the next shape to be added or the
        currently selected shape.
    current_edge_color : str
        Color of the edge of the next shape to be added or the currently
        selected shape.
    current_face_color : str
        Color of the face of the next shape to be added or the currently
        selected shape.
    selected_data : set
        List of currently selected shapes.
    nshapes : int
        Total number of shapes.
    mode : Mode
        Interactive mode. The normal, default mode is PAN_ZOOM, which
        allows for normal interactivity with the canvas.

        The SELECT mode allows for entire shapes to be selected, moved and
        resized.

        The DIRECT mode allows for shapes to be selected and their individual
        vertices to be moved.

        The VERTEX_INSERT and VERTEX_REMOVE modes allow for individual
        vertices either to be added to or removed from shapes that are already
        selected. Note that shapes cannot be selected in this mode.

        The ADD_RECTANGLE, ADD_ELLIPSE, ADD_LINE, ADD_PATH, and ADD_POLYGON
        modes all allow for their corresponding shape type to be added.

    Notes
    -----
    _data_dict : Dict of ShapeList
        Dictionary containing all the shape data indexed by slice tuple
    _data_view : ShapeList
        Object containing the currently viewed shape data.
    _mode_history : Mode
        Interactive mode captured on press of <space>.
    _selected_data_history : set
        Set of currently selected captured on press of <space>.
    _selected_data_stored : set
        Set of selected previously displayed. Used to prevent rerendering the
        same highlighted shapes when no data has changed.
    _selected_box : None | np.ndarray
        `None` if no shapes are selected, otherwise a 10x2 array of vertices of
        the interaction box. The first 8 points are the corners and midpoints
        of the box. The 9th point is the center of the box, and the last point
        is the location of the rotation handle that can be used to rotate the
        box.
    _drag_start : None | np.ndarray
        If a drag has been started and is in progress then a length 2 array of
        the initial coordinates of the drag. `None` otherwise.
    _drag_box : None | np.ndarray
        If a drag box is being created to select shapes then this is a 2x2
        array of the two extreme corners of the drag. `None` otherwise.
    _drag_box_stored : None | np.ndarray
        If a drag box is being created to select shapes then this is a 2x2
        array of the two extreme corners of the drag that have previously been
        rendered. `None` otherwise. Used to prevent rerendering the same
        drag box when no data has changed.
    _is_moving : bool
        Bool indicating if any shapes are currently being moved.
    _is_selecting : bool
        Bool indicating if a drag box is currently being created in order to
        select shapes.
    _is_creating : bool
        Bool indicating if any shapes are currently being created.
    _fixed_aspect : bool
        Bool indicating if aspect ratio of shapes should be preserved on
        resizing.
    _aspect_ratio : float
        Value of aspect ratio to be preserved if `_fixed_aspect` is `True`.
    _fixed_vertex : None | np.ndarray
        If a scaling or rotation is in progress then a length 2 array of the
        coordinates that are remaining fixed during the move. `None` otherwise.
    _fixed_index : int
        If a scaling or rotation is in progress then the index of the vertex of
        the boudning box that is remaining fixed during the move. `None`
        otherwise.
    _update_properties : bool
        Bool indicating if properties are to allowed to update the selected
        shapes when they are changed. Blocking this prevents circular loops
        when shapes are selected and the properties are changed based on that
        selection
    _allow_thumnail_update : bool
        Flag set to true to allow the thumbnail to be updated. Blocking the thumbnail
        can be advantageous where responsiveness is critical.
    _clipboard : dict
        Dict of shape objects that are to be used during a copy and paste.
    _colors : list
        List of supported vispy color names.
    _vertex_size : float
        Size of the vertices of the shapes and bounding box in Canvas
        coordinates.
    _rotation_handle_length : float
        Length of the rotation handle of the boudning box in Canvas
        coordinates.
    _input_ndim : int
        Dimensions of shape data.
    _thumbnail_update_thresh : int
        If there are more than this number of shapes, the thumnail
        won't update during interactive events
    """

    _colors = get_color_names()
    _vertex_size = 10
    _rotation_handle_length = 20
    _highlight_color = (0, 0.6, 1)
    _highlight_width = 1.5

    # If more shapes are present then they are randomly subsampled
    # in the thumbnail
    _max_shapes_thumbnail = 100

    def __init__(
        self,
        data=None,
        *,
        ndim=None,
        properties=None,
        text=None,
        shape_type='rectangle',
        edge_width=1,
        edge_color='black',
        edge_color_cycle=None,
        edge_colormap='viridis',
        edge_contrast_limits=None,
        face_color='white',
        face_color_cycle=None,
        face_colormap='viridis',
        face_contrast_limits=None,
        z_index=0,
        name=None,
        metadata=None,
        scale=None,
        translate=None,
        rotate=None,
        shear=None,
        affine=None,
        opacity=0.7,
        blending='translucent',
        visible=True,
    ):
        if data is None:
            if ndim is None:
                ndim = 2
            data = np.empty((0, 0, ndim))
        else:
            data, shape_type = extract_shape_type(data, shape_type)
            data_ndim = get_shape_ndim(data)
            if ndim is not None and ndim != data_ndim:
                raise ValueError(
                    trans._("Shape dimensions must be equal to ndim")
                )
            ndim = data_ndim

        super().__init__(
            data,
            ndim=ndim,
            name=name,
            metadata=metadata,
            scale=scale,
            translate=translate,
            rotate=rotate,
            shear=shear,
            affine=affine,
            opacity=opacity,
            blending=blending,
            visible=visible,
        )

        self.events.add(
            mode=Event,
            edge_width=Event,
            edge_color=Event,
            face_color=Event,
            properties=Event,
            current_edge_color=Event,
            current_face_color=Event,
            current_properties=Event,
            highlight=Event,
        )

        # Flag set to false to block thumbnail refresh
        self._allow_thumbnail_update = True

        self._display_order_stored = []
        self._ndisplay_stored = self._ndisplay

        # Save the properties
        if properties is None:
            self._properties = {}
            self._property_choices = {}
        elif len(data) > 0:
            properties, _ = dataframe_to_properties(properties)
            self._properties = self._validate_properties(properties, len(data))
            self._property_choices = {
                k: np.unique(v) for k, v in properties.items()
            }
        elif len(data) == 0:
            self._property_choices = {
                k: np.asarray(v) for k, v in properties.items()
            }
            empty_properties = {
                k: np.empty(0, dtype=v.dtype)
                for k, v in self._property_choices.items()
            }
            self._properties = empty_properties

        # make the text
        if text is None or isinstance(text, (list, np.ndarray, str)):
            self._text = TextManager(text, len(data), self.properties)
        elif isinstance(text, dict):
            copied_text = deepcopy(text)
            copied_text['properties'] = self.properties
            copied_text['n_text'] = len(data)
            self._text = TextManager(**copied_text)
        else:
            raise TypeError(trans._('text should be a string, array, or dict'))

        # The following shape properties are for the new shapes that will
        # be drawn. Each shape has a corresponding property with the
        # value for itself
        if np.isscalar(edge_width):
            self._current_edge_width = edge_width
        else:
            self._current_edge_width = 1

        self._data_view = ShapeList(ndisplay=self._ndisplay)
        self._data_view.slice_key = np.array(self._slice_indices)[
            list(self._dims_not_displayed)
        ]

        self._value = (None, None)
        self._value_stored = (None, None)
        self._moving_value = (None, None)
        self._selected_data = set()
        self._selected_data_stored = set()
        self._selected_data_history = set()
        self._selected_box = None

        self._drag_start = None
        self._fixed_vertex = None
        self._fixed_aspect = False
        self._aspect_ratio = 1
        self._is_moving = False
        # _moving_coordinates are needed for fixing aspect ratio during
        # a resize
        self._moving_coordinates = None
        self._fixed_index = 0
        self._is_selecting = False
        self._drag_box = None
        self._drag_box_stored = None
        self._is_creating = False
        self._clipboard = {}

        self._mode = Mode.PAN_ZOOM
        self._mode_history = self._mode
        self._status = self.mode
        self._help = trans._('enter a selection mode to edit shape properties')

        self._init_shapes(
            data,
            shape_type=shape_type,
            edge_width=edge_width,
            edge_color=edge_color,
            edge_color_cycle=edge_color_cycle,
            edge_colormap=edge_colormap,
            edge_contrast_limits=edge_contrast_limits,
            face_color=face_color,
            face_color_cycle=face_color_cycle,
            face_colormap=face_colormap,
            face_contrast_limits=face_contrast_limits,
            z_index=z_index,
        )

        # set the current_* properties
        if len(data) > 0:
            self._current_edge_color = self.edge_color[-1]
            self._current_face_color = self.face_color[-1]
            self.current_properties = {
                k: np.asarray([v[-1]]) for k, v in self.properties.items()
            }
        elif len(data) == 0 and self.properties:
            self.current_properties = {
                k: np.asarray([v[0]])
                for k, v in self._property_choices.items()
            }
            self._initialize_current_color_for_empty_layer(edge_color, 'edge')
            self._initialize_current_color_for_empty_layer(face_color, 'face')
        elif len(data) == 0 and len(self.properties) == 0:
            self._current_edge_color = transform_color_with_defaults(
                num_entries=1,
                colors=edge_color,
                elem_name="edge_color",
                default="black",
            )
            self._current_face_color = transform_color_with_defaults(
                num_entries=1,
                colors=face_color,
                elem_name="face_color",
                default="black",
            )
            self.current_properties = {}

        # Trigger generation of view slice and thumbnail
        self._update_dims()

    def _initialize_current_color_for_empty_layer(
        self, color: ColorType, attribute: str
    ):
        """Initialize current_{edge,face}_color when starting with empty layer.

        Parameters
        ----------
        color : (N, 4) array or str
            The value for setting edge or face_color
        attribute : str in {'edge', 'face'}
            The name of the attribute to set the color of.
            Should be 'edge' for edge_color or 'face' for face_color.
        """
        color_mode = getattr(self, f'_{attribute}_color_mode')
        if color_mode == ColorMode.DIRECT:
            curr_color = transform_color_with_defaults(
                num_entries=1,
                colors=color,
                elem_name=f'{attribute}_color',
                default="white",
            )

        elif color_mode == ColorMode.CYCLE:
            color_cycle = getattr(self, f'_{attribute}_color_cycle')
            curr_color = transform_color(next(color_cycle))

            # add the new color cycle mapping
            color_property = getattr(self, f'_{attribute}_color_property')
            prop_value = self._property_choices[color_property][0]
            color_cycle_map = getattr(self, f'{attribute}_color_cycle_map')
            color_cycle_map[prop_value] = np.squeeze(curr_color)
            setattr(self, f'{attribute}_color_cycle_map', color_cycle_map)

        elif color_mode == ColorMode.COLORMAP:
            color_property = getattr(self, f'_{attribute}_color_property')
            prop_value = self._property_choices[color_property][0]
            colormap = getattr(self, f'{attribute}_colormap')
            contrast_limits = getattr(self, f'_{attribute}_contrast_limits')
            curr_color, _ = map_property(
                prop=prop_value,
                colormap=colormap,
                contrast_limits=contrast_limits,
            )
        setattr(self, f'_current_{attribute}_color', curr_color)

    @property
    def data(self):
        """list: Each element is an (N, D) array of the vertices of a shape."""
        return self._data_view.data

    @data.setter
    def data(self, data):
        self._finish_drawing()

        data, shape_type = extract_shape_type(data)
        n_new_shapes = number_of_shapes(data)
        # not given a shape_type through data
        if shape_type is None:
            shape_type = self.shape_type

        edge_widths = self._data_view.edge_widths
        edge_color = self._data_view.edge_color
        face_color = self._data_view.face_color
        z_indices = self._data_view.z_indices

        # fewer shapes, trim attributes
        if self.nshapes > n_new_shapes:
            shape_type = shape_type[:n_new_shapes]
            edge_widths = edge_widths[:n_new_shapes]
            z_indices = z_indices[:n_new_shapes]
            edge_color = edge_color[:n_new_shapes]
            face_color = face_color[:n_new_shapes]
        # more shapes, add attributes
        elif self.nshapes < n_new_shapes:
            n_shapes_difference = n_new_shapes - self.nshapes
            shape_type = shape_type + ["rectangle"] * n_shapes_difference
            edge_widths = edge_widths + [1] * n_shapes_difference
            z_indices = z_indices + [0] * n_shapes_difference
            edge_color = np.concatenate(
                (
                    edge_color,
                    self._get_new_shape_color(n_shapes_difference, 'edge'),
                )
            )
            face_color = np.concatenate(
                (
                    face_color,
                    self._get_new_shape_color(n_shapes_difference, 'face'),
                )
            )

        self._data_view = ShapeList()
        self.add(
            data,
            shape_type=shape_type,
            edge_width=edge_widths,
            edge_color=edge_color,
            face_color=face_color,
            z_index=z_indices,
        )

        self._update_dims()
        self.events.data(value=self.data)
        self._set_editable()

    def _on_selection(self, selected: bool):
        # this method is slated for removal.  don't add anything new.
        if not selected:
            self._finish_drawing()

    @property
    def properties(self) -> Dict[str, np.ndarray]:
        """dict {str: np.ndarray (N,)}, DataFrame: Annotations for each shape"""
        return self._properties

    @properties.setter
    def properties(self, properties: Dict[str, np.ndarray]):
        if not isinstance(properties, dict):
            properties, _ = dataframe_to_properties(properties)
        self._properties = self._validate_properties(properties)
        if self._face_color_property and (
            self._face_color_property not in self._properties
        ):
            self._face_color_property = ''
            warnings.warn(
                'property used for face_color dropped', RuntimeWarning
            )

        if self._edge_color_property and (
            self._edge_color_property not in self._properties
        ):
            self._edge_color_property = ''
            warnings.warn(
                'property used for edge_color dropped', RuntimeWarning
            )

        if self.text.values is not None:
            self.refresh_text()
        self.events.properties()

    def _get_ndim(self):
        """Determine number of dimensions of the layer."""
        if self.nshapes == 0:
            ndim = self.ndim
        else:
            ndim = self.data[0].shape[1]
        return ndim

    @property
    def _extent_data(self) -> np.ndarray:
        """Extent of layer in data coordinates.

        Returns
        -------
        extent_data : array, shape (2, D)
        """
        if len(self.data) == 0:
            extrema = np.full((2, self.ndim), np.nan)
        else:
            maxs = np.max([np.max(d, axis=0) for d in self.data], axis=0)
            mins = np.min([np.min(d, axis=0) for d in self.data], axis=0)
            extrema = np.vstack([mins, maxs])
        return extrema

    @property
    def nshapes(self):
        """int: Total number of shapes."""
        return len(self._data_view.shapes)

    @property
    def current_edge_width(self):
        """float: Width of shape edges including lines and paths."""
        return self._current_edge_width

    @current_edge_width.setter
    def current_edge_width(self, edge_width):
        self._current_edge_width = edge_width
        if self._update_properties:
            for i in self.selected_data:
                self._data_view.update_edge_width(i, edge_width)
        self.events.edge_width()

    @property
    def current_edge_color(self):
        """str: color of shape edges including lines and paths."""
        hex_ = rgb_to_hex(self._current_edge_color)[0]
        return hex_to_name.get(hex_, hex_)

    @current_edge_color.setter
    def current_edge_color(self, edge_color):
        self._current_edge_color = transform_color(edge_color)
        if self._update_properties:
            for i in self.selected_data:
                self._data_view.update_edge_color(i, self._current_edge_color)
            self.events.edge_color()
            self._update_thumbnail()
        self.events.current_edge_color()

    @property
    def current_face_color(self):
        """str: color of shape faces."""
        hex_ = rgb_to_hex(self._current_face_color)[0]
        return hex_to_name.get(hex_, hex_)

    @current_face_color.setter
    def current_face_color(self, face_color):
        self._current_face_color = transform_color(face_color)
        if self._update_properties:
            for i in self.selected_data:
                self._data_view.update_face_color(i, self._current_face_color)
            self.events.face_color()
            self._update_thumbnail()
        self.events.current_face_color()

    @property
    def current_properties(self) -> Dict[str, np.ndarray]:
        """dict{str: np.ndarray(1,)}: properties for the next added shape."""
        return self._current_properties

    @current_properties.setter
    def current_properties(self, current_properties):
        self._current_properties = current_properties

        if (
            self._update_properties
            and len(self.selected_data) > 0
            and self._mode in [Mode.SELECT, Mode.PAN_ZOOM]
        ):
            props = self.properties
            for k in props:
                props[k][list(self.selected_data)] = current_properties[k]
            self.properties = props

            self.refresh_colors()
        self.events.current_properties()

    @property
    def shape_type(self):
        """list of str: name of shape type for each shape."""
        return self._data_view.shape_types

    @shape_type.setter
    def shape_type(self, shape_type):
        self._finish_drawing()

        new_data_view = ShapeList()
        shape_inputs = zip(
            self._data_view.data,
            ensure_iterable(shape_type),
            self._data_view.edge_widths,
            self._data_view.edge_color,
            self._data_view.face_color,
            self._data_view.z_indices,
        )

        self._add_shapes_to_view(shape_inputs, new_data_view)

        self._data_view = new_data_view
        self._update_dims()

    @property
    def edge_color(self):
        """(N x 4) np.ndarray: Array of RGBA face colors for each shape"""
        return self._data_view.edge_color

    @edge_color.setter
    def edge_color(self, edge_color):
        self._set_color(edge_color, 'edge')
        self.events.edge_color()
        self._update_thumbnail()

    @property
    def edge_color_cycle(self) -> np.ndarray:
        """Union[list, np.ndarray] :  Color cycle for edge_color.

        Can be a list of colors defined by name, RGB or RGBA
        """
        return self._edge_color_cycle_values

    @edge_color_cycle.setter
    def edge_color_cycle(self, edge_color_cycle: Union[list, np.ndarray]):
        self._set_color_cycle(edge_color_cycle, 'edge')

    @property
    def edge_colormap(self) -> Tuple[str, Colormap]:
        """Return the colormap to be applied to a property to get the edge color.

        Returns
        -------
        colormap : napari.utils.Colormap
            The Colormap object.
        """
        return self._edge_colormap

    @edge_colormap.setter
    def edge_colormap(self, colormap: ValidColormapArg):
        self._edge_colormap = ensure_colormap(colormap)

    @property
    def edge_contrast_limits(self) -> Tuple[float, float]:
        """None, (float, float): contrast limits for mapping
        the edge_color colormap property to 0 and 1
        """
        return self._edge_contrast_limits

    @edge_contrast_limits.setter
    def edge_contrast_limits(
        self, contrast_limits: Union[None, Tuple[float, float]]
    ):
        self._edge_contrast_limits = contrast_limits

    @property
    def edge_color_mode(self) -> str:
        """str: Edge color setting mode

        DIRECT (default mode) allows each shape color to be set arbitrarily

        CYCLE allows the color to be set via a color cycle over an attribute

        COLORMAP allows color to be set via a color map over an attribute
        """
        return str(self._edge_color_mode)

    @edge_color_mode.setter
    def edge_color_mode(self, edge_color_mode: Union[str, ColorMode]):
        self._set_color_mode(edge_color_mode, 'edge')

    @property
    def face_color(self):
        """(N x 4) np.ndarray: Array of RGBA face colors for each shape"""
        return self._data_view.face_color

    @face_color.setter
    def face_color(self, face_color):
        self._set_color(face_color, 'face')
        self.events.face_color()
        self._update_thumbnail()

    @property
    def face_color_cycle(self) -> np.ndarray:
        """Union[np.ndarray, cycle]:  Color cycle for face_color
        Can be a list of colors defined by name, RGB or RGBA
        """
        return self._face_color_cycle_values

    @face_color_cycle.setter
    def face_color_cycle(self, face_color_cycle: Union[np.ndarray, cycle]):
        self._set_color_cycle(face_color_cycle, 'face')

    @property
    def face_colormap(self) -> Tuple[str, Colormap]:
        """Return the colormap to be applied to a property to get the face color.

        Returns
        -------
        colormap : napari.utils.Colormap
            The Colormap object.
        """
        return self._face_colormap

    @face_colormap.setter
    def face_colormap(self, colormap: ValidColormapArg):
        self._face_colormap = ensure_colormap(colormap)

    @property
    def face_contrast_limits(self) -> Union[None, Tuple[float, float]]:
        """None, (float, float) : clims for mapping the face_color
        colormap property to 0 and 1
        """
        return self._face_contrast_limits

    @face_contrast_limits.setter
    def face_contrast_limits(
        self, contrast_limits: Union[None, Tuple[float, float]]
    ):
        self._face_contrast_limits = contrast_limits

    @property
    def face_color_mode(self) -> str:
        """str: Face color setting mode

        DIRECT (default mode) allows each shape color to be set arbitrarily

        CYCLE allows the color to be set via a color cycle over an attribute

        COLORMAP allows color to be set via a color map over an attribute
        """
        return str(self._face_color_mode)

    @face_color_mode.setter
    def face_color_mode(self, face_color_mode):
        self._set_color_mode(face_color_mode, 'face')

    def _set_color_mode(
        self, color_mode: Union[ColorMode, str], attribute: str
    ):
        """Set the face_color_mode or edge_color_mode property

        Parameters
        ----------
        color_mode : str, ColorMode
            The value for setting edge or face_color_mode. If color_mode is a string,
            it should be one of: 'direct', 'cycle', or 'colormap'
        attribute : str in {'edge', 'face'}
            The name of the attribute to set the color of.
            Should be 'edge' for edge_colo_moder or 'face' for face_color_mode.
        """
        color_mode = ColorMode(color_mode)

        if color_mode == ColorMode.DIRECT:
            setattr(self, f'_{attribute}_color_mode', color_mode)
        elif color_mode in (ColorMode.CYCLE, ColorMode.COLORMAP):
            color_property = getattr(self, f'_{attribute}_color_property')
            if color_property == '':
                if self.properties:
                    new_color_property = next(iter(self.properties))
                    setattr(
                        self,
                        f'_{attribute}_color_property',
                        new_color_property,
                    )
                    warnings.warn(
                        f'_{attribute}_color_property was not set, '
                        f'setting to: {new_color_property}'
                    )
                else:
                    raise ValueError(
                        'There must be a valid Shapes.properties to use '
                        f'{color_mode}'
                    )

            # ColorMode.COLORMAP can only be applied to numeric properties
            color_property = getattr(self, f'_{attribute}_color_property')
            if (color_mode == ColorMode.COLORMAP) and not issubclass(
                self.properties[color_property].dtype.type, np.number
            ):
                raise TypeError(
                    'selected property must be numeric to use ColorMode.COLORMAP'
                )
            setattr(self, f'_{attribute}_color_mode', color_mode)
            self.refresh_colors()

    def _set_color_cycle(self, color_cycle: np.ndarray, attribute: str):
        """Set the face_color_cycle or edge_color_cycle property

        Parameters
        ----------
        color_cycle : (N, 4) or (N, 1) array
            The value for setting edge or face_color_cycle
        attribute : str in {'edge', 'face'}
            The name of the attribute to set the color of.
            Should be 'edge' for edge_color or 'face' for face_color.
        """
        transformed_color_cycle, transformed_colors = transform_color_cycle(
            color_cycle=color_cycle,
            elem_name=f'{attribute}_color_cycle',
            default="white",
        )
        setattr(self, f'_{attribute}_color_cycle_values', transformed_colors)
        setattr(self, f'_{attribute}_color_cycle', transformed_color_cycle)

        if self._update_properties is True:
            color_mode = getattr(self, f'_{attribute}_color_mode')
            if color_mode == ColorMode.CYCLE:
                self.refresh_colors(update_color_mapping=True)

    @property
    def edge_width(self):
        """list of float: edge width for each shape."""
        return self._data_view.edge_widths

    @property
    def z_index(self):
        """list of int: z_index for each shape."""
        return self._data_view.z_indices

    @property
    def selected_data(self):
        """set: set of currently selected shapes."""
        return self._selected_data

    @selected_data.setter
    def selected_data(self, selected_data):
        self._selected_data = set(selected_data)
        self._selected_box = self.interaction_box(self._selected_data)

        # Update properties based on selected shapes
        if len(selected_data) > 0:
            selected_data_indices = list(selected_data)
            selected_face_colors = self._data_view._face_color[
                selected_data_indices
            ]
            face_colors = np.unique(selected_face_colors, axis=0)
            if len(face_colors) == 1:
                face_color = face_colors[0]
                with self.block_update_properties():
                    self.current_face_color = face_color

            selected_edge_colors = self._data_view._edge_color[
                selected_data_indices
            ]
            edge_colors = np.unique(selected_edge_colors, axis=0)
            if len(edge_colors) == 1:
                edge_color = edge_colors[0]
                with self.block_update_properties():
                    self.current_edge_color = edge_color

            edge_width = list(
                {self._data_view.shapes[i].edge_width for i in selected_data}
            )
            if len(edge_width) == 1:
                edge_width = edge_width[0]
                with self.block_update_properties():
                    self.current_edge_width = edge_width
            properties = {
                k: np.unique(v[selected_data_indices], axis=0)
                for k, v in self.properties.items()
            }
            n_unique_properties = np.array(
                [len(v) for v in properties.values()]
            )
            if np.all(n_unique_properties == 1):
                with self.block_update_properties():
                    self.current_properties = properties

    def _set_color(self, color, attribute: str):
        """Set the face_color or edge_color property

        Parameters
        ----------
        color : (N, 4) array or str
            The value for setting edge or face_color
        attribute : str in {'edge', 'face'}
            The name of the attribute to set the color of.
            Should be 'edge' for edge_color or 'face' for face_color.
        """
        if self._is_color_mapped(color):
            if guess_continuous(self.properties[color]):
                setattr(self, f'_{attribute}_color_mode', ColorMode.COLORMAP)
            else:
                setattr(self, f'_{attribute}_color_mode', ColorMode.CYCLE)
            setattr(self, f'_{attribute}_color_property', color)
            self.refresh_colors()

        else:
            if len(self.data) > 0:
                transformed_color = transform_color_with_defaults(
                    num_entries=len(self.data),
                    colors=color,
                    elem_name="face_color",
                    default="white",
                )
                colors = normalize_and_broadcast_colors(
                    len(self.data), transformed_color
                )
            else:
                colors = np.empty((0, 4))

            setattr(self._data_view, f'{attribute}_color', colors)
            setattr(self, f'_{attribute}_color_mode', ColorMode.DIRECT)

            color_event = getattr(self.events, f'{attribute}_color')
            color_event()

    def refresh_colors(self, update_color_mapping: bool = False):
        """Calculate and update face and edge colors if using a cycle or color map

        Parameters
        ----------
        update_color_mapping : bool
            If set to True, the function will recalculate the color cycle map
            or colormap (whichever is being used). If set to False, the function
            will use the current color cycle map or color map. For example, if you
            are adding/modifying shapes and want them to be colored with the same
            mapping as the other shapes (i.e., the new shapes shouldn't affect
            the color cycle map or colormap), set update_color_mapping=False.
            Default value is False.
        """

        self._refresh_color('face', update_color_mapping)
        self._refresh_color('edge', update_color_mapping)

    def _refresh_color(
        self, attribute: str, update_color_mapping: bool = False
    ):
        """Calculate and update face or edge colors if using a cycle or color map

        Parameters
        ----------
        attribute : str  in {'edge', 'face'}
            The name of the attribute to set the color of.
            Should be 'edge' for edge_color or 'face' for face_color.
        update_color_mapping : bool
            If set to True, the function will recalculate the color cycle map
            or colormap (whichever is being used). If set to False, the function
            will use the current color cycle map or color map. For example, if you
            are adding/modifying shapes and want them to be colored with the same
            mapping as the other shapes (i.e., the new shapes shouldn't affect
            the color cycle map or colormap), set update_color_mapping=False.
            Default value is False.
        """
        if self._update_properties:
            color_mode = getattr(self, f'_{attribute}_color_mode')
            if color_mode in [ColorMode.CYCLE, ColorMode.COLORMAP]:
                colors = self._map_color(attribute, update_color_mapping)
                setattr(self._data_view, f'{attribute}_color', colors)

                color_event = getattr(self.events, f'{attribute}_color')
                color_event()

    def _initialize_color(self, color, attribute: str, n_shapes: int):
        """Get the face/edge colors the Shapes layer will be initialized with

        Parameters
        ----------
        color : (N, 4) array or str
            The value for setting edge or face_color
        attribute : str in {'edge', 'face'}
            The name of the attribute to set the color of.
            Should be 'edge' for edge_color or 'face' for face_color.

        Returns
        -------
        init_colors : (N, 4) array or str
            The calculated values for setting edge or face_color
        """
        if self._is_color_mapped(color):
            if guess_continuous(self.properties[color]):
                setattr(self, f'_{attribute}_color_mode', ColorMode.COLORMAP)
            else:
                setattr(self, f'_{attribute}_color_mode', ColorMode.CYCLE)
            setattr(self, f'_{attribute}_color_property', color)
            init_colors = self._map_color(
                attribute, update_color_mapping=False
            )

        else:
            if n_shapes > 0:
                transformed_color = transform_color_with_defaults(
                    num_entries=n_shapes,
                    colors=color,
                    elem_name="face_color",
                    default="white",
                )
                init_colors = normalize_and_broadcast_colors(
                    n_shapes, transformed_color
                )
            else:
                init_colors = np.empty((0, 4))

            setattr(self, f'_{attribute}_color_mode', ColorMode.DIRECT)

        return init_colors

    def _map_color(self, attribute: str, update_color_mapping: bool = False):
        """Calculate the mapping for face or edge colors if using a cycle or color map

        Parameters
        ----------
        attribute : str  in {'edge', 'face'}
            The name of the attribute to set the color of.
            Should be 'edge' for edge_color or 'face' for face_color.
        update_color_mapping : bool
            If set to True, the function will recalculate the color cycle map
            or colormap (whichever is being used). If set to False, the function
            will use the current color cycle map or color map. For example, if you
            are adding/modifying shapes and want them to be colored with the same
            mapping as the other shapes (i.e., the new shapes shouldn't affect
            the color cycle map or colormap), set update_color_mapping=False.
            Default value is False.

        Returns
        -------
        colors : (N, 4) array or str
            The calculated values for setting edge or face_color
        """
        color_mode = getattr(self, f'_{attribute}_color_mode')
        if color_mode == ColorMode.CYCLE:
            color_property = getattr(self, f'_{attribute}_color_property')
            color_properties = self.properties[color_property]
            if update_color_mapping:
                color_cycle = getattr(self, f'_{attribute}_color_cycle')
                color_cycle_map = {
                    k: np.squeeze(transform_color(c))
                    for k, c in zip(np.unique(color_properties), color_cycle)
                }
                setattr(self, f'{attribute}_color_cycle_map', color_cycle_map)

            else:
                # add properties if they are not in the colormap
                # and update_color_mapping==False
                color_cycle_map = getattr(self, f'{attribute}_color_cycle_map')
                color_cycle_keys = [*color_cycle_map]
                props_in_map = np.in1d(color_properties, color_cycle_keys)
                if not np.all(props_in_map):
                    props_to_add = np.unique(
                        color_properties[np.logical_not(props_in_map)]
                    )
                    color_cycle = getattr(self, f'_{attribute}_color_cycle')
                    for prop in props_to_add:
                        color_cycle_map[prop] = np.squeeze(
                            transform_color(next(color_cycle))
                        )
                    setattr(
                        self,
                        f'{attribute}_color_cycle_map',
                        color_cycle_map,
                    )
            colors = np.array([color_cycle_map[x] for x in color_properties])
            if len(colors) == 0:
                colors = np.empty((0, 4))

        elif color_mode == ColorMode.COLORMAP:
            color_property = getattr(self, f'_{attribute}_color_property')
            color_properties = self.properties[color_property]
            if len(color_properties) > 0:
                contrast_limits = getattr(self, f'{attribute}_contrast_limits')
                colormap = getattr(self, f'{attribute}_colormap')
                if update_color_mapping or contrast_limits is None:

                    colors, contrast_limits = map_property(
                        prop=color_properties, colormap=colormap
                    )
                    setattr(
                        self,
                        f'{attribute}_contrast_limits',
                        contrast_limits,
                    )
                else:

                    colors, _ = map_property(
                        prop=color_properties,
                        colormap=colormap,
                        contrast_limits=contrast_limits,
                    )
            else:
                colors = np.empty((0, 4))

        return colors

    def _get_new_shape_color(self, adding: int, attribute: str):
        """Get the color for the shape(s) to be added.

        Parameters
        ----------
        adding : int
            the number of shapes that were added
            (and thus the number of color entries to add)
        attribute : str in {'edge', 'face'}
            The name of the attribute to set the color of.
            Should be 'edge' for edge_color_mode or 'face' for face_color_mode.

        Returns
        -------
        new_colors : (N, 4) array
            (Nx4) RGBA array of colors for the N new shapes
        """
        color_mode = getattr(self, f'_{attribute}_color_mode')
        if color_mode == ColorMode.DIRECT:
            current_face_color = getattr(self, f'_current_{attribute}_color')
            new_colors = np.tile(current_face_color, (adding, 1))
        elif color_mode == ColorMode.CYCLE:
            property_name = getattr(self, f'_{attribute}_color_property')
            color_property_value = self.current_properties[property_name][0]

            # check if the new color property is in the cycle map
            # and add it if it is not
            color_cycle_map = getattr(self, f'{attribute}_color_cycle_map')
            color_cycle_keys = [*color_cycle_map]
            if color_property_value not in color_cycle_keys:
                color_cycle = getattr(self, f'_{attribute}_color_cycle')
                color_cycle_map[color_property_value] = np.squeeze(
                    transform_color(next(color_cycle))
                )

                setattr(self, f'{attribute}_color_cycle_map', color_cycle_map)

            new_colors = np.tile(
                color_cycle_map[color_property_value], (adding, 1)
            )
        elif color_mode == ColorMode.COLORMAP:
            property_name = getattr(self, f'_{attribute}_color_property')
            color_property_value = self.current_properties[property_name][0]
            colormap = getattr(self, f'{attribute}_colormap')
            contrast_limits = getattr(self, f'_{attribute}_contrast_limits')

            fc, _ = map_property(
                prop=color_property_value,
                colormap=colormap,
                contrast_limits=contrast_limits,
            )
            new_colors = np.tile(fc, (adding, 1))

        return new_colors

    def _is_color_mapped(self, color):
        """ determines if the new color argument is for directly setting or cycle/colormap"""
        if isinstance(color, str):
            if color in self.properties:
                return True
            else:
                return False
        elif isinstance(color, (list, np.ndarray)):
            return False
        else:
            raise ValueError(
                'face_color should be the name of a color, an array of colors, or the name of an property'
            )

    def _get_state(self):
        """Get dictionary of layer state.

        Returns
        -------
        state : dict
            Dictionary of layer state.
        """
        state = self._get_base_state()
        state.update(
            {
                'ndim': self.ndim,
                'properties': self.properties,
                'text': self.text._get_state(),
                'shape_type': self.shape_type,
                'opacity': self.opacity,
                'z_index': self.z_index,
                'edge_width': self.edge_width,
                'face_color': self.face_color,
                'face_color_cycle': self.face_color_cycle,
                'face_colormap': self.face_colormap.name,
                'face_contrast_limits': self.face_contrast_limits,
                'edge_color': self.edge_color,
                'edge_color_cycle': self.edge_color_cycle,
                'edge_colormap': self.edge_colormap.name,
                'edge_contrast_limits': self.edge_contrast_limits,
                'data': self.data,
            }
        )
        return state

    @property
    def _indices_view(self):
        return np.where(self._data_view._displayed)[0]

    @property
    def _view_text(self) -> np.ndarray:
        """Get the values of the text elements in view

        Returns
        -------
        text : (N x 1) np.ndarray
            Array of text strings for the N text elements in view
        """
        return self.text.view_text(self._indices_view)

    @property
    def _view_text_coords(self) -> np.ndarray:
        """Get the coordinates of the text elements in view

        Returns
        -------
        text_coords : (N x D) np.ndarray
            Array of coordindates for the N text elements in view
        """
        # get the coordinates of the vertices for the shapes in view
        in_view_shapes_coords = [
            self._data_view.data[i] for i in self._indices_view
        ]

        # get the coordinates for the dimensions being displayed
        sliced_in_view_coords = [
            position[:, self._dims_displayed]
            for position in in_view_shapes_coords
        ]

        return self.text.compute_text_coords(
            sliced_in_view_coords, self._ndisplay
        )

    @property
    def mode(self):
        """MODE: Interactive mode. The normal, default mode is PAN_ZOOM, which
        allows for normal interactivity with the canvas.

        The SELECT mode allows for entire shapes to be selected, moved and
        resized.

        The DIRECT mode allows for shapes to be selected and their individual
        vertices to be moved.

        The VERTEX_INSERT and VERTEX_REMOVE modes allow for individual
        vertices either to be added to or removed from shapes that are already
        selected. Note that shapes cannot be selected in this mode.

        The ADD_RECTANGLE, ADD_ELLIPSE, ADD_LINE, ADD_PATH, and ADD_POLYGON
        modes all allow for their corresponding shape type to be added.
        """
        return str(self._mode)

    @mode.setter
    def mode(self, mode):
        mode = Mode(mode)

        if not self.editable:
            mode = Mode.PAN_ZOOM

        if mode == self._mode:
            return
        old_mode = self._mode

        if old_mode in [Mode.SELECT, Mode.DIRECT]:
            self.mouse_drag_callbacks.remove(select)
            self.mouse_move_callbacks.remove(highlight)
        elif old_mode == Mode.VERTEX_INSERT:
            self.mouse_drag_callbacks.remove(vertex_insert)
            self.mouse_move_callbacks.remove(highlight)
        elif old_mode == Mode.VERTEX_REMOVE:
            self.mouse_drag_callbacks.remove(vertex_remove)
            self.mouse_move_callbacks.remove(highlight)
        elif old_mode == Mode.ADD_RECTANGLE:
            self.mouse_drag_callbacks.remove(add_rectangle)
        elif old_mode == Mode.ADD_ELLIPSE:
            self.mouse_drag_callbacks.remove(add_ellipse)
        elif old_mode == Mode.ADD_LINE:
            self.mouse_drag_callbacks.remove(add_line)
        elif old_mode in [Mode.ADD_PATH, Mode.ADD_POLYGON]:
            self.mouse_drag_callbacks.remove(add_path_polygon)
            self.mouse_move_callbacks.remove(add_path_polygon_creating)

        if mode == Mode.PAN_ZOOM:
            self.cursor = 'standard'
            self.interactive = True
            self.help = trans._(
                'enter a selection mode to edit shape properties'
            )
        elif mode in [Mode.SELECT, Mode.DIRECT]:
            self.cursor = 'pointing'
            self.interactive = False
            self.help = trans._(
                'hold <space> to pan/zoom, press <{BACKSPACE}> to remove selected',
                BACKSPACE=BACKSPACE,
            )
            self.mouse_drag_callbacks.append(select)
            self.mouse_move_callbacks.append(highlight)
        elif mode in [Mode.VERTEX_INSERT, Mode.VERTEX_REMOVE]:
            self.cursor = 'cross'
            self.interactive = False
            self.help = trans._('hold <space> to pan/zoom')
            if mode == Mode.VERTEX_INSERT:
                self.mouse_drag_callbacks.append(vertex_insert)
            else:
                self.mouse_drag_callbacks.append(vertex_remove)
            self.mouse_move_callbacks.append(highlight)
        elif mode in [Mode.ADD_RECTANGLE, Mode.ADD_ELLIPSE, Mode.ADD_LINE]:
            self.cursor = 'cross'
            self.interactive = False
            self.help = trans._('hold <space> to pan/zoom')
            if mode == Mode.ADD_RECTANGLE:
                self.mouse_drag_callbacks.append(add_rectangle)
            elif mode == Mode.ADD_ELLIPSE:
                self.mouse_drag_callbacks.append(add_ellipse)
            elif mode == Mode.ADD_LINE:
                self.mouse_drag_callbacks.append(add_line)
        elif mode in [Mode.ADD_PATH, Mode.ADD_POLYGON]:
            self.cursor = 'cross'
            self.interactive = False
            self.help = trans._(
                'hold <space> to pan/zoom, ' 'press <esc> to finish drawing'
            )
            self.mouse_drag_callbacks.append(add_path_polygon)
            self.mouse_move_callbacks.append(add_path_polygon_creating)
        else:
            raise ValueError(trans._("Mode not recognized"))

        self._mode = mode

        draw_modes = [
            Mode.SELECT,
            Mode.DIRECT,
            Mode.VERTEX_INSERT,
            Mode.VERTEX_REMOVE,
        ]

        self.events.mode(mode=mode)

        # don't update thumbnail on mode changes
        with self.block_thumbnail_update():
            if not (mode in draw_modes and old_mode in draw_modes):
                # Shapes._finish_drawing() calls Shapes.refresh()
                self._finish_drawing()
            else:
                self.refresh()

    def _set_editable(self, editable=None):
        """Set editable mode based on layer properties."""
        if editable is None:
            if self._ndisplay == 3:
                self.editable = False
            else:
                self.editable = True

        if not self.editable:
            self.mode = Mode.PAN_ZOOM

    def add(
        self,
        data,
        *,
        shape_type='rectangle',
        edge_width=None,
        edge_color=None,
        face_color=None,
        z_index=None,
    ):
        """Add shapes to the current layer.

        Parameters
        ----------
        data : Array | Tuple(Array,str) | List[Array | Tuple(Array, str)] | Tuple(List[Array], str)
            List of shape data, where each element is either an (N, D) array of the
            N vertices of a shape in D dimensions or a tuple containing an array of
            the N vertices and the shape_type string. When a shape_type is present,
            it overrides keyword arg shape_type. Can be an 3-dimensional array
            if each shape has the same number of vertices.
        shape_type : string | list
            String of shape shape_type, must be one of "{'line', 'rectangle',
            'ellipse', 'path', 'polygon'}". If a list is supplied it must be
            the same length as the length of `data` and each element will be
            applied to each shape otherwise the same value will be used for all
            shapes. Overriden by data shape_type, if present.
        edge_width : float | list
            thickness of lines and edges. If a list is supplied it must be the
            same length as the length of `data` and each element will be
            applied to each shape otherwise the same value will be used for all
            shapes.
        edge_color : str | tuple | list
            If string can be any color name recognized by vispy or hex value if
            starting with `#`. If array-like must be 1-dimensional array with 3
            or 4 elements. If a list is supplied it must be the same length as
            the length of `data` and each element will be applied to each shape
            otherwise the same value will be used for all shapes.
        face_color : str | tuple | list
            If string can be any color name recognized by vispy or hex value if
            starting with `#`. If array-like must be 1-dimensional array with 3
            or 4 elements. If a list is supplied it must be the same length as
            the length of `data` and each element will be applied to each shape
            otherwise the same value will be used for all shapes.
        z_index : int | list
            Specifier of z order priority. Shapes with higher z order are
            displayed ontop of others. If a list is supplied it must be the
            same length as the length of `data` and each element will be
            applied to each shape otherwise the same value will be used for all
            shapes.
        """
        data, shape_type = extract_shape_type(data, shape_type)

        if edge_width is None:
            edge_width = self.current_edge_width

        n_new_shapes = number_of_shapes(data)

        if edge_color is None:
            edge_color = self._get_new_shape_color(
                n_new_shapes, attribute='edge'
            )
        if face_color is None:
            face_color = self._get_new_shape_color(
                n_new_shapes, attribute='face'
            )
        if self._data_view is not None:
            z_index = z_index or max(self._data_view._z_index, default=-1) + 1
        else:
            z_index = z_index or 0

        if n_new_shapes > 0:
            if len(self.properties) > 0:
                first_prop_key = next(iter(self.properties))
                n_prop_values = len(self.properties[first_prop_key])
            else:
                n_prop_values = 0
            total_shapes = n_new_shapes + self.nshapes
            if total_shapes > n_prop_values:
                n_props_to_add = total_shapes - n_prop_values
                for k in self.properties:
                    new_property = np.repeat(
                        self.current_properties[k], n_props_to_add, axis=0
                    )
                    self.properties[k] = np.concatenate(
                        (self.properties[k], new_property), axis=0
                    )
                self.text.add(self.current_properties, n_props_to_add)
            if total_shapes < n_prop_values:
                for k in self.properties:
                    self.properties[k] = self.properties[k][:total_shapes]
                n_props_to_remove = n_prop_values - total_shapes
                indices_to_remove = np.arange(n_prop_values)[
                    -n_props_to_remove:
                ]
                self.text.remove(indices_to_remove)

            self._add_shapes(
                data,
                shape_type=shape_type,
                edge_width=edge_width,
                edge_color=edge_color,
                face_color=face_color,
                z_index=z_index,
            )

    def _init_shapes(
        self,
        data,
        *,
        shape_type='rectangle',
        edge_width=None,
        edge_color=None,
        edge_color_cycle,
        edge_colormap,
        edge_contrast_limits,
        face_color=None,
        face_color_cycle,
        face_colormap,
        face_contrast_limits,
        z_index=None,
    ):
        """Add shapes to the data view.

        Parameters
        ----------
        data : Array | Tuple(Array,str) | List[Array | Tuple(Array, str)] | Tuple(List[Array], str)
            List of shape data, where each element is either an (N, D) array of the
            N vertices of a shape in D dimensions or a tuple containing an array of
            the N vertices and the shape_type string. When a shape_type is present,
            it overrides keyword arg shape_type. Can be an 3-dimensional array
            if each shape has the same number of vertices.
        shape_type : string | list
            String of shape shape_type, must be one of "{'line', 'rectangle',
            'ellipse', 'path', 'polygon'}". If a list is supplied it must be
            the same length as the length of `data` and each element will be
            applied to each shape otherwise the same value will be used for all
            shapes. Overriden by data shape_type, if present.
        edge_width : float | list
            thickness of lines and edges. If a list is supplied it must be the
            same length as the length of `data` and each element will be
            applied to each shape otherwise the same value will be used for all
            shapes.
        edge_color : str | tuple | list
            If string can be any color name recognized by vispy or hex value if
            starting with `#`. If array-like must be 1-dimensional array with 3
            or 4 elements. If a list is supplied it must be the same length as
            the length of `data` and each element will be applied to each shape
            otherwise the same value will be used for all shapes.
        face_color : str | tuple | list
            If string can be any color name recognized by vispy or hex value if
            starting with `#`. If array-like must be 1-dimensional array with 3
            or 4 elements. If a list is supplied it must be the same length as
            the length of `data` and each element will be applied to each shape
            otherwise the same value will be used for all shapes.
        z_index : int | list
            Specifier of z order priority. Shapes with higher z order are
            displayed ontop of others. If a list is supplied it must be the
            same length as the length of `data` and each element will be
            applied to each shape otherwise the same value will be used for all
            shapes.
        """

        n_shapes = number_of_shapes(data)
        with self.block_update_properties():
            self._edge_color_property = ''
            self.edge_color_cycle_map = {}
            self.edge_colormap = edge_colormap
            self._edge_contrast_limits = edge_contrast_limits
            if edge_color_cycle is None:
                edge_color_cycle = deepcopy(DEFAULT_COLOR_CYCLE)
            self.edge_color_cycle = edge_color_cycle
            edge_color = self._initialize_color(
                edge_color, attribute='edge', n_shapes=n_shapes
            )

            self._face_color_property = ''
            self.face_color_cycle_map = {}
            self.face_colormap = face_colormap
            self._face_contrast_limits = face_contrast_limits
            if face_color_cycle is None:
                face_color_cycle = deepcopy(DEFAULT_COLOR_CYCLE)
            self.face_color_cycle = face_color_cycle
            face_color = self._initialize_color(
                face_color, attribute='face', n_shapes=n_shapes
            )

        with self.block_thumbnail_update():
            self._add_shapes(
                data,
                shape_type=shape_type,
                edge_width=edge_width,
                edge_color=edge_color,
                face_color=face_color,
                z_index=z_index,
                z_refresh=False,
            )
            self._data_view._update_z_order()
            self.refresh_colors()

    def _add_shapes(
        self,
        data,
        *,
        shape_type='rectangle',
        edge_width=None,
        edge_color=None,
        face_color=None,
        z_index=None,
        z_refresh=True,
    ):
        """Add shapes to the data view.

        Parameters
        ----------
        data : Array | Tuple(Array,str) | List[Array | Tuple(Array, str)] | Tuple(List[Array], str)
            List of shape data, where each element is either an (N, D) array of the
            N vertices of a shape in D dimensions or a tuple containing an array of
            the N vertices and the shape_type string. When a shape_type is present,
            it overrides keyword arg shape_type. Can be an 3-dimensional array
            if each shape has the same number of vertices.
        shape_type : string | list
            String of shape shape_type, must be one of "{'line', 'rectangle',
            'ellipse', 'path', 'polygon'}". If a list is supplied it must be
            the same length as the length of `data` and each element will be
            applied to each shape otherwise the same value will be used for all
            shapes. Overriden by data shape_type, if present.
        edge_width : float | list
            thickness of lines and edges. If a list is supplied it must be the
            same length as the length of `data` and each element will be
            applied to each shape otherwise the same value will be used for all
            shapes.
        edge_color : str | tuple | list
            If string can be any color name recognized by vispy or hex value if
            starting with `#`. If array-like must be 1-dimensional array with 3
            or 4 elements. If a list is supplied it must be the same length as
            the length of `data` and each element will be applied to each shape
            otherwise the same value will be used for all shapes.
        face_color : str | tuple | list
            If string can be any color name recognized by vispy or hex value if
            starting with `#`. If array-like must be 1-dimensional array with 3
            or 4 elements. If a list is supplied it must be the same length as
            the length of `data` and each element will be applied to each shape
            otherwise the same value will be used for all shapes.
        z_index : int | list
            Specifier of z order priority. Shapes with higher z order are
            displayed ontop of others. If a list is supplied it must be the
            same length as the length of `data` and each element will be
            applied to each shape otherwise the same value will be used for all
            shapes.
        z_refresh : bool
            If set to true, the mesh elements are reindexed with the new z order.
            When shape_index is provided, z_refresh will be overwritten to false,
            as the z indices will not change.
            When adding a batch of shapes, set to false  and then call
            ShapesList._update_z_order() once at the end.
        """
        if edge_width is None:
            edge_width = self.current_edge_width
        if edge_color is None:
            edge_color = self._current_edge_color
        if face_color is None:
            face_color = self._current_face_color
        if self._data_view is not None:
            z_index = z_index or max(self._data_view._z_index, default=-1) + 1
        else:
            z_index = z_index or 0

        if len(data) > 0:
            if np.array(data[0]).ndim == 1:
                # If a single array for a shape has been passed turn into list
                data = [data]

            # transform the colors
            transformed_ec = transform_color_with_defaults(
                num_entries=len(data),
                colors=edge_color,
                elem_name="edge_color",
                default="white",
            )
            transformed_edge_color = normalize_and_broadcast_colors(
                len(data), transformed_ec
            )
            transformed_fc = transform_color_with_defaults(
                num_entries=len(data),
                colors=face_color,
                elem_name="face_color",
                default="white",
            )
            transformed_face_color = normalize_and_broadcast_colors(
                len(data), transformed_fc
            )

            # Turn input arguments into iterables
            shape_inputs = zip(
                data,
                ensure_iterable(shape_type),
                ensure_iterable(edge_width),
                transformed_edge_color,
                transformed_face_color,
                ensure_iterable(z_index),
            )

<<<<<<< HEAD
            for d, st, ew, ec, fc, z in shape_inputs:
                sleep(0.5)
                # A False slice_key means the shape is invalid as it is not
                # confined to a single plane
                shape_cls = shape_classes[ShapeType(st)]
                shape = shape_cls(
                    d,
                    edge_width=ew,
                    z_index=z,
                    dims_order=self._dims_order,
                    ndisplay=self._ndisplay,
                )

                # Add shape
                self._data_view.add(
                    shape, edge_color=ec, face_color=fc, z_refresh=z_refresh
                )
=======
            self._add_shapes_to_view(shape_inputs, self._data_view)
>>>>>>> c618f310

        self._display_order_stored = copy(self._dims_order)
        self._ndisplay_stored = copy(self._ndisplay)
        self._update_dims()

    def _add_shapes_to_view(self, shape_inputs, data_view):
        """Build new shapes and add them to the _data_view"""
        for d, st, ew, ec, fc, z in shape_inputs:

            shape_cls = shape_classes[ShapeType(st)]
            shape = shape_cls(
                d,
                edge_width=ew,
                z_index=z,
                dims_order=self._dims_order,
                ndisplay=self._ndisplay,
            )

            # Add shape
            data_view.add(shape, edge_color=ec, face_color=fc, z_refresh=False)
        data_view._update_z_order()

    def _validate_properties(
        self, properties: Dict[str, np.ndarray], n_shapes: Optional[int] = None
    ) -> Dict[str, np.ndarray]:
        """Validates the type and size of the properties"""
        if n_shapes is None:
            n_shapes = len(self.data)
        for k, v in properties.items():
            if len(v) != n_shapes:
                raise ValueError(
                    'the number of properties must equal the number of shapes'
                )
            # ensure the property values are a numpy array
            if type(v) != np.ndarray:
                properties[k] = np.asarray(v)

        return properties

    @property
    def text(self) -> TextManager:
        """TextManager: The TextManager object containing the text properties"""
        return self._text

    @text.setter
    def text(self, text):
        self._text._set_text(
            text, n_text=len(self.data), properties=self.properties
        )

    def refresh_text(self):
        """Refresh the text values.

        This is generally used if the properties were updated without changing the data
        """
        self.text.refresh_text(self.properties)

    def _set_view_slice(self):
        """Set the view given the slicing indices."""
        if not self._ndisplay == self._ndisplay_stored:
            self.selected_data = set()
            self._data_view.ndisplay = min(self.ndim, self._ndisplay)
            self._ndisplay_stored = copy(self._ndisplay)
            self._clipboard = {}

        if not self._dims_order == self._display_order_stored:
            self.selected_data = set()
            self._data_view.update_dims_order(self._dims_order)
            self._display_order_stored = copy(self._dims_order)
            # Clear clipboard if dimensions swap
            self._clipboard = {}

        slice_key = np.array(self._slice_indices)[
            list(self._dims_not_displayed)
        ]
        if not np.all(slice_key == self._data_view.slice_key):
            self.selected_data = set()
        self._data_view.slice_key = slice_key

    def interaction_box(self, index):
        """Create the interaction box around a shape or list of shapes.
        If a single index is passed then the boudning box will be inherited
        from that shapes interaction box. If list of indices is passed it will
        be computed directly.

        Parameters
        ----------
        index : int | list
            Index of a single shape, or a list of shapes around which to
            construct the interaction box

        Returns
        -------
        box : np.ndarray
            10x2 array of vertices of the interaction box. The first 8 points
            are the corners and midpoints of the box in clockwise order
            starting in the upper-left corner. The 9th point is the center of
            the box, and the last point is the location of the rotation handle
            that can be used to rotate the box
        """
        if isinstance(index, (list, np.ndarray, set)):
            if len(index) == 0:
                box = None
            elif len(index) == 1:
                box = copy(self._data_view.shapes[list(index)[0]]._box)
            else:
                indices = np.isin(self._data_view.displayed_index, list(index))
                box = create_box(self._data_view.displayed_vertices[indices])
        else:
            box = copy(self._data_view.shapes[index]._box)

        if box is not None:
            rot = box[Box.TOP_CENTER]
            length_box = np.linalg.norm(
                box[Box.BOTTOM_LEFT] - box[Box.TOP_LEFT]
            )
            if length_box > 0:
                r = self._rotation_handle_length * self.scale_factor
                rot = (
                    rot
                    - r
                    * (box[Box.BOTTOM_LEFT] - box[Box.TOP_LEFT])
                    / length_box
                )
            box = np.append(box, [rot], axis=0)

        return box

    def _outline_shapes(self):
        """Find outlines of any selected or hovered shapes.

        Returns
        -------
        vertices : None | np.ndarray
            Nx2 array of any vertices of outline or None
        triangles : None | np.ndarray
            Mx3 array of any indices of vertices for triangles of outline or
            None
        """
        if self._value is not None and (
            self._value[0] is not None or len(self.selected_data) > 0
        ):
            if len(self.selected_data) > 0:
                index = list(self.selected_data)
                if self._value[0] is not None:
                    if self._value[0] in index:
                        pass
                    else:
                        index.append(self._value[0])
                index.sort()
            else:
                index = self._value[0]

            centers, offsets, triangles = self._data_view.outline(index)
            vertices = centers + (
                self.scale_factor * self._highlight_width * offsets
            )
            vertices = vertices[:, ::-1]
        else:
            vertices = None
            triangles = None

        return vertices, triangles

    def _compute_vertices_and_box(self):
        """Compute location of highlight vertices and box for rendering.

        Returns
        -------
        vertices : np.ndarray
            Nx2 array of any vertices to be rendered as Markers
        face_color : str
            String of the face color of the Markers
        edge_color : str
            String of the edge color of the Markers and Line for the box
        pos : np.ndarray
            Nx2 array of vertices of the box that will be rendered using a
            Vispy Line
        width : float
            Width of the box edge
        """
        if len(self.selected_data) > 0:
            if self._mode == Mode.SELECT:
                # If in select mode just show the interaction boudning box
                # including its vertices and the rotation handle
                box = self._selected_box[Box.WITH_HANDLE]
                if self._value[0] is None:
                    face_color = 'white'
                elif self._value[1] is None:
                    face_color = 'white'
                else:
                    face_color = self._highlight_color
                edge_color = self._highlight_color
                vertices = box[:, ::-1]
                # Use a subset of the vertices of the interaction_box to plot
                # the line around the edge
                pos = box[Box.LINE_HANDLE][:, ::-1]
                width = 1.5
            elif self._mode in (
                [
                    Mode.DIRECT,
                    Mode.ADD_PATH,
                    Mode.ADD_POLYGON,
                    Mode.ADD_RECTANGLE,
                    Mode.ADD_ELLIPSE,
                    Mode.ADD_LINE,
                    Mode.VERTEX_INSERT,
                    Mode.VERTEX_REMOVE,
                ]
            ):
                # If in one of these mode show the vertices of the shape itself
                inds = np.isin(
                    self._data_view.displayed_index, list(self.selected_data)
                )
                vertices = self._data_view.displayed_vertices[inds][:, ::-1]
                # If currently adding path don't show box over last vertex
                if self._mode == Mode.ADD_PATH:
                    vertices = vertices[:-1]

                if self._value[0] is None:
                    face_color = 'white'
                elif self._value[1] is None:
                    face_color = 'white'
                else:
                    face_color = self._highlight_color
                edge_color = self._highlight_color
                pos = None
                width = 0
            else:
                # Otherwise show nothing
                vertices = np.empty((0, 2))
                face_color = 'white'
                edge_color = 'white'
                pos = None
                width = 0
        elif self._is_selecting:
            # If currently dragging a selection box just show an outline of
            # that box
            vertices = np.empty((0, 2))
            edge_color = self._highlight_color
            face_color = 'white'
            box = create_box(self._drag_box)
            width = 1.5
            # Use a subset of the vertices of the interaction_box to plot
            # the line around the edge
            pos = box[Box.LINE][:, ::-1]
        else:
            # Otherwise show nothing
            vertices = np.empty((0, 2))
            face_color = 'white'
            edge_color = 'white'
            pos = None
            width = 0

        return vertices, face_color, edge_color, pos, width

    def _set_highlight(self, force=False):
        """Render highlights of shapes.

        Includes boundaries, vertices, interaction boxes, and the drag
        selection box when appropriate.

        Parameters
        ----------
        force : bool
            Bool that forces a redraw to occur when `True`
        """
        # Check if any shape or vertex ids have changed since last call
        if (
            self.selected_data == self._selected_data_stored
            and np.all(self._value == self._value_stored)
            and np.all(self._drag_box == self._drag_box_stored)
        ) and not force:
            return
        self._selected_data_stored = copy(self.selected_data)
        self._value_stored = copy(self._value)
        self._drag_box_stored = copy(self._drag_box)
        self.events.highlight()

    def _finish_drawing(self, event=None):
        """Reset properties used in shape drawing."""
        index = copy(self._moving_value[0])
        self._is_moving = False
        self.selected_data = set()
        self._drag_start = None
        self._drag_box = None
        self._is_selecting = False
        self._fixed_vertex = None
        self._value = (None, None)
        self._moving_value = (None, None)
        if self._is_creating is True and self._mode == Mode.ADD_PATH:
            vertices = self._data_view.shapes[index].data
            if len(vertices) <= 2:
                self._data_view.remove(index)
            else:
                self._data_view.edit(index, vertices[:-1])
        if self._is_creating is True and self._mode == Mode.ADD_POLYGON:
            vertices = self._data_view.shapes[index].data
            if len(vertices) <= 3:
                self._data_view.remove(index)
            else:
                self._data_view.edit(index, vertices[:-1])
        self._is_creating = False
        self._update_dims()

    @contextmanager
    def block_thumbnail_update(self):
        """Use this context manager to block thumbnail updates"""
        self._allow_thumbnail_update = False
        yield
        self._allow_thumbnail_update = True

    def _update_thumbnail(self, event=None):
        """Update thumbnail with current shapes and colors."""

        # don't update the thumbnail if dragging a shape
        if self._is_moving is False and self._allow_thumbnail_update is True:
            # calculate min vals for the vertices and pad with 0.5
            # the offset is needed to ensure that the top left corner of the shapes
            # corresponds to the top left corner of the thumbnail
            de = self._extent_data
            offset = np.array([de[0, d] for d in self._dims_displayed]) + 0.5
            # calculate range of values for the vertices and pad with 1
            # padding ensures the entire shape can be represented in the thumbnail
            # without getting clipped
            shape = np.ceil(
                [de[1, d] - de[0, d] + 1 for d in self._dims_displayed]
            ).astype(int)
            zoom_factor = np.divide(
                self._thumbnail_shape[:2], shape[-2:]
            ).min()

            colormapped = self._data_view.to_colors(
                colors_shape=self._thumbnail_shape[:2],
                zoom_factor=zoom_factor,
                offset=offset[-2:],
                max_shapes=self._max_shapes_thumbnail,
            )

            self.thumbnail = colormapped

    def remove_selected(self):
        """Remove any selected shapes."""
        index = list(self.selected_data)
        to_remove = sorted(index, reverse=True)
        for ind in to_remove:
            self._data_view.remove(ind)

        if len(index) > 0:
            for k in self.properties:
                self.properties[k] = np.delete(
                    self.properties[k], index, axis=0
                )
            self.text.remove(index)
            self._data_view._edge_color = np.delete(
                self._data_view._edge_color, index, axis=0
            )
            self._data_view._face_color = np.delete(
                self._data_view._face_color, index, axis=0
            )
        self.selected_data = set()
        self._finish_drawing()

    def _rotate_box(self, angle, center=[0, 0]):
        """Perform a rotation on the selected box.

        Parameters
        ----------
        angle : float
            angle specifying rotation of shapes in degrees.
        center : list
            coordinates of center of rotation.
        """
        theta = np.radians(angle)
        transform = np.array(
            [[np.cos(theta), np.sin(theta)], [-np.sin(theta), np.cos(theta)]]
        )
        box = self._selected_box - center
        self._selected_box = box @ transform.T + center

    def _scale_box(self, scale, center=[0, 0]):
        """Perform a scaling on the selected box.

        Parameters
        ----------
        scale : float, list
            scalar or list specifying rescaling of shape.
        center : list
            coordinates of center of rotation.
        """
        if not isinstance(scale, (list, np.ndarray)):
            scale = [scale, scale]
        box = self._selected_box - center
        box = np.array(box * scale)
        if not np.all(box[Box.TOP_CENTER] == box[Box.HANDLE]):
            r = self._rotation_handle_length * self.scale_factor
            handle_vec = box[Box.HANDLE] - box[Box.TOP_CENTER]
            cur_len = np.linalg.norm(handle_vec)
            box[Box.HANDLE] = box[Box.TOP_CENTER] + r * handle_vec / cur_len
        self._selected_box = box + center

    def _transform_box(self, transform, center=[0, 0]):
        """Perform a linear transformation on the selected box.

        Parameters
        ----------
        transform : np.ndarray
            2x2 array specifying linear transform.
        center : list
            coordinates of center of rotation.
        """
        box = self._selected_box - center
        box = box @ transform.T
        if not np.all(box[Box.TOP_CENTER] == box[Box.HANDLE]):
            r = self._rotation_handle_length * self.scale_factor
            handle_vec = box[Box.HANDLE] - box[Box.TOP_CENTER]
            cur_len = np.linalg.norm(handle_vec)
            box[Box.HANDLE] = box[Box.TOP_CENTER] + r * handle_vec / cur_len
        self._selected_box = box + center

    def expand_shape(self, data):
        """Expand shape from 2D to the full data dims.

        expand_shape is deprecated and will be removed in version 0.4.9.
        It should no longer be used as layers should will soon not know
        which dimensions are displayed. Instead you should work with
        full nD shape data as much as possible.

        Parameters
        ----------
        data : array
            2D data array of shape to be expanded.

        Returns
        -------
        data_full : array
            Full D dimensional data array of the shape.
        """
        warnings.warn(
            "expand_shape is deprecated and will be removed in version 0.4.9."
            " It should no longer be used as layers should will soon not know"
            " which dimensions are displayed. Instead you should work with"
            " full nD shape data as much as possible.",
            category=DeprecationWarning,
            stacklevel=2,
        )

        if self.ndim == 2:
            data_full = data[:, self._dims_displayed_order]
        else:
            data_full = np.zeros((len(data), self.ndim), dtype=float)
            indices = np.array(self._slice_indices)
            data_full[:, self._dims_not_displayed] = indices[
                self._dims_not_displayed
            ]
            data_full[:, self._dims_displayed] = data

        return data_full

    def _get_value(self, position):
        """Value of the data at a position in data coordinates.

        Parameters
        ----------
        position : tuple
            Position in data coordinates.

        Returns
        -------
        shape : int | None
            Index of shape if any that is at the coordinates. Returns `None`
            if no shape is found.
        vertex : int | None
            Index of vertex if any that is at the coordinates. Returns `None`
            if no vertex is found.
        """
        if self._ndisplay == 3:
            return (None, None)

        if self._is_moving:
            return self._moving_value

        coord = [position[i] for i in self._dims_displayed]

        # Check selected shapes
        value = None
        selected_index = list(self.selected_data)
        if len(selected_index) > 0:
            if self._mode == Mode.SELECT:
                # Check if inside vertex of interaction box or rotation handle
                box = self._selected_box[Box.WITH_HANDLE]
                distances = abs(box - coord)

                # Get the vertex sizes
                sizes = self._vertex_size * self.scale_factor / 2

                # Check if any matching vertices
                matches = np.all(distances <= sizes, axis=1).nonzero()
                if len(matches[0]) > 0:
                    value = (selected_index[0], matches[0][-1])
            elif self._mode in (
                [Mode.DIRECT, Mode.VERTEX_INSERT, Mode.VERTEX_REMOVE]
            ):
                # Check if inside vertex of shape
                inds = np.isin(self._data_view.displayed_index, selected_index)
                vertices = self._data_view.displayed_vertices[inds]
                distances = abs(vertices - coord)

                # Get the vertex sizes
                sizes = self._vertex_size * self.scale_factor / 2

                # Check if any matching vertices
                matches = np.all(distances <= sizes, axis=1).nonzero()[0]
                if len(matches) > 0:
                    index = inds.nonzero()[0][matches[-1]]
                    shape = self._data_view.displayed_index[index]
                    vals, idx = np.unique(
                        self._data_view.displayed_index, return_index=True
                    )
                    shape_in_list = list(vals).index(shape)
                    value = (shape, index - idx[shape_in_list])

        if value is None:
            # Check if mouse inside shape
            shape = self._data_view.inside(coord)
            value = (shape, None)

        return value

    def move_to_front(self):
        """Moves selected objects to be displayed in front of all others."""
        if len(self.selected_data) == 0:
            return
        new_z_index = max(self._data_view._z_index) + 1
        for index in self.selected_data:
            self._data_view.update_z_index(index, new_z_index)
        self.refresh()

    def move_to_back(self):
        """Moves selected objects to be displayed behind all others."""
        if len(self.selected_data) == 0:
            return
        new_z_index = min(self._data_view._z_index) - 1
        for index in self.selected_data:
            self._data_view.update_z_index(index, new_z_index)
        self.refresh()

    def _copy_data(self):
        """Copy selected shapes to clipboard."""
        if len(self.selected_data) > 0:
            index = list(self.selected_data)
            self._clipboard = {
                'data': [
                    deepcopy(self._data_view.shapes[i])
                    for i in self._selected_data
                ],
                'edge_color': deepcopy(self._data_view._edge_color[index]),
                'face_color': deepcopy(self._data_view._face_color[index]),
                'properties': {
                    k: deepcopy(v[index]) for k, v in self.properties.items()
                },
                'indices': self._slice_indices,
            }
            if len(self.text.values) == 0:
                self._clipboard['text'] = np.empty(0)
            else:
                self._clipboard['text'] = deepcopy(self.text.values[index])
        else:
            self._clipboard = {}

    def _paste_data(self):
        """Paste any shapes from clipboard and then selects them."""
        cur_shapes = self.nshapes
        if len(self._clipboard.keys()) > 0:
            # Calculate offset based on dimension shifts
            offset = [
                self._slice_indices[i] - self._clipboard['indices'][i]
                for i in self._dims_not_displayed
            ]

            for k in self.properties:
                self.properties[k] = np.concatenate(
                    (self.properties[k], self._clipboard['properties'][k]),
                    axis=0,
                )

            # Add new shape data
            for i, s in enumerate(self._clipboard['data']):
                shape = deepcopy(s)
                data = copy(shape.data)
                data[:, self._dims_not_displayed] = data[
                    :, self._dims_not_displayed
                ] + np.array(offset)
                shape.data = data
                face_color = self._clipboard['face_color'][i]
                edge_color = self._clipboard['edge_color'][i]
                self._data_view.add(
                    shape, face_color=face_color, edge_color=edge_color
                )

            if len(self._clipboard['text']) > 0:
                self.text._values = np.concatenate(
                    (self.text.values, self._clipboard['text']), axis=0
                )

            self.selected_data = set(
                range(cur_shapes, cur_shapes + len(self._clipboard['data']))
            )

            self.move_to_front()

    def to_masks(self, mask_shape=None):
        """Return an array of binary masks, one for each shape.

        Parameters
        ----------
        mask_shape : np.ndarray | tuple | None
            tuple defining shape of mask to be generated. If non specified,
            takes the max of all the vertiecs

        Returns
        -------
        masks : np.ndarray
            Array where there is one binary mask for each shape
        """
        if mask_shape is None:
            mask_shape = self._extent_data[1] - self._extent_data[0]

        mask_shape = np.ceil(mask_shape).astype('int')
        masks = self._data_view.to_masks(mask_shape=mask_shape)

        return masks

    def to_labels(self, labels_shape=None):
        """Return an integer labels image.

        Parameters
        ----------
        labels_shape : np.ndarray | tuple | None
            Tuple defining shape of labels image to be generated. If non
            specified, takes the max of all the vertiecs

        Returns
        -------
        labels : np.ndarray
            Integer array where each value is either 0 for background or an
            integer up to N for points inside the shape at the index value - 1.
            For overlapping shapes z-ordering will be respected.
        """
        if labels_shape is None:
            labels_shape = self._extent_data[1] - self._extent_data[0]

        labels_shape = np.ceil(labels_shape).astype('int')
        labels = self._data_view.to_labels(labels_shape=labels_shape)

        return labels<|MERGE_RESOLUTION|>--- conflicted
+++ resolved
@@ -1797,27 +1797,7 @@
                 ensure_iterable(z_index),
             )
 
-<<<<<<< HEAD
-            for d, st, ew, ec, fc, z in shape_inputs:
-                sleep(0.5)
-                # A False slice_key means the shape is invalid as it is not
-                # confined to a single plane
-                shape_cls = shape_classes[ShapeType(st)]
-                shape = shape_cls(
-                    d,
-                    edge_width=ew,
-                    z_index=z,
-                    dims_order=self._dims_order,
-                    ndisplay=self._ndisplay,
-                )
-
-                # Add shape
-                self._data_view.add(
-                    shape, edge_color=ec, face_color=fc, z_refresh=z_refresh
-                )
-=======
             self._add_shapes_to_view(shape_inputs, self._data_view)
->>>>>>> c618f310
 
         self._display_order_stored = copy(self._dims_order)
         self._ndisplay_stored = copy(self._ndisplay)
