--- conflicted
+++ resolved
@@ -5,13 +5,8 @@
 import numpy as np
 
 from ...types import ValidColormapArg
-<<<<<<< HEAD
 from ...utils.colormaps import Colormap, ensure_colormap
-from ...utils.event import Event
-=======
-from ...utils.colormaps import ensure_colormap_tuple
 from ...utils.events import Event
->>>>>>> 2389901f
 from ...utils.status_messages import format_float
 from ..base import Layer
 from ..utils.color_transformations import (
