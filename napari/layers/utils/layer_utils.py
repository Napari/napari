from typing import Dict, Union, Tuple

import numpy as np
from vispy.color import Colormap


def calc_data_range(data):
    """Calculate range of data values. If all values are equal return [0, 1].

    Parameters
    -------
    data : array
        Data to calculate range of values over.

    Returns
    -------
    values : list of float
        Range of values.

    Notes
    -----
    If the data type is uint8, no calculation is performed, and 0-255 is
    returned.
    """
    if data.dtype == np.uint8:
        return [0, 255]
    if np.prod(data.shape) > 1e6:
        # If data is very large take the average of the top, bottom, and
        # middle slices
        bottom_plane_idx = (0,) * (data.ndim - 2)
        middle_plane_idx = tuple(s // 2 for s in data.shape[:-2])
        top_plane_idx = tuple(s - 1 for s in data.shape[:-2])
        idxs = [bottom_plane_idx, middle_plane_idx, top_plane_idx]
        reduced_data = [
            [np.max(data[idx]) for idx in idxs],
            [np.min(data[idx]) for idx in idxs],
        ]
    else:
        reduced_data = data

    min_val = np.min(reduced_data)
    max_val = np.max(reduced_data)

    if min_val == max_val:
        min_val = 0
        max_val = 1
    return [float(min_val), float(max_val)]


def segment_normal(a, b, p=(0, 0, 1)):
    """Determines the unit normal of the vector from a to b.

    Parameters
    ----------
    a : np.ndarray
        Length 2 array of first point or Nx2 array of points
    b : np.ndarray
        Length 2 array of second point or Nx2 array of points
    p : 3-tuple, optional
        orthogonal vector for segment calculation in 3D.

    Returns
    -------
    unit_norm : np.ndarray
        Length the unit normal of the vector from a to b. If a == b,
        then returns [0, 0] or Nx2 array of vectors
    """
    d = b - a

    if d.ndim == 1:
        if len(d) == 2:
            normal = np.array([d[1], -d[0]])
        else:
            normal = np.cross(d, p)
        norm = np.linalg.norm(normal)
        if norm == 0:
            norm = 1
    else:
        if d.shape[1] == 2:
            normal = np.stack([d[:, 1], -d[:, 0]], axis=0).transpose(1, 0)
        else:
            normal = np.cross(d, p)

        norm = np.linalg.norm(normal, axis=1, keepdims=True)
        ind = norm == 0
        norm[ind] = 1
    unit_norm = normal / norm

    return unit_norm


<<<<<<< HEAD
def combine_extents(extents):
    """Combine extents into a single extent that contains all individual ones.

    Each extent can be cast to an ndim x 2 (min, max) array, but ndim
    could be different for each extent because of broadcasting. In that case,
    we need to *prepend* the row (0, 0) to each array so that they match in
    size.
    """
    extent_arrays = [np.array(ex) for ex in extents]
    ndims = [arr.shape[0] for arr in extent_arrays]
    required_ndims = max(ndims)
    dims_to_prepend = [required_ndims - d for d in ndims]
    padded_arrays = [
        np.concatenate((np.zeros((d, 2)), ex))
        for d, ex in zip(dims_to_prepend, extent_arrays)
    ]
    big_array = np.stack(padded_arrays, axis=0)
    result = np.stack(
        [np.min(big_array, axis=0)[:, 0], np.max(big_array, axis=0)[:, 1]],
        axis=1,
    )
    return list(map(tuple, result))
=======
def convert_to_uint8(data: np.ndarray) -> np.ndarray:
    """
    Convert array content to uint8.

    If all negative values are changed on 0.

    If values are integer and bellow 256 it is simple casting otherwise maximum value for this data type is picked
    and values are scaled by 255/maximum type value.

    Binary images ar converted to [0,255] images.

    float images are multiply by 255 and then casted to uint8.

    Based on skimage.util.dtype.convert but limited to output type uint8
    """
    out_dtype = np.dtype(np.uint8)
    out_max = np.iinfo(out_dtype).max
    if data.dtype == out_dtype:
        return data
    in_kind = data.dtype.kind
    if in_kind == "b":
        return data.astype(out_dtype) * 255
    if in_kind == "f":
        image_out = np.multiply(data, out_max, dtype=data.dtype)
        np.rint(image_out, out=image_out)
        np.clip(image_out, 0, out_max, out=image_out)
        return image_out.astype(out_dtype)

    if in_kind in "ui":
        if in_kind == "u":
            if data.max() < out_max:
                return data.astype(out_dtype)
            return np.right_shift(data, (data.dtype.itemsize - 1) * 8).astype(
                out_dtype
            )
        else:
            np.maximum(data, 0, out=data, dtype=data.dtype)
            if data.dtype == np.int8:
                return (data * 2).astype(np.uint8)
            if data.max() < out_max:
                return data.astype(out_dtype)
            return np.right_shift(
                data, (data.dtype.itemsize - 1) * 8 - 1
            ).astype(out_dtype)


def dataframe_to_properties(dataframe) -> Dict[str, np.ndarray]:
    """Convert a dataframe to Points.properties formatted dictionary.

    Parameters
    ----------
    dataframe : DataFrame
        The dataframe object to be converted to a properties dictionary

    Returns
    -------
    dict[str, np.ndarray]
        A properties dictionary where the key is the property name and the value
        is an ndarray with the property value for each point.
    """

    properties = {col: np.asarray(dataframe[col]) for col in dataframe}
    return properties


def guess_continuous(property: np.ndarray) -> bool:
    """Guess if the property is continuous (return True) or categorical (return False)"""
    # if the property is a floating type, guess continuous
    if (
        issubclass(property.dtype.type, np.floating)
        or len(np.unique(property)) > 16
    ):
        return True
    else:
        return False


def map_property(
    prop: np.ndarray,
    colormap: Colormap,
    contrast_limits: Union[None, Tuple[float, float]] = None,
) -> Tuple[np.ndarray, Tuple[float, float]]:
    """Apply a colormap to a property

    Parameters
    ----------
    prop : np.ndarray
        The property to be colormapped
    colormap : vispy.color.Colormap
        The vispy colormap object to apply to the property
    contrast_limits: Union[None, Tuple[float, float]]
        The contrast limits for applying the colormap to the property.
        If a 2-tuple is provided, it should be provided as (lower_bound, upper_bound).
        If None is provided, the contrast limits will be set to (property.min(), property.max()).
        Default value is None.
    """

    if contrast_limits is None:
        contrast_limits = (prop.min(), prop.max())
    normalized_properties = np.interp(prop, contrast_limits, (0, 1))
    mapped_properties = colormap.map(normalized_properties)

    return mapped_properties, contrast_limits


def compute_multiscale_level(
    requested_shape, shape_threshold, downsample_factors
):
    """Computed desired level of the multiscale given requested field of view.

    The level of the multiscale should be the lowest resolution such that
    the requested shape is above the shape threshold. By passing a shape
    threshold corresponding to the shape of the canvas on the screen this
    ensures that we have at least one data pixel per screen pixel, but no
    more than we need.

    Parameters
    ----------
    requested_shape : tuple
        Requested shape of field of view in data coordinates
    shape_threshold : tuple
        Maximum size of a displayed tile in pixels.
    downsample_factors : list of tuple
        Downsampling factors for each level of the multiscale. Must be increasing
        for each level of the multiscale.

    Returns
    -------
    level : int
        Level of the multiscale to be viewing.
    """
    # Scale shape by downsample factors
    scaled_shape = requested_shape / downsample_factors

    # Find the highest resolution level allowed
    locations = np.argwhere(np.all(scaled_shape > shape_threshold, axis=1))
    if len(locations) > 0:
        level = locations[-1][0]
    else:
        level = 0
    return level
>>>>>>> 1fbb75cf
<|MERGE_RESOLUTION|>--- conflicted
+++ resolved
@@ -89,30 +89,6 @@
     return unit_norm
 
 
-<<<<<<< HEAD
-def combine_extents(extents):
-    """Combine extents into a single extent that contains all individual ones.
-
-    Each extent can be cast to an ndim x 2 (min, max) array, but ndim
-    could be different for each extent because of broadcasting. In that case,
-    we need to *prepend* the row (0, 0) to each array so that they match in
-    size.
-    """
-    extent_arrays = [np.array(ex) for ex in extents]
-    ndims = [arr.shape[0] for arr in extent_arrays]
-    required_ndims = max(ndims)
-    dims_to_prepend = [required_ndims - d for d in ndims]
-    padded_arrays = [
-        np.concatenate((np.zeros((d, 2)), ex))
-        for d, ex in zip(dims_to_prepend, extent_arrays)
-    ]
-    big_array = np.stack(padded_arrays, axis=0)
-    result = np.stack(
-        [np.min(big_array, axis=0)[:, 0], np.max(big_array, axis=0)[:, 1]],
-        axis=1,
-    )
-    return list(map(tuple, result))
-=======
 def convert_to_uint8(data: np.ndarray) -> np.ndarray:
     """
     Convert array content to uint8.
@@ -254,4 +230,27 @@
     else:
         level = 0
     return level
->>>>>>> 1fbb75cf
+
+
+def combine_extents(extents):
+    """Combine extents into a single extent that contains all individual ones.
+
+    Each extent can be cast to an ndim x 2 (min, max) array, but ndim
+    could be different for each extent because of broadcasting. In that case,
+    we need to *prepend* the row (0, 0) to each array so that they match in
+    size.
+    """
+    extent_arrays = [np.array(ex) for ex in extents]
+    ndims = [arr.shape[0] for arr in extent_arrays]
+    required_ndims = max(ndims)
+    dims_to_prepend = [required_ndims - d for d in ndims]
+    padded_arrays = [
+        np.concatenate((np.zeros((d, 2)), ex))
+        for d, ex in zip(dims_to_prepend, extent_arrays)
+    ]
+    big_array = np.stack(padded_arrays, axis=0)
+    result = np.stack(
+        [np.min(big_array, axis=0)[:, 0], np.max(big_array, axis=0)[:, 1]],
+        axis=1,
+    )
+    return list(map(tuple, result))