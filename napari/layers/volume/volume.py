--- conflicted
+++ resolved
@@ -113,6 +113,9 @@
             self._data = volume
             self.metadata = metadata or {}
 
+            self.dims.ndim = volume.ndim
+            self.dims.ndisplay = 3
+
             self.spacing = spacing or [1] * len(volume.shape)
 
             # Intitialize volume views and thumbnails with zeros
@@ -138,7 +141,6 @@
             self._need_visual_update = False
 
             # Trigger generation of view slice and thumbnail
-            self.dims.ndisplay = 3
             self._update_dims()
             self._set_view_slice()
 
@@ -154,12 +156,10 @@
         self._update_dims()
         self.refresh()
 
-<<<<<<< HEAD
     def _get_range(self):
-        return tuple((0, m, 1) for m in self.data.shape)
-=======
-    def _get_shape(self):
-        return tuple(np.multiply(self.data.shape, self.spacing))
+        return tuple(
+            (0, m, 1) for m in np.multiply(self.data.shape, self.spacing)
+        )
 
     @property
     def spacing(self):
@@ -169,9 +169,7 @@
     @spacing.setter
     def spacing(self, spacing):
         self._spacing = spacing
-        displayed = [-3, -2, -1]
-        self.scale = [self._spacing[s] for s in displayed[::-1]]
->>>>>>> ebc5474a
+        self.scale = [self._spacing[s] for s in self.dims.displayed[::-1]]
 
     @property
     def colormap(self):
