--- conflicted
+++ resolved
@@ -237,13 +237,9 @@
     @seed.setter
     def seed(self, seed):
         self._seed = seed
-<<<<<<< HEAD
+        self._selected_color = self.get_color(self.selected_label)
         self._set_view_slice_keep_history()
-=======
-        self._selected_color = self.get_color(self.selected_label)
-        self._set_view_slice()
         self.events.selected_label()
->>>>>>> dd48e8e6
 
     @property
     def num_colors(self):
@@ -257,13 +253,9 @@
             self._colormap_name,
             colormaps.label_colormap(num_colors),
         )
-<<<<<<< HEAD
         self._set_view_slice_keep_history()
-=======
-        self._set_view_slice()
         self._selected_color = self.get_color(self.selected_label)
         self.events.selected_label()
->>>>>>> dd48e8e6
 
     @property
     def selected_label(self):
@@ -362,13 +354,7 @@
         return image
 
     def new_colormap(self):
-<<<<<<< HEAD
-        self._seed = np.random.rand()
-        self._selected_color = self.get_color(self.selected_label)
-        self._set_view_slice_keep_history()
-=======
         self.seed = np.random.rand()
->>>>>>> dd48e8e6
 
     def get_color(self, label):
         """Return the color corresponding to a specific label."""
