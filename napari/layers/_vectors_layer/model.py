--- conflicted
+++ resolved
@@ -1,8 +1,7 @@
-
 from typing import Union
 
 import numpy as np
-import scipy.signal as signal
+from scipy import signal
 
 from .._base_layer import Layer
 from .._register import add_to_viewer
@@ -13,44 +12,14 @@
 
 from .view import QtVectorsLayer
 
+
 @add_to_viewer
 class Vectors(Layer):
     """
     Vectors layer renders lines onto the image.
-    There are currently two data modes supported:
-        1) image-like vectors where every pixel defines its own vector
-        2) coordinate-like vectors where x-y position is not fixed to a grid
-    Supports ONLY 2d vector field
 
     Properties
     ----------
-<<<<<<< HEAD
-    vectors : np.ndarray
-        array of shape (N,4) or (N, M , 2)
-
-    data : np.ndarray
-        ABC implementation.
-        returns vectors property setter/getter
-
-    _original_data : np.ndarray
-        Used by averaging and length adjustments.
-        Is set during layer construction.
-        Is NOT updated if data is adjusted by assigning the 'vectors' property
-
-    averaging : int
-        (int, int) kernel over which to convolve the data
-        averaging.setter adjusts the underlying data
-        subscribe an observer by registering it with "averaging_bind_to"
-
-    width : int
-        width of the line in pixels
-
-    length : int or float
-        length of the line
-        length.setter adjusts the underlying data
-        subscribe an observer by registering it with "length_bind_to"
-
-=======
     vectors : np.ndarray of shape (N,4) or (N, M, 2)
         (N, 4) is a list of coordinates (x, y, u, v)
             x and y are coordinates
@@ -65,40 +34,10 @@
     length : float
         length of the line
         not implemented for (N, 4) data
->>>>>>> 0dc953f8
     color : str
         one of "get_color_names" from vispy.color
     mode : str
         control panel mode
-<<<<<<< HEAD
-
-    Attributes
-    ----------
-    Private attributes
-    -------
-    _data_types
-    _data_type
-    _width
-    _color
-    _colors
-    _averaging
-    _length
-    _need_display_update
-    _need_visual_update
-    _raw_dat
-    _original_data
-    _current_data
-    _vectors
-
-    Public attributes
-    -------
-    name
-
-    See vispy's line visual docs for more details:
-    http://api.vispy.org/en/latest/scene.html
-    vispy.scene.visuals.Line
-=======
->>>>>>> 0dc953f8
     """
 
     def __init__(self,
@@ -113,14 +52,9 @@
         super().__init__(visual)
 
         # events for non-napari calculations
-<<<<<<< HEAD
-        self.events.add(emit_len=Event,
-                        emit_avg=Event)
-=======
         self.events.add(length=Event,
                         width=Event,
                         averaging=Event)
->>>>>>> 0dc953f8
 
         # Store underlying data model
         self._data_types = ('image', 'coords')
@@ -162,15 +96,6 @@
         return self._raw_data
 
     @_original_data.setter
-<<<<<<< HEAD
-    def _original_data(self, dat: np.ndarray):
-        """
-        Must preserve data used at construction. Specifically for default
-            averaging/length adjustments
-        averaging/length adjustments recalculate the underlying data
-        :param dat: updated only at construction
-        :return:
-=======
     def _original_data(self, data: np.ndarray):
         """Must preserve data used at construction. Specifically for default
         averaging/length adjustments.
@@ -179,7 +104,6 @@
         Parameters
         ----------
         data : np.ndarray
->>>>>>> 0dc953f8
         """
         if self._raw_data is None:
             self._raw_data = data
@@ -190,16 +114,17 @@
 
     @vectors.setter
     def vectors(self, vectors: np.ndarray):
-        """
-        Can accept two data types:
+        """Can accept two data types:
             1) (N, 4) array with elements (x, y, u, v),
                 where x-y are position (center) and u-v are x-y projections of
                     the vector
             2) (N, M, 2) array with elements (u, v)
                 where u-v are x-y projections of the vector
                 vector position is one per-pixel in the NxM array
-        :param vectors: ndarray
-        :return:
+
+        Parameters
+        ----------
+        vectors : np.ndarray
         """
         self._original_data = vectors
         self._current_data = vectors
@@ -214,35 +139,35 @@
         self.refresh()
 
     def _convert_to_vector_type(self, vectors):
-        """
-        Check on input data for proper shape and dtype
-        :param vectors: ndarray
-        :return:
-        """
-
-        if vectors.shape[-1] == 4 and len(vectors.shape) == 2:
+        """Check on input data for proper shape and dtype
+
+        Parameters
+        ----------
+        vectors : np.ndarray
+        """
+        if vectors.shape[-1] == 4 and vectors.ndim == 2:
             coord_list = self._convert_coords_to_coordinates(vectors)
             self._data_type = self._data_types[1]
 
-        elif vectors.shape[-1] == 2 and len(vectors.shape) == 3:
+        elif vectors.shape[-1] == 2 and vectors.ndim == 3:
             coord_list = self._convert_image_to_coordinates(vectors)
             self._data_type = self._data_types[0]
 
         else:
-            raise InvalidDataFormatError(
+            raise TypeError(
                 "Vector data of shape %s is not supported" %
                 str(vectors.shape))
 
         return coord_list
 
     def _convert_image_to_coordinates(self, vect) -> np.ndarray:
-        """
-        To convert an image-like array with elements (x-proj, y-proj) into a
-            position list of coordinates
+        """To convert an image-like array with elements (x-proj, y-proj) into a
+        position list of coordinates
         Every pixel position (n, m) results in two output coordinates of (N,2)
 
-        :param vect: ndarray of shape (N, M, 2)
-        :return: position list of shape (2*N*M, 2) for vispy
+        Parameters
+        ----------
+        vect : np.ndarray of shape (N, M, 2)
         """
         xdim = vect.shape[0]
         ydim = vect.shape[1]
@@ -282,15 +207,14 @@
         return pos
 
     def _convert_coords_to_coordinates(self, vect) -> np.ndarray:
-        """
-        To convert a list of coordinates of shape
-            (x-center, y-center, x-proj, y-proj) into a list of coordinates
+        """To convert a list of coordinates of shape
+        (x-center, y-center, x-proj, y-proj) into a list of coordinates
         Input coordinate of (N,4) becomes two output coordinates of (N,2)
 
-        :param vect: np.ndarray of shape (N, 4)
-        :return: position list of shape (2*N, 2) for vispy
-        """
-
+        Parameters
+        ----------
+        vect : np.ndarray of shape (N, 4)
+        """
         # create empty vector of necessary shape
         # one coordinate for each endpoint of the vector
         pos = np.empty((2 * len(vect), 2), dtype=np.float32)
@@ -309,61 +233,38 @@
 
     @property
     def averaging(self) -> int:
-        """
-        Set the kernel over which to average
-        :return: string of averaging kernel size
-        """
         return self._averaging
 
     @averaging.setter
     def averaging(self, value: int):
-        """
-        Calculates an average vector over a kernel
-        :param averaging: one of "_avg_dims" above
-        :return:
+        """Calculates an average vector over a kernel
+
+        Parameters
+        ----------
+        value : int that defines (int, int) kernel
         """
         self._averaging = value
 
-<<<<<<< HEAD
-        # emit signal back to qt_properties for averaging
-        self.events.emit_avg()
-=======
         self.events.averaging()
         self._update_avg()
->>>>>>> 0dc953f8
 
         self.refresh()
 
-<<<<<<< HEAD
-    def _default_avg(self):
-        """
-        Default method for calculating average
-=======
     def _update_avg(self):
         """Method for calculating average
->>>>>>> 0dc953f8
         Implemented ONLY for image-like vector data
-        :return:
         """
         if self._data_type == 'coords':
             # default averaging is supported only for 'matrix' dataTypes
-<<<<<<< HEAD
-            return None
-=======
             return
->>>>>>> 0dc953f8
         elif self._data_type == 'image':
 
             x, y = self._averaging, self._averaging
 
             if (x,y) == (1, 1):
                 self.vectors = self._original_data
-<<<<<<< HEAD
-                return None
-=======
                 # calling original data
                 return
->>>>>>> 0dc953f8
 
             tempdat = self._original_data
             range_x = tempdat.shape[0]
@@ -387,15 +288,13 @@
 
     @property
     def width(self) -> Union[int, float]:
-        """
-        width of the line in pixels
-            widths greater than 1px only guaranteed to work with "agg" method
-        :return: int or float line width
-        """
         return self._width
 
     @width.setter
-    def width(self, width: Union[int, float]) -> None:
+    def width(self, width: Union[int, float]):
+        """width of the line in pixels
+        widths greater than 1px only guaranteed to work with "agg" method
+        """
         self._width = width
 
         vertices, triangles = self._generate_meshes(self.vectors, self._width)
@@ -412,20 +311,15 @@
 
     @length.setter
     def length(self, length: Union[int, float]):
-        """
-        Change the length of all lines
-        :param length: length multiplicative factor
-        :return: None
+        """Change the length of all lines
+
+        Parameters
+        ----------
+        length : int or float multiplicative factor
         """
         self._length = length
-<<<<<<< HEAD
-
-        # emit signal back to qt_properties for length
-        self.events.emit_len()
-=======
         self._update_length()
         self.events.length()
->>>>>>> 0dc953f8
 
         self.refresh()
 
@@ -433,12 +327,10 @@
         """
         Method for calculating vector lengths
         Implemented ONLY for image-like vector data
-        :param event_len: new length
-        :return:
         """
 
         if self._data_type == 'coords':
-            return None
+            return "length adjustment not allowed for coordinate-style data"
         elif self._data_type == 'image':
             self._vectors = self._convert_to_vector_type(self._current_data)
             vertices, triangles = self._generate_meshes(self.vectors,
@@ -448,31 +340,22 @@
 
     @property
     def color(self) -> str:
+        return self._color
+
+    @color.setter
+    def color(self, color: str):
         """Color, ColorArray: color of the body of the marker
         """
-        return self._color
-
-    @color.setter
-    def color(self, color: str) -> None:
         self._color = color
         self.refresh()
 
     # =========================== Napari Layer ABC methods ===================
     @property
     def data(self) -> np.ndarray:
-        """
-
-        :return: coordinates of line vertices
-        """
         return self.vectors
 
     @data.setter
-    def data(self, data: np.ndarray) -> None:
-        """
-        :param data:
-        :return:
-        """
-
+    def data(self, data: np.ndarray):
         self.vectors = data
 
     def _get_shape(self):
@@ -550,21 +433,4 @@
                                 color=self.color)
 
         self._need_visual_update = True
-<<<<<<< HEAD
-        self._update()
-
-    # ========================= Napari Layer ABC CONTROL methods =====================
-
-
-class InvalidDataFormatError(Exception):
-    """
-    To better describe when vector data is not correct
-        more informative than TypeError
-    """
-
-    def __init__(self, message):
-        Exception.__init__(self, message)
-        self.message = message
-=======
-        self._update()
->>>>>>> 0dc953f8
+        self._update()