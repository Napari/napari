
from PyQt5.QtCore import Qt
from PyQt5.QtWidgets import (QLabel, QComboBox, QDoubleSpinBox, QSpinBox,
                             QGridLayout)
import numpy as np

from ..._base_layer import QtLayer


class QtVectorsLayer(QtLayer):

    def __init__(self, layer):
        super().__init__(layer)

<<<<<<< HEAD
        self.layer.events.emit_avg.connect(self.change_avg)
        self.layer.events.emit_len.connect(self.change_len)
=======
        self.layer.events.averaging.connect(self._on_avg_change)
        self.layer.events.width.connect(self._on_width_change)
        self.layer.events.length.connect(self._on_len_change)
>>>>>>> 0dc953f8

        # vector color adjustment and widget
        face_comboBox = QComboBox()
        colors = self.layer._colors
        for c in colors:
            face_comboBox.addItem(c)
        index = face_comboBox.findText(self.layer.color, Qt.MatchFixedString)
        if index >= 0:
            face_comboBox.setCurrentIndex(index)
        face_comboBox.activated[str].connect(
            lambda text=face_comboBox: self.change_face_color(text))
        self.grid_layout.addWidget(QLabel('color:'), 3, 0)
        self.grid_layout.addWidget(face_comboBox, 3, 1)

        # line width in pixels
        self.width_field = QDoubleSpinBox()
        self.width_field.setSingleStep(0.1)
        self.width_field.setMinimum(0.1)
        value = self.layer.width
        self.width_field.setValue(value)
        self.width_field.valueChanged.connect(self.change_width)
        self.grid_layout.addWidget(QLabel('width:'), 4, 0)
        self.grid_layout.addWidget(self.width_field, 4, 1)

        # averaging spinbox
        self.averaging_spinbox = QSpinBox()
        self.averaging_spinbox.setSingleStep(1)
        self.averaging_spinbox.setValue(1)
        self.averaging_spinbox.setMinimum(1)
        self.averaging_spinbox.valueChanged.connect(self.change_average_type)
        self.grid_layout.addWidget(QLabel('avg kernel'), 5, 0)
        self.grid_layout.addWidget(self.averaging_spinbox, 5, 1)

        # line length
        self.length_field = QDoubleSpinBox()
        self.length_field.setSingleStep(0.1)
        value = self.layer.length
        self.length_field.setValue(value)
        self.length_field.setMinimum(0.1)
        self.length_field.valueChanged.connect(self.change_length)
        self.grid_layout.addWidget(QLabel('length:'), 6, 0)
        self.grid_layout.addWidget(self.length_field, 6, 1)

        self.setExpanded(False)

    def change_face_color(self, text):
        self.layer.color = text

    def change_connector_type(self, text):
        self.layer.connector = text

    def change_average_type(self, value):
        self.layer.averaging = value

    def change_width(self, value):
        self.layer.width = value

    def change_length(self, value):
        self.layer.length = value

    def _on_avg_change(self, event):
        with self.layer.events.averaging.blocker():
            self.averaging_spinbox.setValue(self.layer.averaging)

    def _on_len_change(self, event):
        with self.layer.events.length.blocker():
            self.length_field.setValue(self.layer.length)

    def _on_width_change(self, event):
        with self.layer.events.width.blocker():
            self.width_field.setValue(self.layer.width)<|MERGE_RESOLUTION|>--- conflicted
+++ resolved
@@ -12,14 +12,9 @@
     def __init__(self, layer):
         super().__init__(layer)
 
-<<<<<<< HEAD
-        self.layer.events.emit_avg.connect(self.change_avg)
-        self.layer.events.emit_len.connect(self.change_len)
-=======
         self.layer.events.averaging.connect(self._on_avg_change)
         self.layer.events.width.connect(self._on_width_change)
         self.layer.events.length.connect(self._on_len_change)
->>>>>>> 0dc953f8
 
         # vector color adjustment and widget
         face_comboBox = QComboBox()
