--- conflicted
+++ resolved
@@ -10,9 +10,6 @@
 from ._image_layer import Image
 from ._markers_layer import Markers
 from ._vectors_layer import Vectors
-<<<<<<< HEAD
-=======
 from ._shapes_layer import Shapes
->>>>>>> a2271f73
 from ._labels_layer import Labels
 from ._register import add_to_viewer