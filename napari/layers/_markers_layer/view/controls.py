<<<<<<< HEAD
from PyQt5.QtWidgets import QButtonGroup, QVBoxLayout, QRadioButton, QFrame
=======
from qtpy.QtCore import Qt
from qtpy.QtGui import QIcon
from qtpy.QtWidgets import QButtonGroup, QVBoxLayout, QRadioButton, QFrame
>>>>>>> 2d0d16dc


class QtMarkersControls(QFrame):
    def __init__(self, layer):
        super().__init__()

        self.layer = layer
        self.layer.events.mode.connect(self.set_mode)

        self.select_button = QtSelectButton(layer)
        self.addition_button = QtAdditionButton(layer)
        self.panzoom_button = QtPanZoomButton(layer)

        self.button_group = QButtonGroup(self)
        self.button_group.addButton(self.select_button)
        self.button_group.addButton(self.addition_button)
        self.button_group.addButton(self.panzoom_button)

        layout = QVBoxLayout()
        layout.setContentsMargins(12, 20, 10, 10)
        layout.addWidget(self.panzoom_button)
        layout.addWidget(self.select_button)
        layout.addWidget(self.addition_button)
        layout.addStretch(0)
        self.setLayout(layout)
        self.setMouseTracking(True)

    def mouseMoveEvent(self, event):
        self.layer.status = self.layer.mode

    def set_mode(self, event):
        mode = event.mode
        if mode == 'add':
            self.addition_button.setChecked(True)
        elif mode == 'select':
            self.select_button.setChecked(True)
        elif mode == 'pan/zoom':
            self.panzoom_button.setChecked(True)
        else:
            raise ValueError("Mode not recongnized")


class QtPanZoomButton(QRadioButton):
    def __init__(self, layer):
        super().__init__()

        self.layer = layer
        self.setToolTip('Pan/zoom mode')
        self.setChecked(True)
        self.toggled.connect(lambda state=self: self._set_mode(state))
        self.setFixedWidth(28)

    def _set_mode(self, bool):
        with self.layer.events.mode.blocker():
            if bool:
                self.layer.mode = 'pan/zoom'


class QtSelectButton(QRadioButton):
    def __init__(self, layer):
        super().__init__()

        self.layer = layer
        self.setToolTip('Select mode')
        self.setChecked(False)
        self.toggled.connect(lambda state=self: self._set_mode(state))
        self.setFixedWidth(28)

    def _set_mode(self, bool):
        with self.layer.events.mode.blocker():
            if bool:
                self.layer.mode = 'select'


class QtAdditionButton(QRadioButton):
    def __init__(self, layer):
        super().__init__()

        self.layer = layer
        self.setToolTip('Addition mode')
        self.setChecked(False)
        self.toggled.connect(lambda state=self: self._set_mode(state))
        self.setFixedWidth(28)

    def _set_mode(self, bool):
        with self.layer.events.mode.blocker():
            if bool:
                self.layer.mode = 'add'<|MERGE_RESOLUTION|>--- conflicted
+++ resolved
@@ -1,10 +1,6 @@
-<<<<<<< HEAD
-from PyQt5.QtWidgets import QButtonGroup, QVBoxLayout, QRadioButton, QFrame
-=======
 from qtpy.QtCore import Qt
 from qtpy.QtGui import QIcon
 from qtpy.QtWidgets import QButtonGroup, QVBoxLayout, QRadioButton, QFrame
->>>>>>> 2d0d16dc
 
 
 class QtMarkersControls(QFrame):
