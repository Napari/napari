--- conflicted
+++ resolved
@@ -93,16 +93,10 @@
     while event.type != 'mouse_release':
         yield
 
-<<<<<<< HEAD
     dist = np.linalg.norm(start_pos - event.pos)
     if dist < DRAG_DIST_THRESHOLD:
-        layer.add(layer.coordinates)
-=======
-    # on release
-    if not dragged:
         coordinates = layer.world_to_data(event.position)
         layer.add(coordinates)
->>>>>>> 165d2f8e
 
 
 def highlight(layer, event):
