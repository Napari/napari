--- conflicted
+++ resolved
@@ -362,19 +362,6 @@
         msg : string
             String containing a message that can be used as a status update.
         """
-<<<<<<< HEAD
-        self._pos = position
-        transform = self._node.canvas.scene.node_transform(self._node)
-        pos = transform.map(position)
-        pos = [np.clip(pos[1], 0, self._image_view.shape[0]-1),
-               np.clip(pos[0], 0, self._image_view.shape[1]-1)]
-        coord = list(indices)
-        coord[-2] = int(pos[0])
-        coord[-1] = int(pos[1])
-        value = self._image_view[tuple(coord[-2:])]
-=======
-
->>>>>>> bf24a7b2
         msg = f'{coord}, {self.name}' + ', value '
         if isinstance(value, np.ndarray):
             if isinstance(value[0], np.integer):
