--- conflicted
+++ resolved
@@ -228,15 +228,15 @@
                     indices[dim] = max_dim_index
             except TypeError:
                 pass
+
+        self._image_view = np.asarray(self.image[tuple(indices)])
+
+        return self._image_view
+
+    def _set_view_slice(self, indices):
         sliced_image = self.image[tuple(indices)]
         return sliced_image
 
-<<<<<<< HEAD
-=======
-        self._image_view = np.asarray(self.image[tuple(indices)])
-
-        return self._image_view
->>>>>>> a709f36c
 
     def _set_view_specifications(self, slices, projections):
         """Sets the view given the indices to slice with.
