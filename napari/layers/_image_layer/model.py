import numpy as np
from numpy import clip, integer, ndarray, append, insert, delete, empty
from copy import copy

from .._base_layer import Layer
from ..._vispy.scene.visuals import Image as ImageNode

from ...util import is_multichannel
from ...util.interpolation import (interpolation_names,
                                  interpolation_index_to_name as _index_to_name,  # noqa
                                  interpolation_name_to_index as _name_to_index)  # noqa
from ...util.misc import guess_metadata

from vispy import color
<<<<<<< HEAD
from vispy.util.event import Event

from ..colormaps import matplotlib_colormaps
=======
from ...util.colormaps import matplotlib_colormaps
from ...util.colormaps.vendored import cm
>>>>>>> 4d713575

from .._register import add_to_viewer

from .view import QtImageLayer
from .view import QtImageControls


def vispy_or_mpl_colormap(name):
    """Try to get a colormap from vispy, or convert an mpl one to vispy format.

    Parameters
    ----------
    name : str
        The name of the colormap.

    Returns
    -------
    cmap : vispy.color.Colormap
        The found colormap.

    Raises
    ------
    KeyError
        If no colormap with that name is found within vispy or matplotlib.
    """
    vispy_cmaps = color.get_colormaps()
    if name in vispy_cmaps:
        cmap = color.get_colormap(name)
    else:
        try:
            mpl_cmap = getattr(cm, name)
        except AttributeError:
            raise KeyError(f'Colormap "{name}" not found in either vispy '
                           'or matplotlib.')
        mpl_colors = mpl_cmap(np.linspace(0, 1, 256))
        cmap = color.Colormap(mpl_colors)
    return cmap


AVAILABLE_COLORMAPS = {k: vispy_or_mpl_colormap(k)
                       for k in matplotlib_colormaps +
                       list(color.get_colormaps())}


@add_to_viewer
class Image(Layer):
    """Image layer.

    Parameters
    ----------
    image : np.ndarray
        Image data.
    meta : dict, optional
        Image metadata.
    multichannel : bool, optional
        Whether the image is multichannel. Guesses if None.
    name : str, keyword-only
        Name of the layer.
    **kwargs : dict
        Parameters that will be translated to metadata.
    """
    _colormaps = AVAILABLE_COLORMAPS

    default_cmap = 'magma'
    default_interpolation = 'nearest'

    def __init__(self, image, meta=None, multichannel=None, *, name=None, **kwargs):
        if name is None and meta is not None:
            if 'name' in meta:
                name = meta['name']

        visual = ImageNode(None, method='auto')
        super().__init__(visual, name)

        self.events.add(clim=Event,
                        colormap=Event,
                        interpolation=Event)

        meta = guess_metadata(image, meta, multichannel, kwargs)

        self._image = image
        self._meta = meta
        self.cmap = Image.default_cmap
        self.interpolation = Image.default_interpolation
        self._interpolation_names = interpolation_names

        # update flags
        self._need_display_update = False
        self._need_visual_update = False

        self._clim_range = self._clim_range_default()
        self._node.clim = [np.min(self.image), np.max(self.image)]

        cmin, cmax = self.clim
        self._clim_msg = f'{cmin: 0.3}, {cmax: 0.3}'

        self._qt_properties = QtImageLayer(self)
        self._qt_controls = QtImageControls(self)

    @property
    def image(self):
        """np.ndarray: Image data.
        """
        return self._image

    @image.setter
    def image(self, image):
        self._image = image

        self.refresh()

    @property
    def meta(self):
        """dict: Image metadata.
        """
        return self._meta

    @meta.setter
    def meta(self, meta):
        self._meta = meta

        self.refresh()

    @property
    def data(self):
        """tuple of np.ndarray, dict: Image data and metadata.
        """
        return self.image, self.meta

    @data.setter
    def data(self, data):
        self._image, self._meta = data
        self.refresh()

    def _get_shape(self):
        if self.multichannel:
            return self.image.shape[:-1]
        return self.image.shape

    def _update(self):
        """Update the underlying visual.
        """
        if self._need_display_update:
            self._need_display_update = False

            self.viewer.dims._child_layer_changed = True
            self.viewer.dims._update()

            self._node._need_colortransform_update = True
            self._set_view_slice(self.viewer.dims.indices)

        if self._need_visual_update:
            self._need_visual_update = False
            self._node.update()

    def _refresh(self):
        """Fully refresh the underlying visual.
        """
        self._need_display_update = True
        self._update()

    def _slice_image(self, indices):
        """Determines the slice of image given the indices.

        Parameters
        ----------
        indices : sequence of int or slice
            Indices to slice with.
        """
        ndim = self.ndim

        indices = list(indices)
        indices = indices[:ndim]

        for dim in range(len(indices)):
            max_dim_index = self.image.shape[dim] - 1

            try:
                if indices[dim] > max_dim_index:
                    indices[dim] = max_dim_index
            except TypeError:
                pass

        return self.image[tuple(indices)]

    def _set_view_slice(self, indices):
        """Sets the view given the indices to slice with.

        Parameters
        ----------
        indices : sequence of int or slice
            Indices to slice with.
        """
        sliced_image = self._slice_image(indices)

        self._node.set_data(sliced_image)

        self._need_visual_update = True
        self._update()

    @property
    def multichannel(self):
        """bool: Whether the image is multichannel.
        """
        return is_multichannel(self.meta)

    @multichannel.setter
    def multichannel(self, val):
        if val == self.multichannel:
            return

        self.meta['itype'] = 'multi'

        self._need_display_update = True
        self._update()

    @property
    def interpolation_index(self):
        """int: Index of the current interpolation method equipped.
        """
        return self._interpolation_index

    @interpolation_index.setter
    def interpolation_index(self, interpolation_index):
        intp_index = interpolation_index % len(interpolation_names)
        self._interpolation_index = intp_index
        self._node.interpolation = _index_to_name(intp_index)

    @property
    def colormap(self):
        """string or ColorMap: Colormap to use for luminance images.
        """
        return self.cmap

    @colormap.setter
    def colormap(self, colormap):
        self.cmap = colormap
        self.events.colormap()

    @property
    def colormaps(self):
        """tuple of str: names of available colormaps.
        """
        return tuple(AVAILABLE_COLORMAPS.keys())

    # wrap visual properties:
    @property
    def clim(self):
        """string or tuple of float: Limits to use for the colormap.
        Can be 'auto' to auto-set bounds to the min and max of the data.
        """
        return self._node.clim

    @clim.setter
    def clim(self, clim):
        self._clim_msg = f'{clim[0]: 0.3}, {clim[1]: 0.3}'
        self.status = self._clim_msg
        self._node.clim = clim
        self.events.clim()

    @property
    def cmap(self):
        """string or ColorMap: Colormap to use for luminance images.
        """
        return self._node.cmap

    @cmap.setter
    def cmap(self, cmap):
        try:
            cmap = Image._colormaps[cmap]
        except KeyError:
            pass

        self._node.cmap = cmap

    @property
    def method(self):
        """string: Selects method of rendering image in case of non-linear
        transforms. Each method produces similar results, but may trade
        efficiency and accuracy. If the transform is linear, this parameter
        is ignored and a single quad is drawn around the area of the image.

            * 'auto': Automatically select 'impostor' if the image is drawn
              with a nonlinear transform; otherwise select 'subdivide'.
            * 'subdivide': ImageVisual is represented as a grid of triangles
              with texture coordinates linearly mapped.
            * 'impostor': ImageVisual is represented as a quad covering the
              entire view, with texture coordinates determined by the
              transform. This produces the best transformation results, but may
              be slow.
        """
        return self._node.method

    @method.setter
    def method(self, method):
        self._node.method = method

    @property
    def interpolation(self):
        """string: Equipped interpolation method's name.
        """
        return _index_to_name(self.interpolation_index)

    @interpolation.setter
    def interpolation(self, interpolation):
        self.interpolation_index = _name_to_index(interpolation)
        self.events.interpolation()

    @property
    def interpolation_functions(self):
        return tuple(interpolation_names)

    def _clim_range_default(self):
        return [np.min(self.image), np.max(self.image)]

    def get_value(self, position, indices):
        """Returns coordinates, values, and a string for a given mouse position
        and set of indices.

        Parameters
        ----------
        position : sequence of two int
            Position of mouse cursor in canvas.
        indices : sequence of int or slice
            Indices that make up the slice.

        Returns
        ----------
        coord : sequence of int
            Position of mouse cursor in data.
        value : int or float or sequence of int or float
            Value of the data at the coord.
        msg : string
            String containing a message that can be used as
            a status update.
        """
        transform = self._node.canvas.scene.node_transform(self._node)
        pos = transform.map(position)
        pos = [clip(pos[1], 0, self.shape[0]-1), clip(pos[0], 0,
                                                      self.shape[1]-1)]
        coord = copy(indices)
        coord[0] = int(pos[0])
        coord[1] = int(pos[1])
        value = self._slice_image(coord)
        msg = f'{coord}, {self.name}' + ', value '
        if isinstance(value, ndarray):
            if isinstance(value[0], integer):
                msg = msg + str(value)
            else:
                v_str = '[' + str.join(', ', [f'{v:0.3}' for v in value]) + ']'
                msg = msg + v_str
        else:
            if isinstance(value, integer):
                msg = msg + str(value)
            else:
                msg = msg + f'{value:0.3}'
        return coord, value, msg

    def on_mouse_move(self, event):
        """Called whenever mouse moves over canvas.
        """
        if event.pos is None:
            return
        coord, value, msg = self.get_value(event.pos, self.viewer.dims.indices)
        self.status = msg<|MERGE_RESOLUTION|>--- conflicted
+++ resolved
@@ -10,16 +10,11 @@
                                   interpolation_index_to_name as _index_to_name,  # noqa
                                   interpolation_name_to_index as _name_to_index)  # noqa
 from ...util.misc import guess_metadata
-
-from vispy import color
-<<<<<<< HEAD
-from vispy.util.event import Event
-
-from ..colormaps import matplotlib_colormaps
-=======
 from ...util.colormaps import matplotlib_colormaps
 from ...util.colormaps.vendored import cm
->>>>>>> 4d713575
+
+from vispy import color
+from vispy.util.event import Event
 
 from .._register import add_to_viewer
 
