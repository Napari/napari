from enum import auto

from ...utils.misc import StringEnum


class Interpolation(StringEnum):
    """INTERPOLATION: Vispy interpolation mode.

    The spatial filters used for interpolation are from vispy's
    spatial filters. The filters are built in the file below:

    https://github.com/vispy/vispy/blob/master/vispy/glsl/build-spatial-filters.py
    """

    BESSEL = auto()
    BICUBIC = auto()
    BILINEAR = auto()
    BLACKMAN = auto()
    CATROM = auto()
    GAUSSIAN = auto()
    HAMMING = auto()
    HANNING = auto()
    HERMITE = auto()
    KAISER = auto()
    LANCZOS = auto()
    MITCHELL = auto()
    NEAREST = auto()
    SPLINE16 = auto()
    SPLINE36 = auto()


class Interpolation3D(StringEnum):
    """INTERPOLATION: Vispy interpolation mode for volume rendering."""

    LINEAR = auto()
    NEAREST = auto()


class Rendering(StringEnum):
    """Rendering: Rendering mode for the layer.

    Selects a preset rendering mode in vispy
            * translucent: voxel colors are blended along the view ray until
              the result is opaque.
            * mip: maximum intensity projection. Cast a ray and display the
              maximum value that was encountered.
            * minip: minimum intensity projection. Cast a ray and display the
              minimum value that was encountered.
            * attenuated_mip: attenuated maximum intensity projection. Cast a
              ray and attenuate values based on integral of encountered values,
              display the maximum value that was encountered after attenuation.
              This will make nearer objects appear more prominent.
            * additive: voxel colors are added along the view ray until
              the result is saturated.
            * iso: isosurface. Cast a ray until a certain threshold is
              encountered. At that location, lighning calculations are
              performed to give the visual appearance of a surface.
            * avg: average intensity projection. Cast a ray and display the
              average of values that were encountered.
    """

    TRANSLUCENT = auto()
    ADDITIVE = auto()
    ISO = auto()
    MIP = auto()
<<<<<<< HEAD
    ATTENUATED_MIP = auto()
    AVG = auto()
=======
    MINIP = auto()
    ATTENUATED_MIP = auto()
>>>>>>> c6059b63
<|MERGE_RESOLUTION|>--- conflicted
+++ resolved
@@ -63,10 +63,6 @@
     ADDITIVE = auto()
     ISO = auto()
     MIP = auto()
-<<<<<<< HEAD
-    ATTENUATED_MIP = auto()
-    AVG = auto()
-=======
     MINIP = auto()
     ATTENUATED_MIP = auto()
->>>>>>> c6059b63
+    AVG = auto()