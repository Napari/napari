--- conflicted
+++ resolved
@@ -1,18 +1,6 @@
 import types
 import warnings
 from base64 import b64encode
-<<<<<<< HEAD
-import types
-from copy import copy
-
-from imageio import imwrite
-import numpy as np
-from scipy import ndimage as ndi
-import vispy.color
-
-from ..base import Layer
-from ..layer_utils import calc_data_range, increment_unnamed_colormap
-=======
 from xml.etree.ElementTree import Element
 
 import numpy as np
@@ -20,7 +8,6 @@
 from scipy import ndimage as ndi
 
 from ...utils.colormaps import AVAILABLE_COLORMAPS
->>>>>>> 8cd1f4bd
 from ...utils.event import Event
 from ...utils.status_messages import format_float
 from ..base import Layer
