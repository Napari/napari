<<<<<<< HEAD
from ._version import get_versions
from . import config

__version__ = get_versions()['version']
del get_versions
=======
try:
    from ._version import version as __version__
except ImportError:
    __version__ = "not-installed"
>>>>>>> a483f16e

import os
from distutils.version import StrictVersion
from pathlib import Path

try:
    from qtpy import API_NAME
except Exception as e:
    if 'No Qt bindings could be found' in str(e):
        raise type(e)(
            "No Qt bindings could be found.\n\nnapari requires either PyQt5 or"
            " PySide2 to be installed in the environment.\nTo install the "
            'default backend (currently PyQt5), run "pip install napari[all]"'
            '\nYou may also use "pip install napari[pyside2]" for Pyside2, '
            'or "pip install napari[pyqt5]" for PyQt5'
        ) from e
    raise


if API_NAME == 'PySide2':
    # Set plugin path appropriately if using PySide2. This is a bug fix
    # for when both PyQt5 and Pyside2 are installed
    import PySide2

    os.environ['QT_PLUGIN_PATH'] = str(
        Path(PySide2.__file__).parent / 'Qt' / 'plugins'
    )

from qtpy import QtCore

# When QT is not the specific version, we raise a warning:
from warnings import warn

if StrictVersion(QtCore.__version__) < StrictVersion('5.12.3'):
    warn_message = f"""
    napari was tested with QT library `>=5.12.3`.
    The version installed is {QtCore.__version__}. Please report any issues with this
    specific QT version at https://github.com/Napari/napari/issues.
    """
    warn(message=warn_message)

from vispy import app
import logging

# set vispy application to the appropriate qt backend
app.use_app(API_NAME)
del app
# set vispy logger to show warning and errors only
vispy_logger = logging.getLogger('vispy')
vispy_logger.setLevel(logging.WARNING)

from .viewer import Viewer
from .plugins.io import save_layers

# Note that importing _viewer_key_bindings is needed as the Viewer gets
# decorated with keybindings during that process, but it is not directly needed
# by our users and so is deleted below
from . import _viewer_key_bindings  # noqa: F401
from .view_layers import (
    view_path,
    view_image,
    view_labels,
    view_surface,
    view_shapes,
    view_points,
    view_vectors,
)
from ._qt import gui_qt
from .utils import sys_info, _magicgui

# register napari object types with magicgui if it is installed
_magicgui.register_types_with_magicgui()


# this unused import is here to fix a very strange bug.
# there is some mysterious magical goodness in scipy stats that needs
# to be imported early.
# see: https://github.com/napari/napari/issues/925
# see: https://github.com/napari/napari/issues/1347
from scipy import stats  # noqa: F401

del _magicgui
del stats
del _viewer_key_bindings<|MERGE_RESOLUTION|>--- conflicted
+++ resolved
@@ -1,15 +1,7 @@
-<<<<<<< HEAD
-from ._version import get_versions
-from . import config
-
-__version__ = get_versions()['version']
-del get_versions
-=======
 try:
     from ._version import version as __version__
 except ImportError:
     __version__ = "not-installed"
->>>>>>> a483f16e
 
 import os
 from distutils.version import StrictVersion
