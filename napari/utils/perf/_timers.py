--- conflicted
+++ resolved
@@ -139,22 +139,13 @@
     """Time a block of code.
 
     block_timer can be used when perfmon is disabled. Use perf_timer instead
-<<<<<<< HEAD
-    if you want your time to do nothing when perfmon is disabled.
-=======
     if you want your timer to do nothing when perfmon is disabled.
->>>>>>> c2c97672
 
     Notes
     -----
     Most of the time you should use the perfmon config file to monkey-patch
-<<<<<<< HEAD
-    this timer into methods an functions. Then you do not need to use
-    block_timer or perf_timer at all.
-=======
     perf_timer's into methods and functions. Then you do not need to use
     block_timer or perf_timer context objects explicitly at all.
->>>>>>> c2c97672
 
     Parameters
     ----------
@@ -162,11 +153,8 @@
         The name of this timer.
     category : str
         Comma separated categories such has "render,update".
-<<<<<<< HEAD
-=======
     print_time : bool
         Print the duration of the timer when it finishes.
->>>>>>> c2c97672
     **kwargs : dict
         Additional keyword arguments for the "args" field of the event.
 
@@ -174,18 +162,6 @@
     -------
     with block_timer("draw") as event:
         draw_stuff()
-<<<<<<< HEAD
-    print(event.duration_ms)
-    """
-    start_ns = perf_counter_ns()
-
-    # Intially we don't know the end_ns, so we pass in start_ns for
-    # both start and end. We update end_ns after the yield.
-    event = PerfEvent(name, start_ns, start_ns, category, **kwargs)
-    yield event
-
-    # Now update the end time now that the block as finished.
-=======
     print(f"The timer took {event.duration_ms} milliseconds.")
     """
     start_ns = perf_counter_ns()
@@ -196,7 +172,6 @@
     yield event
 
     # Update with the real end time.
->>>>>>> c2c97672
     event.update_end_ns(perf_counter_ns())
 
     if timers:
