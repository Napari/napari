--- conflicted
+++ resolved
@@ -1,9 +1,4 @@
-<<<<<<< HEAD
 from ...utils.events import EmitterGroup
-
-=======
-from ...utils.event import EmitterGroup
->>>>>>> 4cbe40dd
 from ._multi import MultiIndexList
 from ._typed import TypedList
 
