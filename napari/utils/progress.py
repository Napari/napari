--- conflicted
+++ resolved
@@ -4,21 +4,8 @@
 
 from tqdm import tqdm
 
-<<<<<<< HEAD
 IS_NESTED = ContextVar('IS_NESTED', default=False)
 
-
-def get_calling_function_name(max_depth: int):
-    """Inspect stack up to max_depth and return first function name outside of progress.py"""
-    for finfo in inspect.stack()[2:max_depth]:
-        if not finfo.filename.endswith("progress.py"):
-            return finfo.function
-
-    return None
-
-
-=======
->>>>>>> 3cc3e0ed
 _tqdm_kwargs = {
     p.name
     for p in inspect.signature(tqdm.__init__).parameters.values()
