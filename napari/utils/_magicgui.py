--- conflicted
+++ resolved
@@ -84,10 +84,7 @@
     for _type in (types.LayerDataTuple, List[types.LayerDataTuple]):
         register_type(_type, return_callback=add_layer_data_tuples_to_viewer)
         register_type(Future[_type], return_callback=add_future_data)  # type: ignore
-<<<<<<< HEAD
         register_type(FunctionWorker[_type], return_callback=add_worker_data)  # type: ignore
-=======
->>>>>>> fe7835ef
 
     for layer_name in layers.NAMES:
         data_type = getattr(types, f'{layer_name.title()}Data')
@@ -101,14 +98,11 @@
             choices=get_layers_data,
             return_callback=partial(add_future_data, _from_tuple=False),
         )
-<<<<<<< HEAD
         register_type(
             FunctionWorker[data_type],  # type: ignore
             choices=get_layers_data,
             return_callback=partial(add_worker_data, _from_tuple=False),
         )
-=======
->>>>>>> fe7835ef
 
 
 def add_layer_data_to_viewer(gui, result, return_type):
@@ -228,8 +222,9 @@
 _FUTURES: Set[Future] = set()
 
 
-<<<<<<< HEAD
-def add_worker_data(gui, worker: 'FunctionWorker', return_type, _tup=True):
+def add_worker_data(
+    gui, worker: 'FunctionWorker', return_type, _from_tuple=True
+):
     """Handle a thread_worker object returned from a magicgui widget.
 
     This allows someone annotate their magicgui with a return type of
@@ -248,7 +243,7 @@
         the result will be added to the viewer.
     return_type : type
         The return annotation that was used in the decorated function.
-    _tup : bool, optional
+    _from_tuple : bool, optional
         (only for internal use). True if the worker returns `LayerDataTuple`,
         False if it returns one of the `LayerData` types.
 
@@ -265,17 +260,17 @@
                 ...
 
             return do_something_slowly(...)
-
-
-    """
-
-    cb = add_layer_data_tuples_to_viewer if _tup else add_layer_data_to_viewer
+    """
+
+    cb = (
+        add_layer_data_tuples_to_viewer
+        if _from_tuple
+        else add_layer_data_to_viewer
+    )
     _return_type = get_args(return_type)[0]
     worker.signals.returned.connect(partial(cb, gui, return_type=_return_type))
 
 
-=======
->>>>>>> fe7835ef
 def add_future_data(gui, future, return_type, _from_tuple=True):
     """Process a Future object from a magicgui widget.
 
@@ -286,13 +281,8 @@
 
     Parameters
     ----------
-<<<<<<< HEAD
-    gui : MagicGui
-        The instantiated MagicGui widget.  May or may not be docked in a
-=======
     gui : FunctionGui
         The instantiated magicgui widget.  May or may not be docked in a
->>>>>>> fe7835ef
         dock widget.
     future : Future
         An instance of `concurrent.futures.Future` (or any third-party) object
