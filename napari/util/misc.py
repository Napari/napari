"""Miscellaneous utility functions.
"""
from enum import Enum
import re
import inspect
import itertools
from scipy import ndimage as ndi
from numpydoc.docscrape import FunctionDoc

import numpy as np
import wrapt


def str_to_rgb(arg):
    """Convert an rgb string 'rgb(x,y,z)' to a list of ints [x,y,z].
    """
    return list(
        map(int, re.match(r'rgb\((\d+),\s*(\d+),\s*(\d+)\)', arg).groups())
    )


def ensure_iterable(arg, color=False):
    """Ensure an argument is an iterable. Useful when an input argument
    can either be a single value or a list. If a color is passed then it
    will be treated specially to determine if it is iterable.
    """
    if is_iterable(arg, color=color):
        return arg
    else:
        return itertools.repeat(arg)


def is_iterable(arg, color=False):
    """Determine if a single argument is an iterable. If a color is being
    provided and the argument is a 1-D array of length 3 or 4 then the input
    is taken to not be iterable.
    """
    if arg is None:
        return False
    elif type(arg) is str:
        return False
    elif np.isscalar(arg):
        return False
    elif color and isinstance(arg, (list, np.ndarray)):
        if np.array(arg).ndim == 1 and (len(arg) == 3 or len(arg) == 4):
            return False
        else:
            return True
    else:
        return True


def is_rgb(shape):
    """If last dim is 3 or 4 assume image is rgb.
    """
    ndim = len(shape)
    last_dim = shape[-1]

    if ndim > 2 and last_dim < 5:
        return True
    else:
        return False


def is_pyramid(data):
    """If shape of arrays along first axis is strictly decreasing.
    """
    size = np.array([np.prod(d.shape) for d in data])
    if len(size) > 1:
        return np.all(size[:-1] > size[1:])
    else:
        return False


def trim_pyramid(pyramid):
    """Trim very small arrays of top of pyramid.

    Parameters
    ----------
    pyramid : list of array
        Pyramid data

    Returns
    -------
    trimmed : list of array
        Trimmed pyramid data
    """
    keep = [np.any(np.greater_equal(p.shape, 2 ** 6 - 1)) for p in pyramid]
    if np.sum(keep) >= 2:
        return [p for k, p in zip(keep, pyramid) if k]
    else:
        return pyramid[:2]


def should_be_pyramid(shape):
    """Check if any data axes needs to be pyramidified

    Parameters
    ----------
    shape : tuple of int
        Shape of data to be tested

    Returns
    -------
    pyr_axes : tuple of bool
        True wherever an axis exceeds the pyramid threshold.
    """
    return np.log2(shape) >= 13


def get_pyramid_and_rgb(data, pyramid=None, rgb=None):
    """Check if data is or needs to be a pyramid and make one if needed.

    Parameters
    ----------
    data : array, list, or tuple
        Data to be checked if pyramid or if needs to be turned into a pyramid.
    pyramid : bool, optional
        Value that can force data to be considered as a pyramid or not,
        otherwise computed.
    rgb : bool, optional
        Value that can force data to be considered as a rgb, otherwise
        computed.

    Returns
    -------
    ndim : int
        Dimensionality of the data.
    rgb : bool
        If data is rgb.
    pyramid : bool
        If data is a pyramid or a pyramid has been generated.
    data_pyramid : list or None
        If None then data is not and does not need to be a pyramid. Otherwise
        is a list of arrays where each array is a level of the pyramid.
    """
    # Determine if data currently is a pyramid
    currently_pyramid = is_pyramid(data)
    if currently_pyramid:
        shapes = [d.shape for d in data]
        init_shape = shapes[0]
    else:
        init_shape = data.shape

    # Determine if rgb, and determine dimensionality
    if rgb is False:
        pass
    else:
        # If rgb is True or None then guess if rgb
        # allowed or not, and if allowed set it to be True
        rgb_guess = is_rgb(init_shape)
        if rgb and rgb_guess is False:
            raise ValueError(
                "Non rgb or rgba data was passed, but rgb data was"
                " requested."
            )
        else:
            rgb = rgb_guess

    if rgb:
        ndim = len(init_shape) - 1
    else:
        ndim = len(init_shape)

    if pyramid is False:
        if currently_pyramid:
            raise ValueError(
                "Non pyramided data was requested, but pyramid"
                " data was passed"
            )
        else:
            data_pyramid = None
    else:
        if currently_pyramid:
            data_pyramid = trim_pyramid(data)
            pyramid = True
        else:
            # Guess if data should be pyramid or if a pyramid was requested
            if pyramid:
                pyr_axes = [True] * ndim
            else:
                pyr_axes = should_be_pyramid(data.shape)

            if np.any(pyr_axes):
                pyramid = True
                # Set axes to be downsampled to have a factor of 2
                downscale = np.ones(len(data.shape))
                downscale[pyr_axes] = 2
                largest = np.min(np.array(data.shape)[pyr_axes])
                # Determine number of downsample steps needed
                max_layer = np.floor(np.log2(largest) - 9).astype(int)
                data_pyramid = fast_pyramid(
                    data, downscale=downscale, max_layer=max_layer
                )
                data_pyramid = trim_pyramid(data_pyramid)
            else:
                data_pyramid = None
                pyramid = False

    return ndim, rgb, pyramid, data_pyramid


def fast_pyramid(data, downscale=2, max_layer=None):
    """Compute fast image pyramid.

    In the interest of speed this method subsamples, rather than downsamples,
    the input image.

    Parameters
    ----------
    data : array
        Data from which pyramid is to be generated.
    downscale : int or list
        Factor to downscale each step of the pyramid by. If a list, one value
        must be provided for every axis of the array.
    max_layer : int, optional
        The maximum number of layers of the pyramid to be created.

    Returns
    -------
    pyramid : list
        List of arrays where each array is a level of the generated pyramid.
    """

    if max_layer is None:
        max_layer = np.floor(np.log2(np.max(data.shape))).astype(int) + 1

    zoom_factor = np.divide(1, downscale)

    pyramid = [data]
    for i in range(max_layer - 1):
        pyramid.append(
            ndi.zoom(pyramid[i], zoom_factor, prefilter=False, order=0)
        )
    return pyramid


def increment_unnamed_colormap(name, names):
    """Increment name for unnamed colormap.

    Parameters
    ----------
    name : str
        Name of colormap to be incremented.
    names : str
        Names of existing colormaps.

    Returns
    -------
    name : str
        Name of colormap after incrementing.
    """
    if name == '[unnamed colormap]':
        past_names = [n for n in names if n.startswith('[unnamed colormap')]
        name = f'[unnamed colormap {len(past_names)}]'
    return name


def calc_data_range(data):
    """Calculate range of data values. If all values are equal return [0, 1].

    Parameters
    -------
    data : array
        Data to calculate range of values over.

    Returns
    -------
    values : list of float
        Range of values.
    """
    if np.prod(data.shape) > 1e6:
        # If data is very large take the average of the top, bottom, and
        # middle slices
        top_plane_idx = np.zeros(data.ndim - 2).astype(int)
        bottom_plane_idx = np.subtract(data.shape[:-2], 1).astype(int)
        middle_plane_idx = np.round(np.divide(bottom_plane_idx, 2)).astype(int)
        top_plane = np.asarray(data[tuple(top_plane_idx)])
        bottom_plane = np.asarray(data[tuple(bottom_plane_idx)])
        middle_plane = np.asarray(data[tuple(middle_plane_idx)])
        reduced_data = np.array([top_plane, bottom_plane, middle_plane])
    else:
        reduced_data = data

    min_val = reduced_data.min()
    max_val = reduced_data.max()

    if min_val == max_val:
        min_val = 0
        max_val = 1
    return [float(min_val), float(max_val)]


def compute_max_shape(shapes, max_dims=None):
    """Computes the maximum shape combination from the given shapes.

    Parameters
    ----------
    shapes : iterable of tuple
        Shapes to coombine.
    max_dims : int, optional
        Pre-computed maximum dimensions of the final shape.
        If None, is computed on the fly.

    Returns
    -------
    max_shape : tuple
        Maximum shape combination.
    """
    shapes = tuple(shapes)

    if max_dims is None:
        max_dims = max(len(shape) for shape in shapes)

    max_shape = [0] * max_dims

    for dim in range(max_dims):
        for shape in shapes:
            try:
                dim_len = shape[dim]
            except IndexError:
                pass
            else:
                if dim_len > max_shape[dim]:
                    max_shape[dim] = dim_len
    return tuple(max_shape)


def formatdoc(obj):
    """Substitute globals and locals into an object's docstring."""
    frame = inspect.currentframe().f_back
    try:
        obj.__doc__ = obj.__doc__.format(
            **{**frame.f_globals, **frame.f_locals}
        )
        return obj
    finally:
        del frame


def segment_normal(a, b, p=(0, 0, 1)):
    """Determines the unit normal of the vector from a to b.

    Parameters
    ----------
    a : np.ndarray
        Length 2 array of first point or Nx2 array of points
    b : np.ndarray
        Length 2 array of second point or Nx2 array of points
    p : 3-tuple, optional
        orthogonal vector for segment calculation in 3D.

    Returns
    -------
    unit_norm : np.ndarray
        Length the unit normal of the vector from a to b. If a == b,
        then returns [0, 0] or Nx2 array of vectors
    """
    d = b - a

    if d.ndim == 1:
        if len(d) == 2:
            normal = np.array([d[1], -d[0]])
        else:
            normal = np.cross(d, p)
        norm = np.linalg.norm(normal)
        if norm == 0:
            norm = 1
    else:
        if d.shape[1] == 2:
            normal = np.stack([d[:, 1], -d[:, 0]], axis=0).transpose(1, 0)
        else:
            normal = np.cross(d, p)

        norm = np.linalg.norm(normal, axis=1, keepdims=True)
        ind = norm == 0
        norm[ind] = 1
    unit_norm = normal / norm

    return unit_norm


def segment_normal_vector(a, b):
    """Determines the unit normal of the vector from a to b.

    Parameters
    ----------
    a : np.ndarray
        Length 2 array of first point
    b : np.ndarray
        Length 2 array of second point

    Returns
    -------
    unit_norm : np.ndarray
        Length the unit normal of the vector from a to b. If a == b,
        then returns [0, 0]
    """
    d = b - a
    normal = np.array([d[1], -d[0]])
    norm = np.linalg.norm(normal)
    if norm == 0:
        unit_norm = np.array([0, 0])
    else:
        unit_norm = normal / norm
    return unit_norm


def interpolate_coordinates(old_coord, new_coord, brush_size):
    """Interpolates coordinates depending on brush size.

    Useful for ensuring painting is continuous in labels layer.

    Parameters
    ----------
    old_coord : np.ndarray, 1x2
        Last position of cursor.
    new_coord : np.ndarray, 1x2
        Current position of cursor.
    brush_size : float
        Size of brush, which determines spacing of interploation.

    Returns
    ----------
    coords : np.array, Nx2
        List of coordinates to ensure painting is continous
    """
    num_step = round(
        max(abs(np.array(new_coord) - np.array(old_coord))) / brush_size * 4
    )
    coords = [
        np.linspace(old_coord[i], new_coord[i], num=num_step + 1)
        for i in range(len(new_coord))
    ]
    coords = np.stack(coords).T
    if len(coords) > 1:
        coords = coords[1:]

    return coords


class StringEnum(Enum):
    def _generate_next_value_(name, start, count, last_values):
        """ autonaming function assigns each value its own name as a value
        """
        return name.lower()

    def _missing_(self, value):
        """ function called with provided value does not match any of the class
           member values. This function tries again with an upper case string.
        """
        return self(value.lower())

    def __str__(self):
        """String representation: The string method returns the lowercase
        string of the Enum name
        """
        return self.value


camel_to_snake_pattern = re.compile(r'(.)([A-Z][a-z]+)')


def camel_to_snake(name):
    # https://gist.github.com/jaytaylor/3660565
    return camel_to_snake_pattern.sub(r'\1_\2', name).lower()


class CallDefault(inspect.Parameter):
    def __str__(self):
        """wrap defaults"""
        kind = self.kind
        formatted = self._name

        # Fill in defaults
        if (
            self._default is not inspect._empty
            or kind == inspect._KEYWORD_ONLY
        ):
            formatted = '{}={}'.format(formatted, formatted)

        if kind == inspect._VAR_POSITIONAL:
            formatted = '*' + formatted
        elif kind == inspect._VAR_KEYWORD:
            formatted = '**' + formatted

        return formatted


class CallSignature(inspect.Signature):
    _parameter_cls = CallDefault

    def __str__(self):
        """do not render separators

        commented code is what was taken out from
        the copy/pasted inspect module code :)
        """
        result = []
        # render_pos_only_separator = False
        # render_kw_only_separator = True
        for param in self.parameters.values():
            formatted = str(param)

            # kind = param.kind

            # if kind == inspect._POSITIONAL_ONLY:
            #     render_pos_only_separator = True
            # elif render_pos_only_separator:
            #     # It's not a positional-only parameter, and the flag
            #     # is set to 'True' (there were pos-only params before.)
            #     result.append('/')
            #     render_pos_only_separator = False

            # if kind == inspect._VAR_POSITIONAL:
            #     # OK, we have an '*args'-like parameter, so we won't need
            #     # a '*' to separate keyword-only arguments
            #     render_kw_only_separator = False
            # elif kind == inspect._KEYWORD_ONLY and render_kw_only_separator:
            #     # We have a keyword-only parameter to render and we haven't
            #     # rendered an '*args'-like parameter before, so add a '*'
            #     # separator to the parameters list ("foo(arg1, *, arg2)" case)
            #     result.append('*')
            #     # This condition should be only triggered once, so
            #     # reset the flag
            #     render_kw_only_separator = False

            result.append(formatted)

        # if render_pos_only_separator:
        #     # There were only positional-only parameters, hence the
        #     # flag was not reset to 'False'
        #     result.append('/')

        rendered = '({})'.format(', '.join(result))

        if self.return_annotation is not inspect._empty:
            anno = inspect.formatannotation(self.return_annotation)
            rendered += ' -> {}'.format(anno)

        return rendered


callsignature = CallSignature.from_callable


<<<<<<< HEAD
class ReadOnlyWrapper(wrapt.ObjectProxy):
    """
    Disable item and attribute setting with the exception of  ``__wrapped__``.
    """

    def __setattr__(self, name, val):
        if name != '__wrapped__':
            raise TypeError(f'cannot set attribute {name}')
        super().__setattr__(name, val)

    def __setitem__(self, name, val):
        raise TypeError(f'cannot set item {name}')


def mouse_press_callbacks(obj, event):
    """Run mouse press callbacks on either layer or viewer object.

    Note that drag callbacks should have the following form::
        def hello_world(layer, event):
            "dragging"
            # on press
            print('hello world!')
            yield

            # on move
            while event.type == 'mouse_move':
                print(event.pos)
                yield

            # on release
            print('goodbye world ;(')

    Parameters
    ---------
    obj : napari.components.ViewerModel or napar.layers.Layer
        Layer or Viewer object to run callbacks on
    event : Event
        Mouse event
    """
    # iterate through drag callback functions
    for mouse_drag_func in obj.mouse_drag_callbacks:
        # exectute function to run press event code
        gen = mouse_drag_func(obj, event)
        # if function returns a generator then try to iterate it
        if inspect.isgeneratorfunction(mouse_drag_func):
            try:
                next(gen)
                # now store iterated genenerator
                obj._mouse_drag_gen[mouse_drag_func] = gen
                # and now store event that initially triggered the press
                obj._persisted_mouse_event[gen] = event
            except StopIteration:
                pass


def mouse_move_callbacks(obj, event):
    """Run mouse move callbacks on either layer or viewer object.

    Note that drag callbacks should have the following form::
        def hello_world(layer, event):
            "dragging"
            # on press
            print('hello world!')
            yield

            # on move
            while event.type == 'mouse_move':
                print(event.pos)
                yield

            # on release
            print('goodbye world ;(')

    Parameters
    ---------
    obj : napari.components.ViewerModel or napar.layers.Layer
        Layer or Viewer object to run callbacks on
    event : Event
        Mouse event
    """
    if not event.is_dragging:
        # if not dragging simply call the mouse move callbacks
        for mouse_move_func in obj.mouse_move_callbacks:
            mouse_move_func(obj, event)

    # for each drag callback get the current generator
    for func, gen in tuple(obj._mouse_drag_gen.items()):
        # save the event current event
        obj._persisted_mouse_event[gen].__wrapped__ = event
        try:
            # try to advance the generator
            next(gen)
        except StopIteration:
            # If done deleted the generator and stored event
            del obj._mouse_drag_gen[func]
            del obj._persisted_mouse_event[gen]


def mouse_release_callbacks(obj, event):
    """Run mouse release callbacks on either layer or viewer object.

    Note that drag callbacks should have the following form::
        def hello_world(layer, event):
            "dragging"
            # on press
            print('hello world!')
            yield

            # on move
            while event.type == 'mouse_move':
                print(event.pos)
                yield

            # on release
            print('goodbye world ;(')

    Parameters
    ---------
    obj : napari.components.ViewerModel or napar.layers.Layer
        Layer or Viewer object to run callbacks on
    event : Event
        Mouse event
    """
    for func, gen in tuple(obj._mouse_drag_gen.items()):
        obj._persisted_mouse_event[gen].__wrapped__ = event
        try:
            # Run last part of the function to trigger release event
            next(gen)
        except StopIteration:
            pass
        # Finally delete the generator and stored event
        del obj._mouse_drag_gen[func]
        del obj._persisted_mouse_event[gen]
=======
def get_keybindings_summary(keymap):
    """Get summary of keybindings in keymap.

    Parameters
    ---------
    keymap : dict
        Dictionary of keybindings.

    Returns
    ---------
    keybindings_str : str
        String with summary of all keybindings and their functions.
    """
    keybindings_str = ''
    for key in keymap:
        func_str = f'<b> {key}</b>: {get_function_summary(keymap[key])}<br>'
        keybindings_str += func_str

    return keybindings_str


def get_function_summary(func):
    """Get summary of doc string of function."""
    doc = FunctionDoc(func)
    summary = ''
    summary += doc['Signature']
    for s in doc['Summary']:
        summary += '<br>&nbsp;&nbsp;&nbsp;&nbsp;' + s
    return summary
>>>>>>> e6194334
<|MERGE_RESOLUTION|>--- conflicted
+++ resolved
@@ -544,7 +544,6 @@
 callsignature = CallSignature.from_callable
 
 
-<<<<<<< HEAD
 class ReadOnlyWrapper(wrapt.ObjectProxy):
     """
     Disable item and attribute setting with the exception of  ``__wrapped__``.
@@ -678,7 +677,7 @@
         # Finally delete the generator and stored event
         del obj._mouse_drag_gen[func]
         del obj._persisted_mouse_event[gen]
-=======
+
 def get_keybindings_summary(keymap):
     """Get summary of keybindings in keymap.
 
@@ -707,5 +706,4 @@
     summary += doc['Signature']
     for s in doc['Summary']:
         summary += '<br>&nbsp;&nbsp;&nbsp;&nbsp;' + s
-    return summary
->>>>>>> e6194334
+    return summary