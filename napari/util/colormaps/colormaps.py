--- conflicted
+++ resolved
@@ -155,11 +155,7 @@
     return rgb[:n]
 
 
-<<<<<<< HEAD
-def label_colormap(labels, seed=0.5, max_label=None, alpha=1):
-=======
 def label_colormap(num_colors=256, seed=0.5):
->>>>>>> 16686b65
     """Produce a colormap suitable for use with a given label set.
 
     Parameters
@@ -167,15 +163,7 @@
     num_colors : int, optional
         Number of unique colors to use. Default used if not given.
     seed : float or array of float, length 3
-<<<<<<< HEAD
-        The seed for the low discrepancy sequence generator.
-    max_label : int, optional
-        The maximum label in `labels`. Computed if not given.
-    alpha : float, optional
-        Alpha value for label colors.
-=======
--       The seed for the random color generator.
->>>>>>> 16686b65
+        The seed for the random color generator.
 
     Returns
     -------
@@ -186,24 +174,6 @@
     -----
     0 always maps to fully transparent.
     """
-<<<<<<< HEAD
-    unique_labels = np.unique(labels)
-    if unique_labels[0] != 0:
-        unique_labels = np.concatenate([[0], unique_labels])
-    n = len(unique_labels)
-    max_label = max_label or np.max(unique_labels)
-    if max_label == 0:
-        cmap = vispy.color.Colormap(np.zeros((2, 4)))
-    else:
-        unique_labels_float = unique_labels / max_label
-        midpoints = np.convolve(unique_labels_float, [0.5, 0.5], mode='valid')
-        control_points = np.concatenate(([0.], midpoints, [1.]))
-        # make sure to add an alpha channel to the colors
-        colors = np.concatenate((_color_random(n, seed=seed),
-                                 np.full((n, 1), alpha)), axis=1)
-        colors[0, :] = 0  # ensure alpha is 0 for label 0
-        cmap = vispy.color.Colormap(colors=colors, controls=control_points,
-=======
     midpoints = np.linspace(0, 1, num_colors - 1)
     control_points = np.concatenate(([0.], midpoints, [1.]))
     # make sure to add an alpha channel to the colors
@@ -211,6 +181,5 @@
                              np.full((num_colors, 1), 1)), axis=1)
     colors[0, :] = 0  # ensure alpha is 0 for label 0
     cmap = vispy.color.Colormap(colors=colors, controls=control_points,
->>>>>>> 16686b65
                                 interpolation='zero')
     return cmap