from .misc import is_multichannel
<<<<<<< HEAD
from .misc import is_permutation
from .misc import inside_boxes
from .misc import inside_triangles
=======
from .app import app_context
>>>>>>> 4d713575
<|MERGE_RESOLUTION|>--- conflicted
+++ resolved
@@ -1,8 +1,5 @@
 from .misc import is_multichannel
-<<<<<<< HEAD
 from .misc import is_permutation
 from .misc import inside_boxes
 from .misc import inside_triangles
-=======
-from .app import app_context
->>>>>>> 4d713575
+from .app import app_context