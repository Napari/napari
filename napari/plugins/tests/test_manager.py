--- conflicted
+++ resolved
@@ -54,7 +54,11 @@
     assert 'napari_test_plugin' not in pm._name2plugin
     del os.environ["NAPARI_DISABLE_PLUGIN_AUTOLOAD"]
 
-<<<<<<< HEAD
+    os.environ["NAPARI_DISABLE_NAMEPREFIX_PLUGINS"] = '1'
+    pm = NapariPluginManager()
+    assert 'napari_test_plugin' not in pm._name2plugin
+    del os.environ["NAPARI_DISABLE_NAMEPREFIX_PLUGINS"]
+
 
 def test_hookimpl_validation():
     """make sure that hookimplementations that pass the API check but fail
@@ -69,10 +73,4 @@
     pm.validate_hookimpls()
     names = [h.plugin_name for h in pm.hook.napari_get_reader.get_hookimpls()]
     assert 'napari_bad_plugin' not in names
-    assert 'napari_test_plugin' in names
-=======
-    os.environ["NAPARI_DISABLE_NAMEPREFIX_PLUGINS"] = '1'
-    pm = NapariPluginManager()
-    assert 'napari_test_plugin' not in pm._name2plugin
-    del os.environ["NAPARI_DISABLE_NAMEPREFIX_PLUGINS"]
->>>>>>> 85b3d666
+    assert 'napari_test_plugin' in names