--- conflicted
+++ resolved
@@ -4,7 +4,7 @@
 import re
 import sys
 from logging import getLogger
-from typing import Generator, Optional, Tuple, Union
+from typing import Generator, Optional, Tuple, Union, List
 
 import pluggy
 from pluggy.hooks import HookImpl
@@ -217,16 +217,7 @@
             before importing, and removed at the end. Any other "truthy" value
             will simply search the current sys.path.  by default True
         """
-<<<<<<< HEAD
         super().__init__("napari")
-=======
-        super().__init__(project_name)
-        # this dict is a mapping of plugin_name: List[raised_exception_objects]
-        # this will be used to retrieve traceback info on demand
-        self._exceptions: DefaultDict[str, List[PluginError]] = defaultdict(
-            list
-        )
->>>>>>> fff920dc
 
         # project_name might not be napari if running tests
         if project_name == 'napari':
@@ -464,59 +455,4 @@
                     name = importlib_metadata.metadata(module).get('Name')
                 except Exception:
                     name = None
-<<<<<<< HEAD
-                yield name or module, module
-=======
-                yield name or module, module
-
-
-def fetch_module_metadata(distname: str) -> Optional[Dict[str, str]]:
-    """Attempt to retrieve name, version, contact email & url for a package.
-
-    Parameters
-    ----------
-    distname : str
-        Name of a distribution.  Note: this must match the *name* of the
-        package in the METADATA file... not the name of the module.
-
-    Returns
-    -------
-    package_info : dict or None
-        A dict with keys 'name', 'version', 'email', and 'url'.
-        Returns None of the distname cannot be found.
-    """
-    try:
-        meta = importlib_metadata.metadata(distname)
-    except importlib_metadata.PackageNotFoundError:
-        return None
-    return {
-        'name': meta.get('Name'),
-        'version': meta.get('Version'),
-        'email': meta.get('Author-Email') or meta.get('Maintainer-Email'),
-        'url': meta.get('Home-page') or meta.get('Download-Url'),
-    }
-
-
-def log_plugin_error(exc: PluginError):
-    """Log PluginError to logger, with helpful contact info if possible.
-
-    Parameters
-    ----------
-    exc : PluginError
-        An instance of a PluginError
-    """
-    from napari import __version__
-
-    msg = f'\n\nPluginError: {exc}'
-    if exc.__cause__:
-        cause = str(exc.__cause__).replace("\n", "\n" + " " * 13)
-        msg += f'\n  Cause was: {cause}'
-    contact = fetch_module_metadata(exc.plugin_module)
-    if contact:
-        msg += "\n  Please notify the plugin developer:\n"
-        extra = [f'{k: >11}: {v}' for k, v in contact.items()]
-        extra += [f'{"napari": >11}: v{__version__}']
-        msg += "\n".join(extra)
-    msg += '\n'
-    logger.error(msg)
->>>>>>> fff920dc
+                yield name or module, module