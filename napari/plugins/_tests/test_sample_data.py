--- conflicted
+++ resolved
@@ -5,11 +5,7 @@
 from napari_plugin_engine import napari_hook_implementation
 
 import napari
-<<<<<<< HEAD
-=======
-from napari import plugins
 from napari.layers._source import Source
->>>>>>> 74dbbf23
 from napari.viewer import ViewerModel
 
 
