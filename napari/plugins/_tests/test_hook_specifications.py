import inspect
import warnings

import pytest
from numpydoc.docscrape import FunctionDoc

from napari.plugins import hook_specifications

# 1. we first create a hook specification decorator:
#    ``napari_hook_specification = pluggy.HookspecMarker("napari")``
# 2. when it decorates a function, that function object gets a new attribute
#    called "napari_spec"
# 3. that attribute is what makes specifications discoverable when you run
#    ``plugin_manager.add_hookspecs(module)``
#    (The ``add_hookspecs`` method basically just looks through the module for
#    any functions that have a "napari_spec" attribute.
#
# here, we are using that attribute to discover all of our internal hook
# specifications (in module ``napari.plugins.hook_specifications``) so as to
# make sure that they conform to our own internal rules about documentation and
# type annotations, etc...


HOOK_SPECIFICATIONS = [
    (name, func)
    for name, func in vars(hook_specifications).items()
    if hasattr(func, 'napari_spec')
]


@pytest.mark.parametrize("name, func", HOOK_SPECIFICATIONS)
def test_hook_specification_naming(name, func):
    """All hook specifications should begin with napari_."""
    assert name.startswith('napari_'), (
        "hook specification '%s' does not start with 'napari_'" % name
    )


@pytest.mark.parametrize("name, func", HOOK_SPECIFICATIONS)
def test_docstring_on_hook_specification(name, func):
    """All hook specifications should have documentation."""
    assert func.__doc__, "no docstring for '%s'" % name


@pytest.mark.parametrize("name, func", HOOK_SPECIFICATIONS)
def test_annotation_on_hook_specification(name, func):
    """All hook specifications should have type annotations for all parameters.

    (Use typing.Any to bail out). If the hook specification accepts no
    parameters, then it should declare a return type annotation.  (until we
    identify a case where a hook specification needs to both take no parameters
    and return nothing)
    """
    sig = inspect.signature(func)
    if sig.parameters:
        for param in sig.parameters.values():
<<<<<<< HEAD
            for forbidden in ('_plugin', '_skip_impls', '_return_impl'):
=======
            for forbidden in ('_plugin', '_skip_impls', '_return_result_obj'):
>>>>>>> 2177e791
                assert (
                    param.name != forbidden
                ), f'Must not name hook_specification argument "{forbidden}".'
            assert param.annotation is not param.empty, (
                f"in hook specification '{name}', parameter '{param}' "
                "has no type annotation"
            )
    else:
        assert sig.return_annotation is not sig.empty, (
            f"hook specifications with no parameters ({name}),"
            " must declare a return type annotation"
        )


@pytest.mark.parametrize("name, func", HOOK_SPECIFICATIONS)
def test_docs_match_signature(name, func):
    sig = inspect.signature(func)
    docs = FunctionDoc(func)
    sig_params = set(sig.parameters)
    doc_params = {p.name for p in docs.get('Parameters')}
    assert sig_params == doc_params, (
        f"Signature parameters for hook specification '{name}' do "
        "not match the parameters listed in the docstring:\n"
        f"{sig_params} != {doc_params}"
    )

    # we know the parameters names match, now check that their types match...
    # but only emit a warning if not
    for doc_param in docs.get('Parameters'):
        sig_param = sig.parameters.get(doc_param.name)
        name = getattr(sig_param.annotation, '_name', None)
        name = name or getattr(sig_param.annotation, '__name__', None)
        if doc_param.type != name:
            msg = (
                f'The type ({name}) for parameter '
                f'"{sig_param.name}" in hook specification "{name}" does not '
                'match the type specified in the docstring '
                f'({doc_param.type})'
            )
            warnings.warn(msg)<|MERGE_RESOLUTION|>--- conflicted
+++ resolved
@@ -54,11 +54,7 @@
     sig = inspect.signature(func)
     if sig.parameters:
         for param in sig.parameters.values():
-<<<<<<< HEAD
-            for forbidden in ('_plugin', '_skip_impls', '_return_impl'):
-=======
             for forbidden in ('_plugin', '_skip_impls', '_return_result_obj'):
->>>>>>> 2177e791
                 assert (
                     param.name != forbidden
                 ), f'Must not name hook_specification argument "{forbidden}".'
