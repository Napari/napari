--- conflicted
+++ resolved
@@ -150,40 +150,8 @@
         self._on_visible_change()
         self._on_opacity_change()
         self._on_blending_change()
-<<<<<<< HEAD
         self._on_matrix_change()
 
     def _on_camera_move(self, event=None):
         """Camera was moved."""
-        pass
-
-
-@lru_cache()
-def get_max_texture_sizes():
-    """Get maximum texture sizes for 2D and 3D rendering.
-
-    Returns
-    -------
-    MAX_TEXTURE_SIZE_2D : int or None
-        Max texture size allowed by the vispy canvas during 2D rendering.
-    MAX_TEXTURE_SIZE_3D : int or None
-        Max texture size allowed by the vispy canvas during 2D rendering.
-    """
-    # A canvas must be created to access gl values
-    c = Canvas(show=False)
-    try:
-        MAX_TEXTURE_SIZE_2D = gl.glGetParameter(gl.GL_MAX_TEXTURE_SIZE)
-    finally:
-        c.close()
-    if MAX_TEXTURE_SIZE_2D == ():
-        MAX_TEXTURE_SIZE_2D = None
-    # vispy doesn't expose GL_MAX_3D_TEXTURE_SIZE so hard coding
-    # MAX_TEXTURE_SIZE_3D = gl.glGetParameter(gl.GL_MAX_3D_TEXTURE_SIZE)
-    # if MAX_TEXTURE_SIZE_3D == ():
-    #    MAX_TEXTURE_SIZE_3D = None
-    MAX_TEXTURE_SIZE_3D = 2048
-
-    return MAX_TEXTURE_SIZE_2D, MAX_TEXTURE_SIZE_3D
-=======
-        self._on_matrix_change()
->>>>>>> 1a0dad4a
+        pass