import numpy as np
from vispy.scene.visuals import Line, Compound
from .markers import Markers
from vispy.visuals.transforms import ChainTransform

from .vispy_base_layer import VispyBaseLayer
from ..utils.colormaps.standardize_color import transform_color


class VispyPointsLayer(VispyBaseLayer):
    _highlight_color = (0, 0.6, 1)
    _highlight_width = 5

    def __init__(self, layer):
        # Create a compound visual with the following four subvisuals:
        # Lines: The lines of the interaction box used for highlights.
        # Markers: The the outlines for each point used for highlights.
        # Markers: The actual markers of each point.
        node = Compound([Markers(), Markers(), Line()])

        super().__init__(layer, node)

        self.layer.events.symbol.connect(self._on_data_change)
        self.layer.events.edge_width.connect(self._on_data_change)
        self.layer.events.edge_color.connect(self._on_data_change)
        self.layer.events.face_color.connect(self._on_data_change)
        self.layer.events.highlight.connect(self._on_highlight_change)
        self._on_display_change()
        self._on_data_change()

    def _on_display_change(self):
        parent = self.node.parent
        self.node.transforms = ChainTransform()
        self.node.parent = None

        if self.layer.dims.ndisplay == 2:
            self.node = Compound([Markers(), Markers(), Line()])
        else:
            self.node = Compound([Markers(), Markers()])
        self.node.parent = parent
        self._reset_base()

    def _on_data_change(self, event=None):
        # Check if ndisplay has changed current node type needs updating
        if (
            self.layer.dims.ndisplay == 3 and len(self.node._subvisuals) != 2
        ) or (
            self.layer.dims.ndisplay == 2 and len(self.node._subvisuals) != 3
        ):
            self._on_display_change()
            self._on_highlight_change()

        if len(self.layer._indices_view) > 0:
            edge_color = self.layer.view_edge_color
            face_color = self.layer.view_face_color
        else:
            edge_color = np.array([[0.0, 0.0, 0.0, 1.0]], dtype=np.float32)
            face_color = np.array([[1.0, 1.0, 1.0, 1.0]], dtype=np.float32)

        # Set vispy data, noting that the order of the points needs to be
        # reversed to make the most recently added point appear on top
        # and the rows / columns need to be switch for vispys x / y ordering
        if len(self.layer._indices_view) == 0:
            data = np.zeros((1, self.layer.dims.ndisplay))
            size = [0]
        else:
            data = self.layer.view_data
            size = self.layer.view_size

        set_data = self.node._subvisuals[0].set_data

        set_data(
            data[:, ::-1] + 0.5,
            size=size,
            edge_width=self.layer.edge_width,
            symbol=self.layer.symbol,
            edge_color=edge_color,
            face_color=face_color,
            scaling=True,
        )
        self.node.update()

    def _on_highlight_change(self, event=None):
        if len(self.layer._highlight_index) > 0:
            # Color the hovered or selected points
            data = self.layer.view_data[self.layer._highlight_index]
            if data.ndim == 1:
                data = np.expand_dims(data, axis=0)
<<<<<<< HEAD
            size = self.layer.view_size[self.layer._highlight_index]
            face_color = self.layer.face_color[
                self.layer._indices_view[self.layer._highlight_index]
            ]
=======
            size = self.layer._size_view[self.layer._highlight_index]
>>>>>>> fa122dc8
        else:
            data = np.zeros((1, self.layer.dims.ndisplay))
            size = 0

        self.node._subvisuals[1].set_data(
            data[:, ::-1] + 0.5,
            size=size,
            edge_width=self._highlight_width,
            symbol=self.layer.symbol,
            edge_color=self._highlight_color,
            face_color=transform_color('transparent'),
            scaling=True,
        )

        # only draw a box in 2D
        if self.layer.dims.ndisplay == 2:
            if (
                self.layer._highlight_box is None
                or 0 in self.layer._highlight_box.shape
            ):
                pos = np.zeros((1, self.layer.dims.ndisplay))
                width = 0
            else:
                pos = self.layer._highlight_box
                width = self._highlight_width

            self.node._subvisuals[2].set_data(
                pos=pos[:, ::-1] + 0.5,
                color=self._highlight_color,
                width=width,
            )

        self.node.update()<|MERGE_RESOLUTION|>--- conflicted
+++ resolved
@@ -86,14 +86,7 @@
             data = self.layer.view_data[self.layer._highlight_index]
             if data.ndim == 1:
                 data = np.expand_dims(data, axis=0)
-<<<<<<< HEAD
             size = self.layer.view_size[self.layer._highlight_index]
-            face_color = self.layer.face_color[
-                self.layer._indices_view[self.layer._highlight_index]
-            ]
-=======
-            size = self.layer._size_view[self.layer._highlight_index]
->>>>>>> fa122dc8
         else:
             data = np.zeros((1, self.layer.dims.ndisplay))
             size = 0
