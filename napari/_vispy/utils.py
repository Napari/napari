--- conflicted
+++ resolved
@@ -1,18 +1,10 @@
-<<<<<<< HEAD
-from ..layers import Image, Labels, Points, Shapes, Surface, Vectors, Tracks
-=======
-from ..layers import Image, Points, Shapes, Surface, Vectors
->>>>>>> b1d75c24
+from ..layers import Image, Points, Shapes, Surface, Tracks, Vectors
 from .vispy_image_layer import VispyImageLayer
 from .vispy_points_layer import VispyPointsLayer
 from .vispy_shapes_layer import VispyShapesLayer
 from .vispy_surface_layer import VispySurfaceLayer
-<<<<<<< HEAD
 from .vispy_tracks_layer import VispyTracksLayer
-
-=======
 from .vispy_vectors_layer import VispyVectorsLayer
->>>>>>> b1d75c24
 
 layer_to_visual = {
     Image: VispyImageLayer,
