--- conflicted
+++ resolved
@@ -5,18 +5,12 @@
 from qtpy.QtGui import QIcon
 from qtpy.QtWidgets import QApplication
 
-from .components import ViewerModel
+from . import __version__
 from ._qt.qt_main_window import Window
 from ._qt.qt_viewer import QtViewer
-<<<<<<< HEAD
-from ._qt.qthreading import wait_for_workers_to_quit, create_worker
+from ._qt.qthreading import create_worker, wait_for_workers_to_quit
 from .components import ViewerModel
-=======
-from ._qt.threading import wait_for_workers_to_quit, create_worker
 from .utils.perf import perf_config
-
->>>>>>> 0e53da79
-from . import __version__
 
 
 class Viewer(ViewerModel):
