--- conflicted
+++ resolved
@@ -68,11 +68,7 @@
         self.window = Window(qt_viewer, show=show)
         self.update_console = self.window.qt_viewer.console.push
 
-<<<<<<< HEAD
-    def screenshot(self, with_viewer=False, max_shape=None):
-=======
     def screenshot(self, path=None, *, with_viewer=False):
->>>>>>> bd538488
         """Take currently displayed screen and convert to an image array.
 
         Parameters
@@ -93,33 +89,9 @@
             upper-left corner of the rendered region.
         """
         if with_viewer:
-<<<<<<< HEAD
-            image = self.window.screenshot()
-
-        else:
-            # capture initial canvas size to reset after screenshot
-            canvas_size = self.window.qt_viewer.canvas.size
-            if max_shape:
-                if canvas_size[0] > canvas_size[1]:
-                    new_shape = (
-                        max_shape,
-                        int(canvas_size[1] * max_shape / canvas_size[0]),
-                    )
-                else:
-                    new_shape = (
-                        int(canvas_size[0] * max_shape / canvas_size[1]),
-                        max_shape,
-                    )
-                self.window.qt_viewer.canvas.size = new_shape
-
-            image = self.window.qt_viewer.screenshot()
-            self.window.qt_viewer.canvas.size = canvas_size
-
-=======
             image = self.window.screenshot(path=path)
         else:
             image = self.window.qt_viewer.screenshot(path=path)
->>>>>>> bd538488
         return image
 
     def update(self, func, *args, **kwargs):
