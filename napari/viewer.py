from .components import ViewerModel
from .utils import config


class Viewer(ViewerModel):
    """Napari ndarray viewer.

    Parameters
    ----------
    title : string, optional
        The title of the viewer window. by default 'napari'.
    ndisplay : {2, 3}, optional
        Number of displayed dimensions. by default 2.
    order : tuple of int, optional
        Order in which dimensions are displayed where the last two or last
        three dimensions correspond to row x column or plane x row x column if
        ndisplay is 2 or 3. by default None
    axis_labels : list of str, optional
        Dimension names. by default they are labeled with sequential numbers
    show : bool, optional
        Whether to show the viewer after instantiation. by default True.
    """

<<<<<<< HEAD
    # set _napari_app_id to False to avoid overwriting dock icon on windows
    # set _napari_app_id to custom string to prevent grouping different base viewer
    _napari_app_id = 'napari.napari.viewer.' + str(__version__)

    # set _napari_global_logo to control if napari logo should be set as application logo
    _napari_global_logo = True

    # Create private variable for window
    _window = None

=======
>>>>>>> aa87d40e
    def __init__(
        self,
        *,
        title='napari',
        ndisplay=2,
        order=(),
        axis_labels=(),
        show=True,
    ):
        super().__init__(
            title=title,
            ndisplay=ndisplay,
            order=order,
            axis_labels=axis_labels,
        )
        # having this import here makes all of Qt imported lazily, upon
        # instantiating the first Viewer.
        from .window import Window

        self._window = Window(self, show=show)

    # Expose private window publically. This is needed to keep window off pydantic model
    @property
    def window(self):
        return self._window

    def update_console(self, variables):
        """Update console's namespace with desired variables.

        Parameters
        ----------
        variables : dict, str or list/tuple of str
            The variables to inject into the console's namespace.  If a dict, a
            simple update is done.  If a str, the string is assumed to have
            variable names separated by spaces.  A list/tuple of str can also
            be used to give the variable names.  If just the variable names are
            give (list/tuple/str) then the variable values looked up in the
            callers frame.
        """
        if self.window.qt_viewer.console is None:
            return
        else:
            self.window.qt_viewer.console.push(variables)

    def screenshot(self, path=None, *, canvas_only=True):
        """Take currently displayed screen and convert to an image array.

        Parameters
        ----------
        path : str
            Filename for saving screenshot image.
        canvas_only : bool
            If True, screenshot shows only the image display canvas, and
            if False include the napari viewer frame in the screenshot,
            By default, True.

        Returns
        -------
        image : array
            Numpy array of type ubyte and shape (h, w, 4). Index [0, 0] is the
            upper-left corner of the rendered region.
        """
        if canvas_only:
            image = self.window.qt_viewer.screenshot(path=path)
        else:
            image = self.window.screenshot(path=path)
        return image

    def show(self):
        """Resize, show, and raise the viewer window."""
        self.window.show()

    def close(self):
        """Close the viewer window."""
        # Remove all the layers from the viewer
        self.layers.clear()
        # Close the main window
        self.window.close()

        if config.async_loading:
            from .components.experimental.chunk import chunk_loader

            # TODO_ASYNC: Find a cleaner way to do this? This fixes some
            # tests. We are telling the ChunkLoader that this layer is
            # going away:
            # https://github.com/napari/napari/issues/1500
            for layer in self.layers:
                chunk_loader.on_layer_deleted(layer)<|MERGE_RESOLUTION|>--- conflicted
+++ resolved
@@ -21,19 +21,9 @@
         Whether to show the viewer after instantiation. by default True.
     """
 
-<<<<<<< HEAD
-    # set _napari_app_id to False to avoid overwriting dock icon on windows
-    # set _napari_app_id to custom string to prevent grouping different base viewer
-    _napari_app_id = 'napari.napari.viewer.' + str(__version__)
-
-    # set _napari_global_logo to control if napari logo should be set as application logo
-    _napari_global_logo = True
-
     # Create private variable for window
     _window = None
 
-=======
->>>>>>> aa87d40e
     def __init__(
         self,
         *,
