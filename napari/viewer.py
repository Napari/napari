--- conflicted
+++ resolved
@@ -66,9 +66,6 @@
 
         if perf_config:
             if perf_config.trace_qt_events:
-<<<<<<< HEAD
-                app = _convert_app_for_tracing(app)
-=======
                 from ._qt.qt_event_tracing import convert_app_for_tracing
 
                 # For tracing Qt events we need a special QApplication. If
@@ -77,7 +74,6 @@
                 # IPython or Jupyter this is where we switch out the
                 # QApplication.
                 app = convert_app_for_tracing(app)
->>>>>>> c53051ed
 
             # Will patch based on config file.
             perf_config.patch_callables()
@@ -171,16 +167,4 @@
 
     def __str__(self):
         """Simple string representation"""
-        return f'napari.Viewer: {self.title}'
-
-
-def _convert_app_for_tracing(app):
-    """Return a new QApplicationWithTracing if we don't have it already.
-    """
-    from ._qt.qt_event_tracing import convert_app_for_tracing
-
-    # For tracing Qt events we need a special QApplication. If using
-    # `gui_qt` we already have the special one, and no conversion is done
-    # here. However when running inside IPython or Jupyter this is where we
-    # switch out the QApplication.
-    return convert_app_for_tracing(app)+        return f'napari.Viewer: {self.title}'