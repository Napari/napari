--- conflicted
+++ resolved
@@ -10,13 +10,9 @@
 from napari.components import LayerList
 from napari.plugins._builtins import (
     napari_write_image,
-<<<<<<< HEAD
+    napari_write_labels,
     napari_write_points,
     napari_write_shapes,
-=======
-    napari_write_labels,
-    napari_write_points,
->>>>>>> 0cf5a469
 )
 from napari.utils import io
 
@@ -74,11 +70,7 @@
         viewer.close()
 
 
-<<<<<<< HEAD
-@pytest.fixture(params=['image', 'points', 'points-with-properties', 'shapes'])
-=======
-@pytest.fixture(params=['image', 'labels', 'points', 'points-with-properties'])
->>>>>>> 0cf5a469
+@pytest.fixture(params=['image', 'labels', 'points', 'points-with-properties', 'shapes'])
 def layer_writer_and_data(request):
     """Fixture that supplies layer io utilities for tests.
 
@@ -117,10 +109,7 @@
         extension = '.tif'
 
         def reader(path):
-            return (
-                io.imread(path),
-                {},  # metadata
-            )
+            return (io.imread(path), {}, 'labels')   # metadata
 
     elif request.param == 'points':
         data = np.random.rand(20, 2)
