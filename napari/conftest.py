--- conflicted
+++ resolved
@@ -1,13 +1,13 @@
+import os
 import warnings
 from functools import partial
-import os
 from typing import List
 
 import numpy as np
 import pytest
 from qtpy.QtWidgets import QApplication
 
-from napari import Viewer
+from napari import Viewer, synchronous_loading
 from napari.components import LayerList
 from napari.layers import Image, Labels, Points, Shapes, Vectors
 from napari.plugins._builtins import (
@@ -17,18 +17,11 @@
     napari_write_shapes,
 )
 from napari.utils import io
-from napari import synchronous_loading
 from napari.utils.chunk import chunk_loader
 
 try:
     from skimage.data import image_fetcher
 except ImportError:
-<<<<<<< HEAD
-    from skimage.data import data_dir
-=======
-    import os
->>>>>>> 4cbe40dd
-
     from skimage.data import data_dir
 
     class image_fetcher:
