--- conflicted
+++ resolved
@@ -9,7 +9,7 @@
   },
   {
    "cell_type": "code",
-   "execution_count": 1,
+   "execution_count": null,
    "metadata": {},
    "outputs": [],
    "source": [
@@ -17,13 +17,8 @@
     "\n",
     "from skimage import data\n",
     "from skimage.color import rgb2gray\n",
-<<<<<<< HEAD
-    "\n",
-    "from numpy import array, random"
-=======
     "from numpy import array, random\n",
     "import numpy as np"
->>>>>>> e1003d73
    ]
   },
   {
@@ -35,36 +30,13 @@
   },
   {
    "cell_type": "code",
-   "execution_count": 2,
+   "execution_count": null,
    "metadata": {
     "scrolled": true
    },
-   "outputs": [
-    {
-     "name": "stderr",
-     "output_type": "stream",
-     "text": [
-      "/Users/bryant.chhun/anaconda3/envs/ReconOrder/lib/python3.7/site-packages/vispy/visuals/isocurve.py:22: UserWarning: VisPy is not yet compatible with matplotlib 2.2+\n  warnings.warn(\"VisPy is not yet compatible with matplotlib 2.2+\")\n"
-     ]
-    },
-    {
-     "ename": "ImportError",
-     "evalue": "cannot import name 'QtApplication' from 'napari_gui.elements.qt' (/Users/bryant.chhun/PycharmProjects/napari-gui/napari_gui/elements/qt/__init__.py)",
-     "traceback": [
-      "\u001b[0;31m---------------------------------------------------------------------------\u001b[0m",
-      "\u001b[0;31mImportError\u001b[0m                               Traceback (most recent call last)",
-      "\u001b[0;32m<ipython-input-2-4a9b4ebebc6b>\u001b[0m in \u001b[0;36m<module>\u001b[0;34m\u001b[0m\n\u001b[1;32m      1\u001b[0m \u001b[0;32mfrom\u001b[0m \u001b[0mnapari_gui\u001b[0m \u001b[0;32mimport\u001b[0m \u001b[0mimshow\u001b[0m\u001b[0;34m\u001b[0m\u001b[0;34m\u001b[0m\u001b[0m\n\u001b[0;32m----> 2\u001b[0;31m \u001b[0mwindow\u001b[0m \u001b[0;34m=\u001b[0m \u001b[0mimshow\u001b[0m\u001b[0;34m(\u001b[0m\u001b[0mdata\u001b[0m\u001b[0;34m.\u001b[0m\u001b[0mcamera\u001b[0m\u001b[0;34m(\u001b[0m\u001b[0;34m)\u001b[0m\u001b[0;34m)\u001b[0m\u001b[0;34m\u001b[0m\u001b[0;34m\u001b[0m\u001b[0m\n\u001b[0m",
-      "\u001b[0;32m~/PycharmProjects/napari-gui/napari_gui/util/misc.py\u001b[0m in \u001b[0;36mimshow\u001b[0;34m(image, meta, multichannel, **kwargs)\u001b[0m\n\u001b[1;32m    125\u001b[0m     \"\"\"\n\u001b[1;32m    126\u001b[0m     \u001b[0;32mfrom\u001b[0m \u001b[0;34m.\u001b[0m\u001b[0;34m.\u001b[0m\u001b[0melements\u001b[0m \u001b[0;32mimport\u001b[0m \u001b[0mWindow\u001b[0m\u001b[0;34m,\u001b[0m \u001b[0mViewer\u001b[0m\u001b[0;34m\u001b[0m\u001b[0;34m\u001b[0m\u001b[0m\n\u001b[0;32m--> 127\u001b[0;31m     \u001b[0;32mfrom\u001b[0m \u001b[0;34m.\u001b[0m\u001b[0;34m.\u001b[0m\u001b[0melements\u001b[0m\u001b[0;34m.\u001b[0m\u001b[0mqt\u001b[0m \u001b[0;32mimport\u001b[0m \u001b[0mQtApplication\u001b[0m\u001b[0;34m\u001b[0m\u001b[0;34m\u001b[0m\u001b[0m\n\u001b[0m\u001b[1;32m    128\u001b[0m \u001b[0;34m\u001b[0m\u001b[0m\n\u001b[1;32m    129\u001b[0m     \u001b[0mmeta\u001b[0m \u001b[0;34m=\u001b[0m \u001b[0mguess_metadata\u001b[0m\u001b[0;34m(\u001b[0m\u001b[0mimage\u001b[0m\u001b[0;34m,\u001b[0m \u001b[0mmeta\u001b[0m\u001b[0;34m,\u001b[0m \u001b[0mmultichannel\u001b[0m\u001b[0;34m,\u001b[0m \u001b[0mkwargs\u001b[0m\u001b[0;34m)\u001b[0m\u001b[0;34m\u001b[0m\u001b[0;34m\u001b[0m\u001b[0m\n",
-      "\u001b[0;31mImportError\u001b[0m: cannot import name 'QtApplication' from 'napari_gui.elements.qt' (/Users/bryant.chhun/PycharmProjects/napari-gui/napari_gui/elements/qt/__init__.py)"
-     ],
-     "output_type": "error"
-    }
-   ],
+   "outputs": [],
    "source": [
     "from napari_gui import imshow\n",
-<<<<<<< HEAD
-    "window = imshow(data.camera())\n"
-=======
     "viewer = imshow(data.camera())"
    ]
   },
@@ -76,7 +48,6 @@
    "source": [
     "marker_list = array([[100, 100], [200, 200], [333, 111]])\n",
     "viewer.add_markers(marker_list, size=array([10, 20, 20]))"
->>>>>>> e1003d73
    ]
   },
   {
@@ -88,20 +59,9 @@
   },
   {
    "cell_type": "code",
-   "execution_count": 3,
-   "metadata": {},
-   "outputs": [
-    {
-     "data": {
-      "text/plain": [
-       "<napari_gui.layers._image_layer.Image at 0x1c1fb85fd0>"
-      ]
-     },
-     "execution_count": 3,
-     "metadata": {},
-     "output_type": "execute_result"
-    }
-   ],
+   "execution_count": null,
+   "metadata": {},
+   "outputs": [],
    "source": [
     "viewer.add_image(rgb2gray(data.astronaut()),{})"
    ]
@@ -115,35 +75,15 @@
   },
   {
    "cell_type": "code",
-   "execution_count": 8,
-   "metadata": {},
-   "outputs": [
-    {
-     "data": {
-      "text/plain": [
-       "<napari_gui.layers._image_layer.Image at 0x1c26d22a58>"
-      ]
-     },
-     "execution_count": 8,
-     "metadata": {},
-     "output_type": "execute_result"
-    }
-   ],
+   "execution_count": null,
+   "metadata": {},
+   "outputs": [],
    "source": [
     "from napari_gui import Window, Viewer\n",
     "viewer = Viewer()\n",
     "window = Window(viewer)\n",
     "viewer.add_image(data.camera(),{})\n",
-    "viewer.add_image(data.camera(),{})\n"
-   ]
-  },
-  {
-   "cell_type": "code",
-   "execution_count": 19,
-   "metadata": {},
-   "outputs": [],
-   "source": [
-    "viewer2 = Viewer()"
+    "viewer.add_image(data.camera(),{})"
    ]
   },
   {
@@ -155,20 +95,9 @@
   },
   {
    "cell_type": "code",
-   "execution_count": 20,
-   "metadata": {},
-   "outputs": [
-    {
-     "data": {
-      "text/plain": [
-       "<napari_gui.layers._image_layer.Image at 0x1c1fbb8898>"
-      ]
-     },
-     "execution_count": 20,
-     "metadata": {},
-     "output_type": "execute_result"
-    }
-   ],
+   "execution_count": null,
+   "metadata": {},
+   "outputs": [],
    "source": [
     "viewer.add_image(rgb2gray(data.astronaut()),{})"
    ]
@@ -182,20 +111,9 @@
   },
   {
    "cell_type": "code",
-   "execution_count": 9,
-   "metadata": {},
-   "outputs": [
-    {
-     "data": {
-      "text/plain": [
-       "<napari_gui.layers._markers_layer.Markers at 0x1c57371a58>"
-      ]
-     },
-     "execution_count": 9,
-     "metadata": {},
-     "output_type": "execute_result"
-    }
-   ],
+   "execution_count": null,
+   "metadata": {},
+   "outputs": [],
    "source": [
     "marker_list = array([[100, 100], [200, 200], [333, 111]])\n",
     "viewer.add_markers(marker_list, size=array([10, 20, 20]))"
@@ -205,56 +123,10 @@
    "cell_type": "code",
    "execution_count": null,
    "metadata": {},
-   "outputs": [
-    {
-     "name": "stdout",
-     "output_type": "stream",
-     "text": [
-      "updating vector layer\n"
-     ]
-    },
-    {
-     "data": {
-      "text/plain": [
-       "<napari_gui.layers._vectors_layer.Vectors at 0x1c58011da0>"
-      ]
-     },
-     "execution_count": 11,
-     "metadata": {},
-     "output_type": "execute_result"
-    }
-   ],
+   "outputs": [],
    "source": [
     "marker_list = array([[200, 200], [50, 150], [100, 400]])\n",
-    "viewer.add_markers(marker_list, size=10, face_color='blue')\n"
-   ]
-  },
-  {
-   "cell_type": "code",
-   "execution_count": 11,
-   "metadata": {},
-   "outputs": [
-    {
-     "name": "stdout",
-     "output_type": "stream",
-     "text": [
-      "updating vector layer\n"
-     ]
-    },
-    {
-     "data": {
-      "text/plain": [
-       "<napari_gui.layers._vectors_layer.Vectors at 0x1c58011da0>"
-      ]
-     },
-     "execution_count": 11,
-     "metadata": {},
-     "output_type": "execute_result"
-    }
-   ],
-   "source": [
-    "vector_list = array([[200, 200], [50, 150], [100, 400]])\n",
-    "viewer.add_vectors(vector_list)"
+    "viewer.add_markers(marker_list, size=10, face_color='blue')"
    ]
   },
   {
@@ -266,7 +138,7 @@
   },
   {
    "cell_type": "code",
-   "execution_count": 10,
+   "execution_count": null,
    "metadata": {},
    "outputs": [],
    "source": [
@@ -275,7 +147,7 @@
   },
   {
    "cell_type": "code",
-   "execution_count": 11,
+   "execution_count": null,
    "metadata": {},
    "outputs": [],
    "source": [
@@ -291,10 +163,8 @@
   },
   {
    "cell_type": "code",
-   "execution_count": 11,
-   "metadata": {
-    "collapsed": false
-   },
+   "execution_count": null,
+   "metadata": {},
    "outputs": [],
    "source": [
     "viewer.layers.pop(1)"
@@ -309,7 +179,7 @@
   },
   {
    "cell_type": "code",
-   "execution_count": 12,
+   "execution_count": null,
    "metadata": {},
    "outputs": [],
    "source": [
@@ -325,7 +195,7 @@
   },
   {
    "cell_type": "code",
-   "execution_count": 5,
+   "execution_count": null,
    "metadata": {},
    "outputs": [],
    "source": [
@@ -383,64 +253,6 @@
     "marker_list = array([[200, 200, 0, 0], [50, 150, 0, 0], [100, 400, 1, 0], [300, 200, 0, 1], [400, 100, 0, 1]])\n",
     "viewer.add_markers(marker_list, size=[10, 10, 6, 0], face_color='blue', n_dimensional=True)\n",
     "window.show()"
-   ]
-  },
-  {
-   "cell_type": "code",
-   "execution_count": 7,
-   "metadata": {},
-   "outputs": [],
-   "source": [
-    ""
-   ]
-  },
-  {
-   "cell_type": "code",
-   "execution_count": 8,
-   "metadata": {},
-   "outputs": [
-    {
-     "data": {
-      "text/plain": [
-       "(512, 512, 3)"
-      ]
-     },
-     "execution_count": 8,
-     "metadata": {},
-     "output_type": "execute_result"
-    }
-   ],
-   "source": [
-    ""
-   ]
-  },
-  {
-   "cell_type": "code",
-   "execution_count": 3,
-   "metadata": {},
-   "outputs": [],
-   "source": [
-    ""
-   ]
-  },
-  {
-   "cell_type": "code",
-   "execution_count": 8,
-   "metadata": {},
-   "outputs": [
-    {
-     "data": {
-      "text/plain": [
-       "<napari_gui.layers._markers_layer.Markers at 0x1c4f321438>"
-      ]
-     },
-     "execution_count": 8,
-     "metadata": {},
-     "output_type": "execute_result"
-    }
-   ],
-   "source": [
-    ""
    ]
   },
   {
