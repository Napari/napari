--- conflicted
+++ resolved
@@ -34,8 +34,4 @@
     pos[:, :, 1] = rand2.reshape((m, n))
 
     # add the vectors
-<<<<<<< HEAD
-    vect = viewer.add_vectors(pos)
-=======
-    vect = viewer.add_vectors(pos, width=0.2, length=2.5)
->>>>>>> 6175ac31
+    vect = viewer.add_vectors(pos, width=0.2, length=2.5)