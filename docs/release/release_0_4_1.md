--- conflicted
+++ resolved
@@ -75,11 +75,8 @@
 - Fix Py3.9 Big Sur bug (#1894)
 - Make control of grouping part of public api again (#1895)
 - Fix windows plugin dupe (#1899)
-<<<<<<< HEAD
+- Revert #1857 "Return estimate for 3D texture size instead of hard-coded value" (#1907)
 - Hide welcome visual (#1922)
-=======
-- Revert #1857 "Return estimate for 3D texture size instead of hard-coded value" (#1907)
->>>>>>> 794a2890
 
 ## API Changes
 
