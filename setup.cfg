--- conflicted
+++ resolved
@@ -44,7 +44,7 @@
     imageio>=2.5.0
     importlib-metadata>=1.5.0 ; python_version < '3.8'
     magicgui>=0.2.5
-    napari-console>=0.0.1
+    napari-console>=0.0.2
     napari-plugin-engine>=0.1.9
     napari-svg>=0.1.4
     numpy>=1.16.5
@@ -53,11 +53,7 @@
     psutil>=5.0
     PyOpenGL>=3.1.0
     PyYAML>=5.1
-<<<<<<< HEAD
-=======
     pydantic>=1.7.3
-    qtconsole>=4.5.1,!=4.7.6
->>>>>>> cc1503ac
     qtpy>=1.7.0
     scipy>=1.2.0
     tifffile>=2020.2.16
