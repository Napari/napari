[metadata]
name = napari
url = https://napari.org
download_url = https://github.com/napari/napari
license = BSD 3-Clause
license_file = LICENSE
description = n-dimensional array viewer in Python
long_description = file: README.md
long_description_content_type = text/markdown
author = napari team
author_email = napari-steering-council@googlegroups.com
classifiers =
    Development Status :: 3 - Alpha
    Environment :: X11 Applications :: Qt
    Intended Audience :: Education
    Intended Audience :: Science/Research
    License :: OSI Approved :: BSD License
    Programming Language :: C
    Programming Language :: Python
    Programming Language :: Python :: 3 :: Only
    Programming Language :: Python :: 3.7
    Programming Language :: Python :: 3.8
    Programming Language :: Python :: 3.9
    Topic :: Scientific/Engineering
    Topic :: Scientific/Engineering :: Visualization
    Topic :: Scientific/Engineering :: Information Analysis
    Topic :: Scientific/Engineering :: Bio-Informatics
    Topic :: Utilities
    Operating System :: Microsoft :: Windows
    Operating System :: POSIX
    Operating System :: Unix
    Operating System :: MacOS


[options]
zip_safe = False
packages = find:
python_requires = >=3.7
include_package_data = True
install_requires =
    appdirs>=1.4.4
    cachey>=0.2.1
    dask[array]>=2.1.0,!=2.28.0  # https://github.com/napari/napari/issues/1656
    imageio>=2.5.0
    importlib-metadata>=1.5.0 ; python_version < '3.8'
    ipykernel>=5.2.0
    IPython>=7.7.0
    magicgui>=0.2.5
    napari-plugin-engine>=0.1.9
    napari-svg>=0.1.4
    numpy>=1.16.5
    numpydoc>=0.9.2
    pydantic>=1.7.3
    Pillow!=7.1.0,!=7.1.1  # not a direct dependency, but 7.1.0 and 7.1.1 broke imageio
    psutil>=5.0
    PyOpenGL>=3.1.0
    PyYAML>=5.1
    pydantic>=1.7.3
    qtconsole>=4.5.1,!=4.7.6
    qtpy>=1.7.0
    scipy>=1.2.0
    tifffile>=2020.2.16
    typing_extensions
    toolz>=0.10.0
    vispy>=0.6.4
    wrapt>=1.11.1


# for explanation of %(extra)s syntax see:
# https://github.com/pypa/setuptools/issues/1260#issuecomment-438187625
# this syntax may change in the future

[options.extras_require]
pyside2 =
<<<<<<< HEAD
    PySide2>=5.13.1,!=5.15.0
=======
    PySide2>=5.13.2,!=5.15.0
>>>>>>> 79ab3589
pyside =  # alias for pyside2
    %(pyside2)s
pyqt5 =
    PyQt5>=5.12.3,!=5.15.0
pyqt =  # alias for pyqt5
    %(pyqt5)s
qt =  # alias for pyqt5
    %(pyqt5)s
# all will be the full "batteries included" extra.
# though for now, it's just the GUI backend
all =
    %(pyqt5)s
testing = 
    pytest
    pytest-faulthandler
    pytest-qt
    pytest-timeout
    pandas
    xarray
    fsspec
    zarr
    scikit-image
    pooch
release = 
    PyGithub>=1.44.1
    twine>=3.1.1
    pygithub
    tqdm
dev = 
    pre-commit>=2.9.0
    black==20.8b1
    flake8==3.8.4
    check-manifest>=0.42
    %(all)s
    %(testing)s


[options.entry_points]
console_scripts =
    napari = napari.__main__:main
pytest11 =
    napari = napari.utils._testsupport


[flake8]
# Ignores - https://lintlyci.github.io/Flake8Rules
# E203  Whitespace before ':'  (sometimes conflicts with black)
# E501 line too long (84 > 79 characters)  (sometimes too annoying)
# W503	Line break occurred before a binary operator
# C901 McCabe complexity test. Would be nice to re-enable, but takes work
ignore = E203,W503,E501,C901
max-line-length = 79
max-complexity = 18
exclude = _vendor,vendored,__init__.py,examples,benchmarks,napari/resources/_qt_resources*.py<|MERGE_RESOLUTION|>--- conflicted
+++ resolved
@@ -72,11 +72,7 @@
 
 [options.extras_require]
 pyside2 =
-<<<<<<< HEAD
-    PySide2>=5.13.1,!=5.15.0
-=======
     PySide2>=5.13.2,!=5.15.0
->>>>>>> 79ab3589
 pyside =  # alias for pyside2
     %(pyside2)s
 pyqt5 =
